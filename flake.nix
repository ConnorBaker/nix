{
  description = "The purely functional package manager";

  inputs.nixpkgs.url = "github:NixOS/nixpkgs/release-24.11";

  inputs.nixpkgs-regression.url = "github:NixOS/nixpkgs/215d4d0fd80ca5163643b03a33fde804a29cc1e2";
  inputs.nixpkgs-23-11.url = "github:NixOS/nixpkgs/a62e6edd6d5e1fa0329b8653c801147986f8d446";
  inputs.flake-compat = {
    url = "github:edolstra/flake-compat";
    flake = false;
  };

  # dev tooling
  inputs.flake-parts.url = "github:hercules-ci/flake-parts";
  inputs.git-hooks-nix.url = "github:cachix/git-hooks.nix";
  # work around https://github.com/NixOS/nix/issues/7730
  inputs.flake-parts.inputs.nixpkgs-lib.follows = "nixpkgs";
  inputs.git-hooks-nix.inputs.nixpkgs.follows = "nixpkgs";
  inputs.git-hooks-nix.inputs.nixpkgs-stable.follows = "nixpkgs";
  # work around 7730 and https://github.com/NixOS/nix/issues/7807
  inputs.git-hooks-nix.inputs.flake-compat.follows = "";
  inputs.git-hooks-nix.inputs.gitignore.follows = "";

  outputs =
    inputs@{
      self,
      nixpkgs,
      nixpkgs-regression,
      ...
    }:

    let
      inherit (nixpkgs) lib;

      officialRelease = true;

      linux32BitSystems = [ ];
      linux64BitSystems = [
        "x86_64-linux"
        "aarch64-linux"
      ];
      linuxSystems = linux32BitSystems ++ linux64BitSystems;
      darwinSystems = [
        "x86_64-darwin"
        "aarch64-darwin"
      ];
      systems = linuxSystems ++ darwinSystems;

      crossSystems = [
        "armv6l-unknown-linux-gnueabihf"
        "armv7l-unknown-linux-gnueabihf"
        "riscv64-unknown-linux-gnu"
        # Disabled because of https://github.com/NixOS/nixpkgs/issues/344423
        # "x86_64-unknown-netbsd"
        "x86_64-unknown-freebsd"
      ];

      stdenvs = [
        "ccacheStdenv"
        "clangStdenv"
        "gccStdenv"
        "libcxxStdenv"
        "stdenv"
      ];

      /**
        `flatMapAttrs attrs f` applies `f` to each attribute in `attrs` and
        merges the results into a single attribute set.

        This can be nested to form a build matrix where all the attributes
        generated by the innermost `f` are returned as is.
        (Provided that the names are unique.)

        See https://nixos.org/manual/nixpkgs/stable/index.html#function-library-lib.attrsets.concatMapAttrs
      */
      flatMapAttrs = attrs: f: lib.concatMapAttrs f attrs;

      forAllSystems = lib.genAttrs systems;

      forAllCrossSystems = lib.genAttrs crossSystems;

      forAllStdenvs = lib.genAttrs stdenvs;

      # We don't apply flake-parts to the whole flake so that non-development attributes
      # load without fetching any development inputs.
      devFlake = inputs.flake-parts.lib.mkFlake { inherit inputs; } {
        imports = [ ./maintainers/flake-module.nix ];
        systems = lib.subtractLists crossSystems systems;
        perSystem =
          { system, ... }:
          {
            _module.args.pkgs = nixpkgsFor.${system}.native;
          };
      };

      # Memoize nixpkgs for different platforms for efficiency.
      nixpkgsFor = forAllSystems (
        system:
        let
          make-pkgs =
            crossSystem:
            forAllStdenvs (
              stdenv:
              import nixpkgs {
                localSystem = {
                  inherit system;
                };
                crossSystem =
                  if crossSystem == null then
                    null
                  else
                    {
                      config = crossSystem;
                    }
                    // lib.optionalAttrs (crossSystem == "x86_64-unknown-freebsd13") {
                      useLLVM = true;
                    };
                overlays = [
                  (overlayFor (pkgs: pkgs.${stdenv}))
                ];
              }
            );
        in
        rec {
          nativeForStdenv = make-pkgs null;
          crossForStdenv = forAllCrossSystems make-pkgs;
          # Alias for convenience
          native = nativeForStdenv.stdenv;
          cross = forAllCrossSystems (crossSystem: crossForStdenv.${crossSystem}.stdenv);
        }
      );

      overlayFor =
        getStdenv: final: prev:
        let
          stdenv = getStdenv final;
        in
        {
          nixStable = prev.nix;

          # A new scope, so that we can use `callPackage` to inject our own interdependencies
          # without "polluting" the top level "`pkgs`" attrset.
          # This also has the benefit of providing us with a distinct set of packages
          # we can iterate over.
          # The `2` suffix is here because otherwise it interferes with `nixVersions.latest`, which is used in daemon compat tests.
          nixComponents2 =
            lib.makeScopeWithSplicing'
              {
                inherit (final) splicePackages;
                inherit (final.nixDependencies2) newScope;
              }
              {
                otherSplices = final.generateSplicesForMkScope "nixComponents2";
                f = import ./packaging/components.nix {
                  inherit (final) lib;
                  inherit officialRelease;
                  pkgs = final;
                  src = self;
                  maintainers = [ ];
                };
              };

          # The dependencies are in their own scope, so that they don't have to be
          # in Nixpkgs top level `pkgs` or `nixComponents2`.
          # The `2` suffix is here because otherwise it interferes with `nixVersions.latest`, which is used in daemon compat tests.
          nixDependencies2 =
            lib.makeScopeWithSplicing'
              {
                inherit (final) splicePackages;
                inherit (final) newScope; # layered directly on pkgs, unlike nixComponents2 above
              }
              {
                otherSplices = final.generateSplicesForMkScope "nixDependencies2";
                f = import ./packaging/dependencies.nix {
                  inherit inputs stdenv;
                  pkgs = final;
                };
              };

          nix = final.nixComponents2.nix-cli;

          # See https://github.com/NixOS/nixpkgs/pull/214409
          # Remove when fixed in this flake's nixpkgs
          pre-commit =
            if prev.stdenv.hostPlatform.system == "i686-linux" then
              (prev.pre-commit.override (o: {
                dotnet-sdk = "";
              })).overridePythonAttrs
                (o: {
                  doCheck = false;
                })
            else
              prev.pre-commit;
        };

    in
    {
      # A Nixpkgs overlay that overrides the 'nix' and
      # 'nix-perl-bindings' packages.
      overlays.default = overlayFor (p: p.stdenv);

      hydraJobs = import ./packaging/hydra.nix {
        inherit
          inputs
          forAllCrossSystems
          forAllSystems
          lib
          linux64BitSystems
          nixpkgsFor
          self
          officialRelease
          ;
      };

      checks = forAllSystems (
        system:
        {
          installerScriptForGHA = self.hydraJobs.installerScriptForGHA.${system};
          nixpkgsLibTests = self.hydraJobs.tests.nixpkgsLibTests.${system};
          rl-next =
            let
              pkgs = nixpkgsFor.${system}.native;
            in
            pkgs.buildPackages.runCommand "test-rl-next-release-notes" { } ''
              LANG=C.UTF-8 ${pkgs.changelog-d}/bin/changelog-d ${./doc/manual/rl-next} >$out
            '';
          repl-completion = nixpkgsFor.${system}.native.callPackage ./tests/repl-completion.nix { };

          /**
            Checks for our packaging expressions.
            This shouldn't build anything significant; just check that things
            (including derivations) are _set up_ correctly.
          */
          # Disabled due to a bug in `testEqualContents` (see
          # https://github.com/NixOS/nix/issues/12690).
          /*
            packaging-overriding =
              let
                pkgs = nixpkgsFor.${system}.native;
                nix = self.packages.${system}.nix;
              in
              assert (nix.appendPatches [ pkgs.emptyFile ]).libs.nix-util.src.patches == [ pkgs.emptyFile ];
              if pkgs.stdenv.buildPlatform.isDarwin then
                lib.warn "packaging-overriding check currently disabled because of a permissions issue on macOS" pkgs.emptyFile
              else
                # If this fails, something might be wrong with how we've wired the scope,
                # or something could be broken in Nixpkgs.
                pkgs.testers.testEqualContents {
                  assertion = "trivial patch does not change source contents";
                  expected = "${./.}";
                  actual =
                    # Same for all components; nix-util is an arbitrary pick
                    (nix.appendPatches [ pkgs.emptyFile ]).libs.nix-util.src;
                };
          */
        }
        // (lib.optionalAttrs (builtins.elem system linux64BitSystems)) {
          dockerImage = self.hydraJobs.dockerImage.${system};
        }
        // (lib.optionalAttrs (!(builtins.elem system linux32BitSystems))) {
          # Some perl dependencies are broken on i686-linux.
          # Since the support is only best-effort there, disable the perl
          # bindings
          perlBindings = self.hydraJobs.perlBindings.${system};
        }
        # Add "passthru" tests
        //
          flatMapAttrs
            (
              {
                # Run all tests with UBSAN enabled. Running both with ubsan and
                # without doesn't seem to have much immediate benefit for doubling
                # the GHA CI workaround.
                #
                # TODO: Work toward enabling "address,undefined" if it seems feasible.
                # This would maybe require dropping Boost coroutines and ignoring intentional
                # memory leaks with detect_leaks=0.
                "" = rec {
                  nixpkgs = nixpkgsFor.${system}.native;
                  nixComponents = nixpkgs.nixComponents2.overrideScope (
                    nixCompFinal: nixCompPrev: {
                      mesonComponentOverrides = _finalAttrs: prevAttrs: {
                        mesonFlags =
                          (prevAttrs.mesonFlags or [ ])
                          # TODO: Macos builds instrumented with ubsan take very long
                          # to run functional tests.
                          ++ lib.optionals (!nixpkgs.stdenv.hostPlatform.isDarwin) [
                            (lib.mesonOption "b_sanitize" "undefined")
                          ];
                      };
                    }
                  );
                };
              }
              // lib.optionalAttrs (!nixpkgsFor.${system}.native.stdenv.hostPlatform.isDarwin) {
                # TODO: enable static builds for darwin, blocked on:
                #       https://github.com/NixOS/nixpkgs/issues/320448
                # TODO: disabled to speed up GHA CI.
                # "static-" = {
                #   nixpkgs = nixpkgsFor.${system}.native.pkgsStatic;
                # };
              }
            )
            (
              nixpkgsPrefix:
              {
                nixpkgs,
                nixComponents ? nixpkgs.nixComponents2,
              }:
              flatMapAttrs nixComponents (
                pkgName: pkg:
                flatMapAttrs pkg.tests or { } (
                  testName: test: {
                    "${nixpkgsPrefix}${pkgName}-${testName}" = test;
                  }
                )
              )
              // lib.optionalAttrs (nixpkgs.stdenv.hostPlatform == nixpkgs.stdenv.buildPlatform) {
                "${nixpkgsPrefix}nix-functional-tests" = nixComponents.nix-functional-tests;
              }
            )
        // devFlake.checks.${system} or { }
      );

      packages = forAllSystems (
        system:
        {
          # Here we put attributes that map 1:1 into packages.<system>, ie
          # for which we don't apply the full build matrix such as cross or static.
          inherit (nixpkgsFor.${system}.native)
            changelog-d
            ;
          default = self.packages.${system}.nix;
          installerScriptForGHA = self.hydraJobs.installerScriptForGHA.${system};
          binaryTarball = self.hydraJobs.binaryTarball.${system};
          # TODO probably should be `nix-cli`
          nix = self.packages.${system}.nix-everything;
<<<<<<< HEAD
          nix-manual = nixpkgsFor.${system}.native.nixComponents.nix-manual;
          nix-internal-api-docs = nixpkgsFor.${system}.native.nixComponents.nix-internal-api-docs;
          nix-external-api-docs = nixpkgsFor.${system}.native.nixComponents.nix-external-api-docs;

          fallbackPathsNix =
            let
              pkgs = nixpkgsFor.${system}.native;

              closures = forAllSystems (system: self.packages.${system}.default.outPath);

              closures_json =
                pkgs.runCommand "versions.json"
                  {
                    buildInputs = [ pkgs.jq ];
                    passAsFile = [ "json" ];
                    json = builtins.toJSON closures;
                  }
                  ''
                    cat "$jsonPath" | jq . > $out
                  '';

              closures_nix =
                pkgs.runCommand "versions.nix"
                  {
                    buildInputs = [ pkgs.jq ];
                    passAsFile = [ "template" ];
                    jsonPath = closures_json;
                    template = ''
                      builtins.fromJSON('''@closures@''')
                    '';
                  }
                  ''
                    export closures=$(cat "$jsonPath");
                    substituteAll "$templatePath" "$out"
                  '';
            in
            closures_nix;
=======
          nix-manual = nixpkgsFor.${system}.native.nixComponents2.nix-manual;
          nix-internal-api-docs = nixpkgsFor.${system}.native.nixComponents2.nix-internal-api-docs;
          nix-external-api-docs = nixpkgsFor.${system}.native.nixComponents2.nix-external-api-docs;
>>>>>>> 4d4a91ab
        }
        # We need to flatten recursive attribute sets of derivations to pass `flake check`.
        //
          flatMapAttrs
            {
              # Components we'll iterate over in the upcoming lambda
              "nix-util" = { };
              "nix-util-c" = { };
              "nix-util-test-support" = { };
              "nix-util-tests" = { };

              "nix-store" = { };
              "nix-store-c" = { };
              "nix-store-test-support" = { };
              "nix-store-tests" = { };

              "nix-fetchers" = { };
              "nix-fetchers-tests" = { };

              "nix-expr" = { };
              "nix-expr-c" = { };
              "nix-expr-test-support" = { };
              "nix-expr-tests" = { };

              "nix-flake" = { };
              "nix-flake-tests" = { };

              "nix-main" = { };
              "nix-main-c" = { };

              "nix-cmd" = { };

              "nix-cli" = { };

              "nix-everything" = { };

              "nix-functional-tests" = {
                supportsCross = false;
              };

              "nix-perl-bindings" = {
                supportsCross = false;
              };
            }
            (
              pkgName:
              {
                supportsCross ? true,
              }:
              {
                # These attributes go right into `packages.<system>`.
<<<<<<< HEAD
                "${pkgName}" = nixpkgsFor.${system}.native.nixComponents.${pkgName};
=======
                "${pkgName}" = nixpkgsFor.${system}.native.nixComponents2.${pkgName};
                "${pkgName}-static" = nixpkgsFor.${system}.native.pkgsStatic.nixComponents2.${pkgName};
                "${pkgName}-llvm" = nixpkgsFor.${system}.native.pkgsLLVM.nixComponents2.${pkgName};
>>>>>>> 4d4a91ab
              }
              // lib.optionalAttrs supportsCross (
                flatMapAttrs (lib.genAttrs crossSystems (_: { })) (
                  crossSystem:
                  { }:
                  {
                    # These attributes go right into `packages.<system>`.
                    "${pkgName}-${crossSystem}" = nixpkgsFor.${system}.cross.${crossSystem}.nixComponents2.${pkgName};
                  }
                )
              )
              // flatMapAttrs (lib.genAttrs stdenvs (_: { })) (
                stdenvName:
                { }:
                {
                  # These attributes go right into `packages.<system>`.
                  "${pkgName}-${stdenvName}" =
                    nixpkgsFor.${system}.nativeForStdenv.${stdenvName}.nixComponents2.${pkgName};
                }
              )
            )
        // lib.optionalAttrs (builtins.elem system linux64BitSystems) {
          dockerImage =
            let
              pkgs = nixpkgsFor.${system}.native;
              image = import ./docker.nix {
                inherit pkgs;
                tag = pkgs.nix.version;
              };
            in
            pkgs.runCommand "docker-image-tarball-${pkgs.nix.version}"
              { meta.description = "Docker image with Nix for ${system}"; }
              ''
                mkdir -p $out/nix-support
                image=$out/image.tar.gz
                ln -s ${image} $image
                echo "file binary-dist $image" >> $out/nix-support/hydra-build-products
              '';
        }
      );

      devShells =
        let
          makeShell = import ./packaging/dev-shell.nix { inherit lib devFlake; };
          prefixAttrs = prefix: lib.concatMapAttrs (k: v: { "${prefix}-${k}" = v; });
        in
        forAllSystems (
          system:
          prefixAttrs "native" (
            forAllStdenvs (
              stdenvName:
              makeShell {
                pkgs = nixpkgsFor.${system}.nativeForStdenv.${stdenvName};
              }
            )
          )
          // {
            native = self.devShells.${system}.native-stdenv;
            default = self.devShells.${system}.native;
          }
        );
    };
}<|MERGE_RESOLUTION|>--- conflicted
+++ resolved
@@ -335,10 +335,9 @@
           binaryTarball = self.hydraJobs.binaryTarball.${system};
           # TODO probably should be `nix-cli`
           nix = self.packages.${system}.nix-everything;
-<<<<<<< HEAD
-          nix-manual = nixpkgsFor.${system}.native.nixComponents.nix-manual;
-          nix-internal-api-docs = nixpkgsFor.${system}.native.nixComponents.nix-internal-api-docs;
-          nix-external-api-docs = nixpkgsFor.${system}.native.nixComponents.nix-external-api-docs;
+          nix-manual = nixpkgsFor.${system}.native.nixComponents2.nix-manual;
+          nix-internal-api-docs = nixpkgsFor.${system}.native.nixComponents2.nix-internal-api-docs;
+          nix-external-api-docs = nixpkgsFor.${system}.native.nixComponents2.nix-external-api-docs;
 
           fallbackPathsNix =
             let
@@ -373,11 +372,6 @@
                   '';
             in
             closures_nix;
-=======
-          nix-manual = nixpkgsFor.${system}.native.nixComponents2.nix-manual;
-          nix-internal-api-docs = nixpkgsFor.${system}.native.nixComponents2.nix-internal-api-docs;
-          nix-external-api-docs = nixpkgsFor.${system}.native.nixComponents2.nix-external-api-docs;
->>>>>>> 4d4a91ab
         }
         # We need to flatten recursive attribute sets of derivations to pass `flake check`.
         //
@@ -429,13 +423,7 @@
               }:
               {
                 # These attributes go right into `packages.<system>`.
-<<<<<<< HEAD
-                "${pkgName}" = nixpkgsFor.${system}.native.nixComponents.${pkgName};
-=======
                 "${pkgName}" = nixpkgsFor.${system}.native.nixComponents2.${pkgName};
-                "${pkgName}-static" = nixpkgsFor.${system}.native.pkgsStatic.nixComponents2.${pkgName};
-                "${pkgName}-llvm" = nixpkgsFor.${system}.native.pkgsLLVM.nixComponents2.${pkgName};
->>>>>>> 4d4a91ab
               }
               // lib.optionalAttrs supportsCross (
                 flatMapAttrs (lib.genAttrs crossSystems (_: { })) (
