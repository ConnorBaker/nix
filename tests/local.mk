--- conflicted
+++ resolved
@@ -15,13 +15,10 @@
   linux-sandbox.sh \
   build-dry.sh \
   build-remote-input-addressed.sh \
-<<<<<<< HEAD
   build-remote-trustless-should-pass-1.sh \
   build-remote-trustless-should-pass-2.sh \
   build-remote-trustless-should-fail-0.sh \
-=======
   ssh-relay.sh \
->>>>>>> ecc8672a
   nar-access.sh \
   structured-attrs.sh \
   fetchGit.sh \
