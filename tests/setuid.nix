# Verify that Linux builds cannot create setuid or setgid binaries.

{ nixpkgs, system, overlay }:

with import (nixpkgs + "/nixos/lib/testing.nix") {
  inherit system;
  extraConfigurations = [ { nixpkgs.overlays = [ overlay ]; } ];
};

makeTest {

  machine =
    { config, lib, pkgs, ... }:
    { virtualisation.writableStore = true;
<<<<<<< HEAD
      nix.binaryCaches = [ ];
=======
      nix.package = nix;
      nix.binaryCaches = lib.mkForce [ ];
>>>>>>> 35732a95
      nix.nixPath = [ "nixpkgs=${lib.cleanSource pkgs.path}" ];
      virtualisation.pathsInNixDB = [ pkgs.stdenv pkgs.pkgsi686Linux.stdenv ];
    };

  testScript = { nodes }:
    ''
      startAll;

      # Copying to /tmp should succeed.
      $machine->succeed('nix-build --no-sandbox -E \'(with import <nixpkgs> {}; runCommand "foo" {} "
        mkdir -p $out
        cp ${pkgs.coreutils}/bin/id /tmp/id
      ")\' ');

      $machine->succeed('[[ $(stat -c %a /tmp/id) = 555 ]]');

      $machine->succeed("rm /tmp/id");

      # Creating a setuid binary should fail.
      $machine->fail('nix-build --no-sandbox -E \'(with import <nixpkgs> {}; runCommand "foo" {} "
        mkdir -p $out
        cp ${pkgs.coreutils}/bin/id /tmp/id
        chmod 4755 /tmp/id
      ")\' ');

      $machine->succeed('[[ $(stat -c %a /tmp/id) = 555 ]]');

      $machine->succeed("rm /tmp/id");

      # Creating a setgid binary should fail.
      $machine->fail('nix-build --no-sandbox -E \'(with import <nixpkgs> {}; runCommand "foo" {} "
        mkdir -p $out
        cp ${pkgs.coreutils}/bin/id /tmp/id
        chmod 2755 /tmp/id
      ")\' ');

      $machine->succeed('[[ $(stat -c %a /tmp/id) = 555 ]]');

      $machine->succeed("rm /tmp/id");

      # The checks should also work on 32-bit binaries.
      $machine->fail('nix-build --no-sandbox -E \'(with import <nixpkgs> { system = "i686-linux"; }; runCommand "foo" {} "
        mkdir -p $out
        cp ${pkgs.coreutils}/bin/id /tmp/id
        chmod 2755 /tmp/id
      ")\' ');

      $machine->succeed('[[ $(stat -c %a /tmp/id) = 555 ]]');

      $machine->succeed("rm /tmp/id");

      # The tests above use fchmodat(). Test chmod() as well.
      $machine->succeed('nix-build --no-sandbox -E \'(with import <nixpkgs> {}; runCommand "foo" { buildInputs = [ perl ]; } "
        mkdir -p $out
        cp ${pkgs.coreutils}/bin/id /tmp/id
        perl -e \"chmod 0666, qw(/tmp/id) or die\"
      ")\' ');

      $machine->succeed('[[ $(stat -c %a /tmp/id) = 666 ]]');

      $machine->succeed("rm /tmp/id");

      $machine->fail('nix-build --no-sandbox -E \'(with import <nixpkgs> {}; runCommand "foo" { buildInputs = [ perl ]; } "
        mkdir -p $out
        cp ${pkgs.coreutils}/bin/id /tmp/id
        perl -e \"chmod 04755, qw(/tmp/id) or die\"
      ")\' ');

      $machine->succeed('[[ $(stat -c %a /tmp/id) = 555 ]]');

      $machine->succeed("rm /tmp/id");

      # And test fchmod().
      $machine->succeed('nix-build --no-sandbox -E \'(with import <nixpkgs> {}; runCommand "foo" { buildInputs = [ perl ]; } "
        mkdir -p $out
        cp ${pkgs.coreutils}/bin/id /tmp/id
        perl -e \"my \\\$x; open \\\$x, qw(/tmp/id); chmod 01750, \\\$x or die\"
      ")\' ');

      $machine->succeed('[[ $(stat -c %a /tmp/id) = 1750 ]]');

      $machine->succeed("rm /tmp/id");

      $machine->fail('nix-build --no-sandbox -E \'(with import <nixpkgs> {}; runCommand "foo" { buildInputs = [ perl ]; } "
        mkdir -p $out
        cp ${pkgs.coreutils}/bin/id /tmp/id
        perl -e \"my \\\$x; open \\\$x, qw(/tmp/id); chmod 04777, \\\$x or die\"
      ")\' ');

      $machine->succeed('[[ $(stat -c %a /tmp/id) = 555 ]]');

      $machine->succeed("rm /tmp/id");
    '';

}<|MERGE_RESOLUTION|>--- conflicted
+++ resolved
@@ -12,12 +12,7 @@
   machine =
     { config, lib, pkgs, ... }:
     { virtualisation.writableStore = true;
-<<<<<<< HEAD
-      nix.binaryCaches = [ ];
-=======
-      nix.package = nix;
       nix.binaryCaches = lib.mkForce [ ];
->>>>>>> 35732a95
       nix.nixPath = [ "nixpkgs=${lib.cleanSource pkgs.path}" ];
       virtualisation.pathsInNixDB = [ pkgs.stdenv pkgs.pkgsi686Linux.stdenv ];
     };
