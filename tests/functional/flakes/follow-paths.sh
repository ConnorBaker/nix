--- conflicted
+++ resolved
@@ -130,13 +130,8 @@
 
 git -C "$flakeFollowsA" add flake.nix
 
-<<<<<<< HEAD
-expect 1 nix flake lock $flakeFollowsA 2>&1 | grep '/flakeB.*is forbidden in pure evaluation mode'
-expect 1 nix flake lock --impure $flakeFollowsA 2>&1 | grep "'flakeB' is too short to be a valid store path"
-=======
 expect 1 nix flake lock "$flakeFollowsA" 2>&1 | grep '/flakeB.*is forbidden in pure evaluation mode'
-expect 1 nix flake lock --impure "$flakeFollowsA" 2>&1 | grep '/flakeB.*does not exist'
->>>>>>> be92b18a
+expect 1 nix flake lock --impure "$flakeFollowsA" 2>&1 | grep "'flakeB' is too short to be a valid store path"
 
 # Test relative non-flake inputs.
 cat > "$flakeFollowsA"/flake.nix <<EOF
