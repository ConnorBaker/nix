--- conflicted
+++ resolved
@@ -23,25 +23,14 @@
 input3=$(nix-build ../hermetic.nix --no-out-link --arg busybox "$busybox" --arg withFinalRefs true --arg seed 2 -A passthru.input3 -j0)
 
 # Can't delete because referenced
-<<<<<<< HEAD
-expectStderr 1 nix-store --delete $input1 | grepQuiet "Cannot delete path.*because it's referenced by path"
-expectStderr 1 nix-store --delete $input2 | grepQuiet "Cannot delete path.*because it's referenced by path"
-expectStderr 1 nix-store --delete $input3 | grepQuiet "Cannot delete path.*because it's referenced by path"
+expectStderr 1 nix-store --delete "$input1" | grepQuiet "Cannot delete path.*because it's referenced by path"
+expectStderr 1 nix-store --delete "$input2" | grepQuiet "Cannot delete path.*because it's referenced by path"
+expectStderr 1 nix-store --delete "$input3" | grepQuiet "Cannot delete path.*because it's referenced by path"
 
 # These same paths are referenced in the lower layer (by the seed 1
 # build done in `initLowerStore`).
-expectStderr 1 nix-store --store "$storeA" --delete $input2 | grepQuiet "Cannot delete path.*because it's referenced by path"
-expectStderr 1 nix-store --store "$storeA" --delete $input3 | grepQuiet "Cannot delete path.*because it's referenced by path"
-=======
-expectStderr 1 nix-store --delete "$input1" | grepQuiet "Cannot delete path"
-expectStderr 1 nix-store --delete "$input2" | grepQuiet "Cannot delete path"
-expectStderr 1 nix-store --delete "$input3" | grepQuiet "Cannot delete path"
-
-# These same paths are referenced in the lower layer (by the seed 1
-# build done in `initLowerStore`).
-expectStderr 1 nix-store --store "$storeA" --delete "$input2" | grepQuiet "Cannot delete path"
-expectStderr 1 nix-store --store "$storeA" --delete "$input3" | grepQuiet "Cannot delete path"
->>>>>>> d069633b
+expectStderr 1 nix-store --store "$storeA" --delete "$input2" | grepQuiet "Cannot delete path.*because it's referenced by path"
+expectStderr 1 nix-store --store "$storeA" --delete "$input3" | grepQuiet "Cannot delete path.*because it's referenced by path"
 
 # Can delete
 nix-store --delete "$hermetic"
