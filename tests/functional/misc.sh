--- conflicted
+++ resolved
@@ -23,21 +23,12 @@
 
 # Eval Errors.
 eval_arg_res=$(nix-instantiate --eval -E 'let a = {} // a; in a.foo' 2>&1 || true)
-<<<<<<< HEAD
-echo $eval_arg_res | grep "at «string»:1:12:"
-echo $eval_arg_res | grep "infinite recursion encountered"
-
-eval_stdin_res=$(echo 'let a = {} // a; in a.foo' | nix-instantiate --eval -E - 2>&1 || true)
-echo $eval_stdin_res | grep "at «stdin»:1:12:"
-echo $eval_stdin_res | grep "infinite recursion encountered"
-=======
 echo "$eval_arg_res" | grep "at «string»:1:15:"
 echo "$eval_arg_res" | grep "infinite recursion encountered"
 
 eval_stdin_res=$(echo 'let a = {} // a; in a.foo' | nix-instantiate --eval -E - 2>&1 || true)
 echo "$eval_stdin_res" | grep "at «stdin»:1:15:"
 echo "$eval_stdin_res" | grep "infinite recursion encountered"
->>>>>>> d069633b
 
 # Attribute path errors
 expectStderr 1 nix-instantiate --eval -E '{}' -A '"x' | grepQuiet "missing closing quote in selection path"
