--- conflicted
+++ resolved
@@ -179,10 +179,6 @@
 out="$(nix build -f fod-failing.nix -L x4 2>&1)" && status=0 || status=$?
 test "$status" = 1
 test "$(<<<"$out" grep -cE '^error:')" = 2
-<<<<<<< HEAD
-<<<"$out" grepQuiet -E "error: Cannot build '.*-x4\\.drv'"
-<<<"$out" grepQuiet -E "Reason: 1 dependency failed."
-=======
 
 if isDaemonNewer "2.29pre"; then
     <<<"$out" grepQuiet -E "error: Cannot build '.*-x4\\.drv'"
@@ -190,22 +186,16 @@
 else
     <<<"$out" grepQuiet -E "error: 1 dependencies of derivation '.*-x4\\.drv' failed to build"
 fi
->>>>>>> 27932ae6
 <<<"$out" grepQuiet -E "hash mismatch in fixed-output derivation '.*-x2\\.drv'"
 
 out="$(nix build -f fod-failing.nix -L x4 --keep-going 2>&1)" && status=0 || status=$?
 test "$status" = 1
 test "$(<<<"$out" grep -cE '^error:')" = 3
-<<<<<<< HEAD
-<<<"$out" grepQuiet -E "error: Cannot build '.*-x4\\.drv'"
-<<<"$out" grepQuiet -E "Reason: 2 dependencies failed."
-=======
 if isDaemonNewer "2.29pre"; then
     <<<"$out" grepQuiet -E "error: Cannot build '.*-x4\\.drv'"
     <<<"$out" grepQuiet -E "Reason: 2 dependencies failed."
 else
     <<<"$out" grepQuiet -E "error: 2 dependencies of derivation '.*-x4\\.drv' failed to build"
 fi
->>>>>>> 27932ae6
 <<<"$out" grepQuiet -vE "hash mismatch in fixed-output derivation '.*-x3\\.drv'"
 <<<"$out" grepQuiet -vE "hash mismatch in fixed-output derivation '.*-x2\\.drv'"