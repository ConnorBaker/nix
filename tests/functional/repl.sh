--- conflicted
+++ resolved
@@ -157,9 +157,6 @@
 ' "3" \
     ./flake ./flake\#bar
 
-<<<<<<< HEAD
-# Test the `:reload` mechanism with flakes:
-=======
 testReplResponse $'
 :a { a = 1; b = 2; longerName = 3; "with spaces" = 4; }
 ' 'Added 4 variables.
@@ -187,18 +184,13 @@
 ... and 3 more; view with :ll'
 
 # Test the `:reload` mechansim with flakes:
->>>>>>> 812e0693
 # - Eval `./flake#changingThing`
 # - Modify the flake
 # - Re-eval it
 # - Check that the result has changed
 mkfifo repl_fifo
 touch repl_output
-<<<<<<< HEAD
 nix repl ./flake < repl_fifo >> repl_output 2>&1 &
-=======
-nix repl ./flake --experimental-features 'flakes' < repl_fifo >> repl_output 2>&1 &
->>>>>>> 812e0693
 repl_pid=$!
 exec 3>repl_fifo # Open fifo for writing
 echo "changingThing" >&3
