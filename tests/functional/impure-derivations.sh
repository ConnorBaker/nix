--- conflicted
+++ resolved
@@ -21,11 +21,7 @@
 [[ "$drvPath" = "$drvPath2" ]]
 
 # But only with the experimental feature!
-<<<<<<< HEAD
-expectStderr 1 nix derivation add < $TEST_HOME/impure-drv.json --experimental-features '' | grepQuiet "experimental Nix feature 'impure-derivations' is disabled"
-=======
-expectStderr 1 nix derivation add < "$TEST_HOME"/impure-drv.json --experimental-features nix-command | grepQuiet "experimental Nix feature 'impure-derivations' is disabled"
->>>>>>> d069633b
+expectStderr 1 nix derivation add < "$TEST_HOME"/impure-drv.json --experimental-features '' | grepQuiet "experimental Nix feature 'impure-derivations' is disabled"
 
 nix build --dry-run --json --file ./impure-derivations.nix impure.all
 json=$(nix build -L --no-link --json --file ./impure-derivations.nix impure.all)
