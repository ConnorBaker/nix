#!/usr/bin/env bash

source common.sh

TODO_NixOS

clearStoreIfPossible

rm -f "$TEST_ROOT"/result*

# Placeholder strings are opaque, so cannot do this check for floating
# content-addressing derivations.
if [[ -z "${NIX_TESTS_CA_BY_DEFAULT:-}" ]]; then
    # Test whether the output names match our expectations
    outPath=$(nix-instantiate multiple-outputs.nix --eval -A nameCheck.out.outPath)
    # shellcheck disable=SC2016
    [ "$(echo "$outPath" | sed -E 's_^".*/[^-/]*-([^/]*)"$_\1_')" = "multiple-outputs-a" ]
    outPath=$(nix-instantiate multiple-outputs.nix --eval -A nameCheck.dev.outPath)
    # shellcheck disable=SC2016
    [ "$(echo "$outPath" | sed -E 's_^".*/[^-/]*-([^/]*)"$_\1_')" = "multiple-outputs-a-dev" ]
fi

# Test whether read-only evaluation works when referring to the
# ‘drvPath’ attribute.
echo "evaluating c..."
#drvPath=$(nix-instantiate multiple-outputs.nix -A c --readonly-mode)

# And check whether the resulting derivation explicitly depends on all
# outputs.
drvPath=$(nix-instantiate multiple-outputs.nix -A c)
#[ "$drvPath" = "$drvPath2" ]
grepQuiet 'multiple-outputs-a.drv",\["first","second"\]' "$drvPath"
grepQuiet 'multiple-outputs-b.drv",\["out"\]' "$drvPath"

# While we're at it, test the ‘unsafeDiscardOutputDependency’ primop.
outPath=$(nix-build multiple-outputs.nix -A d --no-out-link)
drvPath=$(cat "$outPath"/drv)
if [[ -n "${NIX_TESTS_CA_BY_DEFAULT:-}" ]]; then
    expectStderr 1 nix-store -q "$drvPath" | grepQuiet "Cannot use output path of floating content-addressing derivation until we know what it is (e.g. by building it)"
else
    outPath=$(nix-store -q "$drvPath")
    # shellcheck disable=SC2233
    (! [ -e "$outPath" ])
fi

# Do a build of something that depends on a derivation with multiple
# outputs.
echo "building b..."
outPath=$(nix-build multiple-outputs.nix -A b --no-out-link)
echo "output path is $outPath"
[ "$(cat "$outPath/file")" = "success" ]

# Test nix-build on a derivation with multiple outputs.
outPath1=$(nix-build multiple-outputs.nix -A a -o "$TEST_ROOT"/result)
[ -e "$TEST_ROOT"/result-first ]
# shellcheck disable=SC2235
(! [ -e "$TEST_ROOT"/result-second ])
nix-build multiple-outputs.nix -A a.all -o "$TEST_ROOT"/result
[ "$(cat "$TEST_ROOT"/result-first/file)" = "first" ]
[ "$(cat "$TEST_ROOT"/result-second/file)" = "second" ]
[ "$(cat "$TEST_ROOT"/result-second/link/file)" = "first" ]
hash1=$(nix-store -q --hash "$TEST_ROOT"/result-second)

outPath2=$(nix-build "$(nix-instantiate multiple-outputs.nix -A a)" --no-out-link)
[[ $outPath1 = "$outPath2" ]]

outPath2=$(nix-build "$(nix-instantiate multiple-outputs.nix -A a.first)" --no-out-link)
[[ $outPath1 = "$outPath2" ]]

outPath2=$(nix-build "$(nix-instantiate multiple-outputs.nix -A a.second)" --no-out-link)
[[ $(cat "$outPath2"/file) = second ]]

# FIXME: Fixing this shellcheck causes the test to fail.
# shellcheck disable=SC2046
[[ $(nix-build $(nix-instantiate multiple-outputs.nix -A a.all) --no-out-link | wc -l) -eq 2 ]]

<<<<<<< HEAD
# Delete one of the outputs and rebuild it.  This will cause a hash
# rewrite.
nix store delete $TEST_ROOT/result-second --ignore-liveness
nix-build multiple-outputs.nix -A a.all -o $TEST_ROOT/result
[ "$(cat $TEST_ROOT/result-second/file)" = "second" ]
[ "$(cat $TEST_ROOT/result-second/link/file)" = "first" ]
hash2=$(nix-store -q --hash $TEST_ROOT/result-second)
[ "$hash1" = "$hash2" ]
=======
if [[ -z "${NIX_TESTS_CA_BY_DEFAULT:-}" ]]; then
    # Delete one of the outputs and rebuild it.  This will cause a hash
    # rewrite.
    env -u NIX_REMOTE nix store delete "$TEST_ROOT"/result-second --ignore-liveness
    nix-build multiple-outputs.nix -A a.all -o "$TEST_ROOT"/result
    [ "$(cat "$TEST_ROOT"/result-second/file)" = "second" ]
    [ "$(cat "$TEST_ROOT"/result-second/link/file)" = "first" ]
    hash2=$(nix-store -q --hash "$TEST_ROOT"/result-second)
    [ "$hash1" = "$hash2" ]
fi
>>>>>>> d069633b

# Make sure that nix-build works on derivations with multiple outputs.
echo "building a.first..."
nix-build multiple-outputs.nix -A a.first --no-out-link

# Cyclic outputs should be rejected.
echo "building cyclic..."
if nix-build multiple-outputs.nix -A cyclic --no-out-link; then
    echo "Cyclic outputs incorrectly accepted!"
    exit 1
fi

# Do a GC. This should leave an empty store.
echo "collecting garbage..."
rm "$TEST_ROOT"/result*
nix-store --gc --keep-derivations --keep-outputs
nix-store --gc --print-roots
rm -rf "$NIX_STORE_DIR"/.links
rmdir "$NIX_STORE_DIR"

# TODO inspect why this doesn't work with floating content-addressing
# derivations.
if [[ -z "${NIX_TESTS_CA_BY_DEFAULT:-}" ]]; then
    expect 1 nix build -f multiple-outputs.nix invalid-output-name-1 2>&1 | grep 'contains illegal character'
    expect 1 nix build -f multiple-outputs.nix invalid-output-name-2 2>&1 | grep 'contains illegal character'
fi<|MERGE_RESOLUTION|>--- conflicted
+++ resolved
@@ -74,16 +74,6 @@
 # shellcheck disable=SC2046
 [[ $(nix-build $(nix-instantiate multiple-outputs.nix -A a.all) --no-out-link | wc -l) -eq 2 ]]
 
-<<<<<<< HEAD
-# Delete one of the outputs and rebuild it.  This will cause a hash
-# rewrite.
-nix store delete $TEST_ROOT/result-second --ignore-liveness
-nix-build multiple-outputs.nix -A a.all -o $TEST_ROOT/result
-[ "$(cat $TEST_ROOT/result-second/file)" = "second" ]
-[ "$(cat $TEST_ROOT/result-second/link/file)" = "first" ]
-hash2=$(nix-store -q --hash $TEST_ROOT/result-second)
-[ "$hash1" = "$hash2" ]
-=======
 if [[ -z "${NIX_TESTS_CA_BY_DEFAULT:-}" ]]; then
     # Delete one of the outputs and rebuild it.  This will cause a hash
     # rewrite.
@@ -94,7 +84,6 @@
     hash2=$(nix-store -q --hash "$TEST_ROOT"/result-second)
     [ "$hash1" = "$hash2" ]
 fi
->>>>>>> d069633b
 
 # Make sure that nix-build works on derivations with multiple outputs.
 echo "building a.first..."
