--- conflicted
+++ resolved
@@ -9,26 +9,18 @@
 outPath=$(nix-build dependencies.nix --no-out-link)
 drvPath=$(nix path-info --json "$outPath" | jq -r .\""$outPath"\".deriver)
 
-<<<<<<< HEAD
 nix-store --export "$outPath" > "$TEST_ROOT"/exp
-=======
-nix-store --export $outPath > $TEST_ROOT/exp
 expectStderr 1 nix nario export "$outPath" | grepQuiet "required argument.*missing"
-nix nario export --format 1 "$outPath" > $TEST_ROOT/exp2
+nix nario export --format 1 "$outPath" > "$TEST_ROOT/exp2"
 cmp "$TEST_ROOT/exp" "$TEST_ROOT/exp2"
->>>>>>> dd7140a6
 
 # shellcheck disable=SC2046
 nix-store --export $(nix-store -qR "$outPath") > "$TEST_ROOT"/exp_all
 
-<<<<<<< HEAD
-if nix-store --export "$outPath" >/dev/full ; then
-=======
-nix nario export --format 1 -r "$outPath" > $TEST_ROOT/exp_all2
+nix nario export --format 1 -r "$outPath" > "$TEST_ROOT"/exp_all2
 cmp "$TEST_ROOT/exp_all" "$TEST_ROOT/exp_all2"
 
-if nix-store --export $outPath >/dev/full ; then
->>>>>>> dd7140a6
+if nix-store --export "$outPath" >/dev/full ; then
     echo "exporting to a bad file descriptor should fail"
     exit 1
 fi
@@ -51,29 +43,26 @@
 
 # Regression test: the derivers in exp_all2 are empty, which shouldn't
 # cause a failure.
-<<<<<<< HEAD
 nix-store --import < "$TEST_ROOT"/exp_all2
-=======
-nix-store --import < $TEST_ROOT/exp_all2
 
 # Test `nix nario import` on files created by `nix-store --export`.
 clearStore
-expectStderr 1 nix nario import < $TEST_ROOT/exp_all | grepQuiet "lacks a signature"
-nix nario import --no-check-sigs < $TEST_ROOT/exp_all
+expectStderr 1 nix nario import < "$TEST_ROOT"/exp_all | grepQuiet "lacks a signature"
+nix nario import --no-check-sigs < "$TEST_ROOT"/exp_all
 nix path-info "$outPath"
 
 # Test `nix nario list`.
-nix nario list < $TEST_ROOT/exp_all
-nix nario list < $TEST_ROOT/exp_all | grepQuiet ".*dependencies-input-0.*bytes"
+nix nario list < "$TEST_ROOT"/exp_all
+nix nario list < "$TEST_ROOT"/exp_all | grepQuiet ".*dependencies-input-0.*bytes"
 
 # Test format 2 (including signatures).
-nix key generate-secret --key-name my-key > $TEST_ROOT/secret
-public_key=$(nix key convert-secret-to-public < $TEST_ROOT/secret)
+nix key generate-secret --key-name my-key > "$TEST_ROOT"/secret
+public_key=$(nix key convert-secret-to-public < "$TEST_ROOT"/secret)
 nix store sign --key-file "$TEST_ROOT/secret" -r "$outPath"
-nix nario export --format 2 -r "$outPath" > $TEST_ROOT/exp_all
+nix nario export --format 2 -r "$outPath" > "$TEST_ROOT"/exp_all
 clearStore
-expectStderr 1 nix nario import < $TEST_ROOT/exp_all | grepQuiet "lacks a signature"
-nix nario import --trusted-public-keys "$public_key" < $TEST_ROOT/exp_all
+expectStderr 1 nix nario import < "$TEST_ROOT"/exp_all | grepQuiet "lacks a signature"
+nix nario import --trusted-public-keys "$public_key" < "$TEST_ROOT"/exp_all
 [[ $(nix path-info --json "$outPath" | jq -r .[].signatures[]) =~ my-key: ]]
 
 # Test json listing.
@@ -85,5 +74,4 @@
 
 json=$(nix nario list --json --no-contents < "$TEST_ROOT/exp_all")
 [[ $(printf "%s" "$json" | jq -r ".paths.\"$outPath\".deriver") = "$drvPath" ]]
-[[ $(printf "%s" "$json" | jq -r ".paths.\"$outPath\".contents.type") = null ]]
->>>>>>> dd7140a6
+[[ $(printf "%s" "$json" | jq -r ".paths.\"$outPath\".contents.type") = null ]]