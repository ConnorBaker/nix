#!/usr/bin/env bash

# Regression test for https://github.com/NixOS/nix/issues/4858

source common.sh

requireDaemonNewerThan "2.4pre20210621"

# Get the output path of `rootCA`, and put some garbage instead
outPath="$(nix-build ./content-addressed.nix -A rootCA --no-out-link)"
<<<<<<< HEAD
nix-store --delete $(nix-store -q --referrers-closure "$outPath") --ignore-liveness
=======
# shellcheck disable=SC2046  # Multiple store paths need to become individual args
nix-store --delete $(nix-store -q --referrers-closure "$outPath")
>>>>>>> d069633b
touch "$outPath"

# The build should correctly remove the garbage and put the expected path instead
nix-build ./content-addressed.nix -A rootCA --no-out-link

# Rebuild it. This shouldn’t overwrite the existing path
oldInode=$(stat -c '%i' "$outPath")
nix-build ./content-addressed.nix -A rootCA --no-out-link --arg seed 2
newInode=$(stat -c '%i' "$outPath")
[[ "$oldInode" == "$newInode" ]]<|MERGE_RESOLUTION|>--- conflicted
+++ resolved
@@ -8,12 +8,8 @@
 
 # Get the output path of `rootCA`, and put some garbage instead
 outPath="$(nix-build ./content-addressed.nix -A rootCA --no-out-link)"
-<<<<<<< HEAD
+# shellcheck disable=SC2046  # Multiple store paths need to become individual args
 nix-store --delete $(nix-store -q --referrers-closure "$outPath") --ignore-liveness
-=======
-# shellcheck disable=SC2046  # Multiple store paths need to become individual args
-nix-store --delete $(nix-store -q --referrers-closure "$outPath")
->>>>>>> d069633b
 touch "$outPath"
 
 # The build should correctly remove the garbage and put the expected path instead
