--- conflicted
+++ resolved
@@ -16,11 +16,7 @@
 {
   seed ? 0,
 }:
-<<<<<<< HEAD
-# A simple content-addressed derivation.
-=======
 # A simple content-addressing derivation.
->>>>>>> 9cb662df
 # The derivation can be arbitrarily modified by passing a different `seed`,
 # but the output will always be the same
 rec {
