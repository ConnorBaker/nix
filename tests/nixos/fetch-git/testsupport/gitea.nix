{
  lib,
  nixpkgs,
  system,
  pkgs,
  ...
}:
let
  clientPrivateKey = pkgs.writeText "id_ed25519" ''
    -----BEGIN OPENSSH PRIVATE KEY-----
    b3BlbnNzaC1rZXktdjEAAAAABG5vbmUAAAAEbm9uZQAAAAAAAAABAAAAMwAAAAtzc2gtZW
    QyNTUxOQAAACBbeWvHh/AWGWI6EIc1xlSihyXtacNQ9KeztlW/VUy8wQAAAJAwVQ5VMFUO
    VQAAAAtzc2gtZWQyNTUxOQAAACBbeWvHh/AWGWI6EIc1xlSihyXtacNQ9KeztlW/VUy8wQ
    AAAEB7lbfkkdkJoE+4TKHPdPQWBKLSx+J54Eg8DaTr+3KoSlt5a8eH8BYZYjoQhzXGVKKH
    Je1pw1D0p7O2Vb9VTLzBAAAACGJmb0BtaW5pAQIDBAU=
    -----END OPENSSH PRIVATE KEY-----
  '';

  clientPublicKey = "ssh-ed25519 AAAAC3NzaC1lZDI1NTE5AAAAIFt5a8eH8BYZYjoQhzXGVKKHJe1pw1D0p7O2Vb9VTLzB";

in
{
  imports = [
    ../testsupport/setup.nix
    ../testsupport/gitea-repo.nix
  ];
  nodes = {
    gitea =
      { pkgs, ... }:
      {
        services.gitea.enable = true;
<<<<<<< HEAD
        services.gitea.settings.service.DISABLE_REGISTRATION = true;
        services.gitea.settings.log.LEVEL = "Info";
        services.gitea.settings.database.LOG_SQL = false;
=======
        services.gitea.lfs.enable = true;
        services.gitea.settings = {
          service.DISABLE_REGISTRATION = true;
          server = {
            DOMAIN = "gitea";
            HTTP_PORT = 3000;
          };
          log.LEVEL = "Info";
          database.LOG_SQL = false;
        };
>>>>>>> 9cb662df
        services.openssh.enable = true;
        networking.firewall.allowedTCPPorts = [ 3000 ];
        environment.systemPackages = [
          pkgs.git
          pkgs.gitea
        ];

        users.users.root.openssh.authorizedKeys.keys = [ clientPublicKey ];

        # TODO: remove this after updating to nixos-23.11
        nixpkgs.pkgs = lib.mkForce (
          import nixpkgs {
            inherit system;
            config.permittedInsecurePackages = [
              "gitea-1.19.4"
            ];
          }
        );
      };
    client =
      { pkgs, ... }:
      {
<<<<<<< HEAD
        environment.systemPackages = [ pkgs.git ];
=======
        environment.systemPackages = [
          pkgs.git
          pkgs.git-lfs
        ];
>>>>>>> 9cb662df
      };
  };
  defaults =
    { pkgs, ... }:
    {
      environment.systemPackages = [ pkgs.jq ];
    };

  setupScript = ''
    import shlex

    gitea.wait_for_unit("gitea.service")

    gitea_admin = "test"
    gitea_admin_password = "test123test"

    gitea.succeed(f"""
      gitea --version >&2
      su -l gitea -c 'GITEA_WORK_DIR=/var/lib/gitea gitea admin user create \
        --username {gitea_admin} --password {gitea_admin_password} --email test@client'
    """)

    client.wait_for_unit("multi-user.target")
    gitea.wait_for_open_port(3000)

    gitea_admin_token = gitea.succeed(f"""
      curl --fail -X POST http://{gitea_admin}:{gitea_admin_password}@gitea:3000/api/v1/users/test/tokens \
        -H 'Accept: application/json' -H 'Content-Type: application/json' \
        -d {shlex.quote( '{"name":"token", "scopes":["all"]}' )} \
        | jq -r '.sha1'
    """).strip()

    client.succeed(f"""
      echo "http://{gitea_admin}:{gitea_admin_password}@gitea:3000" >~/.git-credentials-admin
      git config --global credential.helper 'store --file ~/.git-credentials-admin'
      git config --global user.email "test@client"
      git config --global user.name "Test User"
      git config --global gc.autodetach 0
      git config --global gc.auto 0
    """)

    # add client's private key to ~/.ssh
    client.succeed("""
      mkdir -p ~/.ssh
      chmod 700 ~/.ssh
      cat ${clientPrivateKey} >~/.ssh/id_ed25519
      chmod 600 ~/.ssh/id_ed25519
    """)

    client.succeed("""
      echo "Host gitea" >>~/.ssh/config
      echo "  StrictHostKeyChecking no" >>~/.ssh/config
      echo "  UserKnownHostsFile /dev/null" >>~/.ssh/config
      echo "  User root" >>~/.ssh/config
    """)

    # ensure ssh from client to gitea works
    client.succeed("""
      ssh root@gitea true
    """)

  '';
}<|MERGE_RESOLUTION|>--- conflicted
+++ resolved
@@ -29,11 +29,6 @@
       { pkgs, ... }:
       {
         services.gitea.enable = true;
-<<<<<<< HEAD
-        services.gitea.settings.service.DISABLE_REGISTRATION = true;
-        services.gitea.settings.log.LEVEL = "Info";
-        services.gitea.settings.database.LOG_SQL = false;
-=======
         services.gitea.lfs.enable = true;
         services.gitea.settings = {
           service.DISABLE_REGISTRATION = true;
@@ -44,7 +39,6 @@
           log.LEVEL = "Info";
           database.LOG_SQL = false;
         };
->>>>>>> 9cb662df
         services.openssh.enable = true;
         networking.firewall.allowedTCPPorts = [ 3000 ];
         environment.systemPackages = [
@@ -67,14 +61,10 @@
     client =
       { pkgs, ... }:
       {
-<<<<<<< HEAD
-        environment.systemPackages = [ pkgs.git ];
-=======
         environment.systemPackages = [
           pkgs.git
           pkgs.git-lfs
         ];
->>>>>>> 9cb662df
       };
   };
   defaults =
