--- conflicted
+++ resolved
@@ -74,54 +74,6 @@
     sourcehut =
       { config, pkgs, ... }:
       {
-<<<<<<< HEAD
-        # Impersonate git.sr.ht
-        sourcehut =
-          { config, pkgs, ... }:
-          {
-            networking.firewall.allowedTCPPorts = [ 80 443 ];
-
-            services.httpd.enable = true;
-            services.httpd.adminAddr = "foo@example.org";
-            services.httpd.extraConfig = ''
-              ErrorLog syslog:local6
-            '';
-            services.httpd.virtualHosts."git.sr.ht" =
-              {
-                forceSSL = true;
-                sslServerKey = "${cert}/server.key";
-                sslServerCert = "${cert}/server.crt";
-                servedDirs =
-                  [
-                    {
-                      urlPath = "/~NixOS/nixpkgs";
-                      dir = nixpkgs-repo;
-                    }
-                    {
-                      urlPath = "/~NixOS/flake-registry/blob/master";
-                      dir = registry;
-                    }
-                  ];
-              };
-          };
-
-        client =
-          { config, lib, pkgs, nodes, ... }:
-          {
-            virtualisation.writableStore = true;
-            virtualisation.diskSize = 2048;
-            virtualisation.additionalPaths = [ pkgs.hello pkgs.fuse ];
-            virtualisation.memorySize = 4096;
-            nix.settings.substituters = lib.mkForce [ ];
-            nix.extraOptions = ''
-              flake-registry = https://git.sr.ht/~NixOS/flake-registry/blob/master/flake-registry.json
-            '';
-            environment.systemPackages = [ pkgs.jq ];
-            networking.hosts.${(builtins.head nodes.sourcehut.networking.interfaces.eth1.ipv4.addresses).address} =
-              [ "git.sr.ht" ];
-            security.pki.certificateFiles = [ "${cert}/ca.crt" ];
-          };
-=======
         networking.firewall.allowedTCPPorts = [
           80
           443
@@ -147,7 +99,6 @@
             }
           ];
         };
->>>>>>> b3e92048
       };
 
     client =
@@ -168,7 +119,6 @@
         virtualisation.memorySize = 4096;
         nix.settings.substituters = lib.mkForce [ ];
         nix.extraOptions = ''
-          experimental-features = nix-command flakes
           flake-registry = https://git.sr.ht/~NixOS/flake-registry/blob/master/flake-registry.json
         '';
         environment.systemPackages = [ pkgs.jq ];
