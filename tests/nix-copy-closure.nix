# Test ‘nix-copy-closure’.

{ nixpkgs, system, overlay }:

with import (nixpkgs + "/nixos/lib/testing.nix") {
  inherit system;
  extraConfigurations = [ { nixpkgs.overlays = [ overlay ]; } ];
};

makeTest (let pkgA = pkgs.cowsay; pkgB = pkgs.wget; pkgC = pkgs.hello; in {

  nodes =
    { client =
        { config, lib, pkgs, ... }:
        { virtualisation.writableStore = true;
          virtualisation.pathsInNixDB = [ pkgA ];
<<<<<<< HEAD
          nix.binaryCaches = [ ];
=======
          nix.package = nix;
          nix.binaryCaches = lib.mkForce [ ];
>>>>>>> 35732a95
        };

      server =
        { config, pkgs, ... }:
        { services.openssh.enable = true;
          virtualisation.writableStore = true;
          virtualisation.pathsInNixDB = [ pkgB pkgC ];
        };
    };

  testScript = { nodes }:
    ''
      startAll;

      # Create an SSH key on the client.
      my $key = `${pkgs.openssh}/bin/ssh-keygen -t ed25519 -f key -N ""`;
      $client->succeed("mkdir -m 700 /root/.ssh");
      $client->copyFileFromHost("key", "/root/.ssh/id_ed25519");
      $client->succeed("chmod 600 /root/.ssh/id_ed25519");

      # Install the SSH key on the server.
      $server->succeed("mkdir -m 700 /root/.ssh");
      $server->copyFileFromHost("key.pub", "/root/.ssh/authorized_keys");
      $server->waitForUnit("sshd");
      $client->waitForUnit("network.target");
      $client->succeed("ssh -o StrictHostKeyChecking=no " . $server->name() . " 'echo hello world'");

      # Copy the closure of package A from the client to the server.
      $server->fail("nix-store --check-validity ${pkgA}");
      $client->succeed("nix-copy-closure --to server --gzip ${pkgA} >&2");
      $server->succeed("nix-store --check-validity ${pkgA}");

      # Copy the closure of package B from the server to the client.
      $client->fail("nix-store --check-validity ${pkgB}");
      $client->succeed("nix-copy-closure --from server --gzip ${pkgB} >&2");
      $client->succeed("nix-store --check-validity ${pkgB}");

      # Copy the closure of package C via the SSH substituter.
      $client->fail("nix-store -r ${pkgC}");
      # FIXME
      #$client->succeed(
      #  "nix-store --option use-ssh-substituter true"
      #  . " --option ssh-substituter-hosts root\@server"
      #  . " -r ${pkgC} >&2");
      #$client->succeed("nix-store --check-validity ${pkgC}");
    '';

})<|MERGE_RESOLUTION|>--- conflicted
+++ resolved
@@ -14,12 +14,7 @@
         { config, lib, pkgs, ... }:
         { virtualisation.writableStore = true;
           virtualisation.pathsInNixDB = [ pkgA ];
-<<<<<<< HEAD
-          nix.binaryCaches = [ ];
-=======
-          nix.package = nix;
           nix.binaryCaches = lib.mkForce [ ];
->>>>>>> 35732a95
         };
 
       server =
