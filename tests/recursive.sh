source common.sh

<<<<<<< HEAD
sed -i 's/experimental-features .*/& recursive-nix/' "$NIX_CONF_DIR"/nix.conf
=======
# FIXME
if [[ $(uname) != Linux ]]; then skipTest "Not running Linux"; fi

enableFeatures 'recursive-nix'
>>>>>>> 3c78920f
restartDaemon

clearStore

rm -f $TEST_ROOT/result

export unreachable=$(nix store add-path ./recursive.sh)

NIX_BIN_DIR=$(dirname $(type -p nix)) nix --extra-experimental-features 'nix-command recursive-nix' build -o $TEST_ROOT/result -L --impure --file ./recursive.nix

[[ $(cat $TEST_ROOT/result/inner1) =~ blaat ]]

# Make sure the recursively created paths are in the closure.
nix path-info -r $TEST_ROOT/result | grep foobar
nix path-info -r $TEST_ROOT/result | grep fnord
nix path-info -r $TEST_ROOT/result | grep inner1<|MERGE_RESOLUTION|>--- conflicted
+++ resolved
@@ -1,13 +1,6 @@
 source common.sh
 
-<<<<<<< HEAD
-sed -i 's/experimental-features .*/& recursive-nix/' "$NIX_CONF_DIR"/nix.conf
-=======
-# FIXME
-if [[ $(uname) != Linux ]]; then skipTest "Not running Linux"; fi
-
 enableFeatures 'recursive-nix'
->>>>>>> 3c78920f
 restartDaemon
 
 clearStore
