# Release X.Y (202?-??-??)

* Nix now provides better integration with zsh's run-help feature. It is now
  included in the Nix installation in the form of an autoloadable shell
  function, run-help-nix. It picks up Nix subcommands from the currently typed
  in command and directs the user to the associated man pages.

* `nix repl` has a new build-'n-link (`:bl`) command that builds a derivation
  while creating GC root symlinks.

* The path produced by `builtins.toFile` is now allowed to be imported or read
  even with restricted evaluation. Note that this will not work with a
  read-only store.

* `nix build` has a new `--print-out-paths` flag to print the resulting output paths.
  This matches the default behaviour of `nix-build`.

<<<<<<< HEAD
* Nix can now be built with LTO by passing `--enable-lto` to `configure`.
  LTO is currently only supported when building with GCC.
=======
* You can now specify which outputs of a derivation `nix` should
  operate on using the syntax `installable^outputs`,
  e.g. `nixpkgs#glibc^dev,static` or `nixpkgs#glibc^*`. By default,
  `nix` will use the outputs specified by the derivation's
  `meta.outputsToInstall` attribute if it exists, or all outputs
  otherwise.

  Selecting derivation outputs using the attribute selection syntax
  (e.g. `nixpkgs#glibc.dev`) no longer works.
>>>>>>> 09e55010
<|MERGE_RESOLUTION|>--- conflicted
+++ resolved
@@ -15,10 +15,9 @@
 * `nix build` has a new `--print-out-paths` flag to print the resulting output paths.
   This matches the default behaviour of `nix-build`.
 
-<<<<<<< HEAD
 * Nix can now be built with LTO by passing `--enable-lto` to `configure`.
   LTO is currently only supported when building with GCC.
-=======
+
 * You can now specify which outputs of a derivation `nix` should
   operate on using the syntax `installable^outputs`,
   e.g. `nixpkgs#glibc^dev,static` or `nixpkgs#glibc^*`. By default,
@@ -27,5 +26,4 @@
   otherwise.
 
   Selecting derivation outputs using the attribute selection syntax
-  (e.g. `nixpkgs#glibc.dev`) no longer works.
->>>>>>> 09e55010
+  (e.g. `nixpkgs#glibc.dev`) no longer works.