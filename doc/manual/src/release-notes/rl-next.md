--- conflicted
+++ resolved
@@ -1,10 +1,8 @@
 # Release X.Y (202?-??-??)
 
-<<<<<<< HEAD
-* Allow explicitly selecting outputs with *store derivations* installable syntax too.
-=======
 * `<nix/fetchurl.nix>` now accepts an additional argument `impure` which
   defaults to `false`.  If it is set to `true`, the `hash` and `sha256`
   arguments will be ignored and the resulting derivation will have
   `__impure` set to `true`, making it an impure derivation.
->>>>>>> b7e8a3bf
+
+* Allow explicitly selecting outputs with *store derivations* installable syntax too.