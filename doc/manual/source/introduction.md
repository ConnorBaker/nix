--- conflicted
+++ resolved
@@ -1,6 +1,5 @@
 # Determinate Nix
 
-<<<<<<< HEAD
 **Determinate Nix** is a downstream distribution of [Nix], a purely functional language, CLI tool, and package management system.
 It's available on Linux, macOS, and Windows Subsystem for Linux (WSL).
 
@@ -16,13 +15,9 @@
 
 ## How Nix works
 
-Nix treats packages like values in purely functional programming languages
-such as Haskell — they are built by functions that don’t have
-=======
 Nix is a _purely functional package manager_.  This means that it
 treats packages like values in a purely functional programming language
 — packages are built by functions that don’t have
->>>>>>> 27932ae6
 side-effects, and they never change after they have been built.  Nix
 stores packages in the _Nix store_, usually the directory
 `/nix/store`, where each package has its own unique subdirectory such
