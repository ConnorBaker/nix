--- conflicted
+++ resolved
@@ -36,7 +36,6 @@
         "type": "github"
       }
     },
-<<<<<<< HEAD
     "flake-schemas": {
       "locked": {
         "lastModified": 1719857163,
@@ -52,8 +51,6 @@
         "type": "github"
       }
     },
-    "flake-utils": {
-=======
     "git-hooks-nix": {
       "inputs": {
         "flake-compat": [],
@@ -65,7 +62,6 @@
           "nixpkgs"
         ]
       },
->>>>>>> b24757f0
       "locked": {
         "lastModified": 1721042469,
         "narHash": "sha256-6FPUl7HVtvRHCCBQne7Ylp4p+dpP3P/OYuzjztZ4s70=",
@@ -149,11 +145,8 @@
       "inputs": {
         "flake-compat": "flake-compat",
         "flake-parts": "flake-parts",
-<<<<<<< HEAD
         "flake-schemas": "flake-schemas",
-=======
         "git-hooks-nix": "git-hooks-nix",
->>>>>>> b24757f0
         "libgit2": "libgit2",
         "nixpkgs": "nixpkgs",
         "nixpkgs-23-11": "nixpkgs-23-11",
