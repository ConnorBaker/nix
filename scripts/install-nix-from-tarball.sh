--- conflicted
+++ resolved
@@ -176,11 +176,7 @@
         rm -rf "$i_tmp"
     fi
     if ! [ -e "$dest/store/$i" ]; then
-<<<<<<< HEAD
-        if [ "$(uname -s)" = "Darwin" ]; then
-=======
         if [ "$OS" = "Darwin" ] || [ "$OS" = "FreeBSD" ]; then
->>>>>>> ec6ba866
             cp -RPp "$self/store/$i" "$i_tmp"
         else
             cp -RP --preserve=ownership,timestamps "$self/store/$i" "$i_tmp"
