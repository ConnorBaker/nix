--- conflicted
+++ resolved
@@ -30,24 +30,6 @@
 # This part should be kept in sync with nixpkgs:nixos/modules/programs/environment.nix
 set --export NIX_PROFILES "@localstatedir@/nix/profiles/default $HOME/.nix-profile"
 
-<<<<<<< HEAD
-    # Set $NIX_SSL_CERT_FILE so that Nixpkgs applications like curl work.
-    if test -n "$NIX_SSL_CERT_FILE"
-        : # Allow users to override the NIX_SSL_CERT_FILE
-    else if test -e /etc/ssl/certs/ca-certificates.crt # NixOS, Ubuntu, Debian, Gentoo, Arch
-        set --export NIX_SSL_CERT_FILE /etc/ssl/certs/ca-certificates.crt
-    else if test -e /etc/ssl/ca-bundle.pem # openSUSE Tumbleweed
-        set --export NIX_SSL_CERT_FILE /etc/ssl/ca-bundle.pem
-    else if test -e /etc/ssl/certs/ca-bundle.crt # Old NixOS
-        set --export NIX_SSL_CERT_FILE /etc/ssl/certs/ca-bundle.crt
-    else if test -e /etc/pki/tls/certs/ca-bundle.crt # Fedora, CentOS
-        set --export NIX_SSL_CERT_FILE /etc/pki/tls/certs/ca-bundle.crt
-    else if test -e "$NIX_LINK/etc/ssl/certs/ca-bundle.crt" # fall back to cacert in Nix profile
-        set --export NIX_SSL_CERT_FILE "$NIX_LINK/etc/ssl/certs/ca-bundle.crt"
-    else if test -e "$NIX_LINK/etc/ca-bundle.crt" # old cacert in Nix profile
-        set --export NIX_SSL_CERT_FILE "$NIX_LINK/etc/ca-bundle.crt"
-    end
-=======
 # Populate bash completions, .desktop files, etc
 if test -z "$XDG_DATA_DIRS"
     # According to XDG spec the default is /usr/local/share:/usr/share, don't set something that prevents that default
@@ -55,7 +37,6 @@
 else
     set --export XDG_DATA_DIRS "$XDG_DATA_DIRS:$NIX_LINK/share:/nix/var/nix/profiles/default/share"
 end
->>>>>>> 9cb662df
 
 # Set $NIX_SSL_CERT_FILE so that Nixpkgs applications like curl work.
 if test -n "$NIX_SSL_CERT_FILE"
