--- conflicted
+++ resolved
@@ -14,15 +14,16 @@
 
 jobs:
   eval:
-    runs-on: ubuntu-24.04
+    runs-on: UbuntuLatest32Cores128G
     steps:
     - uses: actions/checkout@v4
       with:
         fetch-depth: 0
-    - uses: cachix/install-nix-action@v30
-    - run: nix --experimental-features 'nix-command flakes' flake show --all-systems --json
+    - uses: DeterminateSystems/nix-installer-action@main
+      with:
+        flakehub: true
+    - run: nix flake show --all-systems --json
 
-<<<<<<< HEAD
   build_x86_64-linux:
     uses: ./.github/workflows/build.yml
     with:
@@ -49,154 +50,6 @@
     needs: build_aarch64-linux
     with:
       os: UbuntuLatest32Cores128GArm
-=======
-  tests:
-    strategy:
-      fail-fast: false
-      matrix:
-        include:
-          - scenario: on ubuntu
-            runs-on: ubuntu-24.04
-            os: linux
-          - scenario: on macos
-            runs-on: macos-14
-            os: darwin
-    name: tests ${{ matrix.scenario }}
-    runs-on: ${{ matrix.runs-on }}
-    timeout-minutes: 60
-    steps:
-    - uses: actions/checkout@v4
-      with:
-        fetch-depth: 0
-    - uses: cachix/install-nix-action@v30
-      with:
-        # The sandbox would otherwise be disabled by default on Darwin
-        extra_nix_config: |
-          sandbox = true
-          max-jobs = 1
-    - uses: DeterminateSystems/magic-nix-cache-action@main
-    # Since ubuntu 22.30, unprivileged usernamespaces are no longer allowed to map to the root user:
-    # https://ubuntu.com/blog/ubuntu-23-10-restricted-unprivileged-user-namespaces
-    - run: sudo sysctl -w kernel.apparmor_restrict_unprivileged_userns=0
-      if: matrix.os == 'linux'
-    - run: scripts/build-checks
-    - run: scripts/prepare-installer-for-github-actions
-    - name: Upload installer tarball
-      uses: actions/upload-artifact@v4
-      with:
-        name: installer-${{matrix.os}}
-        path: out/*
-
-  installer_test:
-    needs: [tests]
-    strategy:
-      fail-fast: false
-      matrix:
-        include:
-          - scenario: on ubuntu
-            runs-on: ubuntu-24.04
-            os: linux
-          - scenario: on macos
-            runs-on: macos-14
-            os: darwin
-    name: installer test ${{ matrix.scenario }}
-    runs-on: ${{ matrix.runs-on }}
-    steps:
-    - uses: actions/checkout@v4
-    - name: Download installer tarball
-      uses: actions/download-artifact@v4
-      with:
-        name: installer-${{matrix.os}}
-        path: out
-    - name: Serving installer
-      id: serving_installer
-      run: ./scripts/serve-installer-for-github-actions
-    - uses: cachix/install-nix-action@v30
-      with:
-        install_url: 'http://localhost:8126/install'
-        install_options: "--tarball-url-prefix http://localhost:8126/"
-    - run: sudo apt install fish zsh
-      if: matrix.os == 'linux'
-    - run: brew install fish
-      if: matrix.os == 'darwin'
-    - run: exec bash -c "nix-instantiate -E 'builtins.currentTime' --eval"
-    - run: exec sh -c "nix-instantiate -E 'builtins.currentTime' --eval"
-    - run: exec zsh -c "nix-instantiate -E 'builtins.currentTime' --eval"
-    - run: exec fish -c "nix-instantiate -E 'builtins.currentTime' --eval"
-    - run: exec bash -c "nix-channel --add https://releases.nixos.org/nixos/unstable/nixos-23.05pre466020.60c1d71f2ba nixpkgs"
-    - run: exec bash -c "nix-channel --update && nix-env -iA nixpkgs.hello && hello"
-
-  # Steps to test CI automation in your own fork.
-  # 1. Sign-up for https://hub.docker.com/
-  # 2. Store your dockerhub username as DOCKERHUB_USERNAME in "Repository secrets" of your fork repository settings (https://github.com/$githubuser/nix/settings/secrets/actions)
-  # 3. Create an access token in https://hub.docker.com/settings/security and store it as DOCKERHUB_TOKEN in "Repository secrets" of your fork
-  check_secrets:
-    permissions:
-      contents: none
-    name: Check Docker secrets present for installer tests
-    runs-on: ubuntu-24.04
-    outputs:
-      docker: ${{ steps.secret.outputs.docker }}
-    steps:
-      - name: Check for secrets
-        id: secret
-        env:
-          _DOCKER_SECRETS: ${{ secrets.DOCKERHUB_USERNAME }}${{ secrets.DOCKERHUB_TOKEN }}
-        run: |
-          echo "::set-output name=docker::${{ env._DOCKER_SECRETS != '' }}"
-
-  docker_push_image:
-    needs: [tests, vm_tests, check_secrets]
-    permissions:
-      contents: read
-      packages: write
-    if: >-
-      needs.check_secrets.outputs.docker == 'true' &&
-      github.event_name == 'push' &&
-      github.ref_name == 'master'
-    runs-on: ubuntu-24.04
-    steps:
-    - name: Check for secrets
-      id: secret
-      env:
-        _DOCKER_SECRETS: ${{ secrets.DOCKERHUB_USERNAME }}${{ secrets.DOCKERHUB_TOKEN }}
-      run: |
-        echo "::set-output name=docker::${{ env._DOCKER_SECRETS != '' }}"
-    - uses: actions/checkout@v4
-      with:
-        fetch-depth: 0
-    - uses: cachix/install-nix-action@v30
-      with:
-        install_url: https://releases.nixos.org/nix/nix-2.20.3/install
-    - uses: DeterminateSystems/magic-nix-cache-action@main
-    - run: echo NIX_VERSION="$(nix --experimental-features 'nix-command flakes' eval .\#nix.version | tr -d \")" >> $GITHUB_ENV
-    - run: nix --experimental-features 'nix-command flakes' build .#dockerImage -L
-    - run: docker load -i ./result/image.tar.gz
-    - run: docker tag nix:$NIX_VERSION ${{ secrets.DOCKERHUB_USERNAME }}/nix:$NIX_VERSION
-    - run: docker tag nix:$NIX_VERSION ${{ secrets.DOCKERHUB_USERNAME }}/nix:master
-    # We'll deploy the newly built image to both Docker Hub and Github Container Registry.
-    #
-    # Push to Docker Hub first
-    - name: Login to Docker Hub
-      uses: docker/login-action@v3
-      with:
-        username: ${{ secrets.DOCKERHUB_USERNAME }}
-        password: ${{ secrets.DOCKERHUB_TOKEN }}
-    - run: docker push ${{ secrets.DOCKERHUB_USERNAME }}/nix:$NIX_VERSION
-    - run: docker push ${{ secrets.DOCKERHUB_USERNAME }}/nix:master
-    # Push to GitHub Container Registry as well
-    - name: Login to GitHub Container Registry
-      uses: docker/login-action@v3
-      with:
-        registry: ghcr.io
-        username: ${{ github.actor }}
-        password: ${{ secrets.GITHUB_TOKEN }}
-    - name: Push image
-      run: |
-        IMAGE_ID=ghcr.io/${{ github.repository_owner }}/nix
-        # Change all uppercase to lowercase
-        IMAGE_ID=$(echo $IMAGE_ID | tr '[A-Z]' '[a-z]')
->>>>>>> b3e92048
 
   test_aarch64-darwin:
     uses: ./.github/workflows/test.yml
@@ -205,25 +58,13 @@
       os: macos-latest
 
   vm_tests:
-<<<<<<< HEAD
     needs: build_x86_64-linux
-    runs-on: ubuntu-22.04
+    runs-on: UbuntuLatest32Cores128G
     steps:
       - uses: actions/checkout@v4
       - uses: DeterminateSystems/nix-installer-action@main
         with:
           flakehub: true
-      - uses: DeterminateSystems/magic-nix-cache-action@main
-      - run: nix build -L .#hydraJobs.tests.githubFlakes .#hydraJobs.tests.tarballFlakes
-
-  flake_regressions:
-    needs: build_x86_64-linux
-    runs-on: UbuntuLatest32Cores128G
-=======
-    runs-on: ubuntu-24.04
-    steps:
-      - uses: actions/checkout@v4
-      - uses: DeterminateSystems/nix-installer-action@main
       - uses: DeterminateSystems/magic-nix-cache-action@main
       - run: |
           nix build -L \
@@ -235,8 +76,7 @@
 
   flake_regressions:
     needs: vm_tests
-    runs-on: ubuntu-24.04
->>>>>>> b3e92048
+    runs-on: UbuntuLatest32Cores128G
     steps:
       - name: Checkout nix
         uses: actions/checkout@v4
@@ -254,8 +94,4 @@
         with:
           flakehub: true
       - uses: DeterminateSystems/magic-nix-cache-action@main
-<<<<<<< HEAD
-      - run: nix build --out-link ./new-nix && PATH=$(pwd)/new-nix/bin:$PATH MAX_FLAKES=25 flake-regressions/eval-all.sh
-=======
-      - run: nix build -L --out-link ./new-nix && PATH=$(pwd)/new-nix/bin:$PATH MAX_FLAKES=25 flake-regressions/eval-all.sh
->>>>>>> b3e92048
+      - run: nix build -L --out-link ./new-nix && PATH=$(pwd)/new-nix/bin:$PATH MAX_FLAKES=25 flake-regressions/eval-all.sh