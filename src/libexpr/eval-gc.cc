#include "error.hh"
#include "environment-variables.hh"
#include "eval-settings.hh"
#include "config-global.hh"
#include "serialise.hh"
#include "eval-gc.hh"
#include "file-system.hh"

#if HAVE_BOEHMGC

#  include <pthread.h>
#  if __FreeBSD__
#    include <pthread_np.h>
#  endif

#  include <gc/gc.h>
#  include <gc/gc_cpp.h>
#  include <gc/gc_allocator.h>

#  include <boost/coroutine2/coroutine.hpp>
#  include <boost/coroutine2/protected_fixedsize_stack.hpp>
#  include <boost/context/stack_context.hpp>

#endif

namespace nix {

#if HAVE_BOEHMGC
/* Called when the Boehm GC runs out of memory. */
static void * oomHandler(size_t requested)
{
    /* Convert this to a proper C++ exception. */
    throw std::bad_alloc();
}

<<<<<<< HEAD
class BoehmGCStackAllocator : public StackAllocator
{
    boost::coroutines2::protected_fixedsize_stack stack{
        // We allocate 8 MB, the default max stack size on NixOS.
        // A smaller stack might be quicker to allocate but reduces the stack
        // depth available for source filter expressions etc.
        std::max(boost::context::stack_traits::default_size(), static_cast<std::size_t>(8 * 1024 * 1024))};

    // This is specific to boost::coroutines2::protected_fixedsize_stack.
    // The stack protection page is included in sctx.size, so we have to
    // subtract one page size from the stack size.
    std::size_t pfss_usable_stack_size(boost::context::stack_context & sctx)
    {
        return sctx.size - boost::context::stack_traits::page_size();
    }

public:
    boost::context::stack_context allocate() override
    {
        auto sctx = stack.allocate();

        // Stacks generally start at a high address and grow to lower addresses.
        // Architectures that do the opposite are rare; in fact so rare that
        // boost_routine does not implement it.
        // So we subtract the stack size.
        GC_add_roots(static_cast<char *>(sctx.sp) - pfss_usable_stack_size(sctx), sctx.sp);
        return sctx;
    }

    void deallocate(boost::context::stack_context sctx) override
    {
        GC_remove_roots(static_cast<char *>(sctx.sp) - pfss_usable_stack_size(sctx), sctx.sp);
        stack.deallocate(sctx);
    }
};

static BoehmGCStackAllocator boehmGCStackAllocator;

/**
 * When a thread goes into a coroutine, we lose its original sp until
 * control flow returns to the thread.
 * While in the coroutine, the sp points outside the thread stack,
 * so we can detect this and push the entire thread stack instead,
 * as an approximation.
 * The coroutine's stack is covered by `BoehmGCStackAllocator`.
 * This is not an optimal solution, because the garbage is scanned when a
 * coroutine is active, for both the coroutine and the original thread stack.
 * However, the implementation is quite lean, and usually we don't have active
 * coroutines during evaluation, so this is acceptable.
 */
void fixupBoehmStackPointer(void ** sp_ptr, void * _pthread_id)
{
    void *& sp = *sp_ptr;
    auto pthread_id = reinterpret_cast<pthread_t>(_pthread_id);
#  ifndef __APPLE__
    pthread_attr_t pattr;
#  endif
    size_t osStackSize;
    // The low address of the stack, which grows down.
    void * osStackLimit;
    void * osStackBase;

#  ifdef __APPLE__
    osStackSize = pthread_get_stacksize_np(pthread_id);
    osStackLimit = pthread_get_stackaddr_np(pthread_id);
#  else
    if (pthread_attr_init(&pattr)) {
        throw Error("fixupBoehmStackPointer: pthread_attr_init failed");
    }
#    ifdef HAVE_PTHREAD_GETATTR_NP
    if (pthread_getattr_np(pthread_id, &pattr)) {
        throw Error("fixupBoehmStackPointer: pthread_getattr_np failed");
    }
#    elif HAVE_PTHREAD_ATTR_GET_NP
    if (!pthread_attr_init(&pattr)) {
        throw Error("fixupBoehmStackPointer: pthread_attr_init failed");
    }
    if (!pthread_attr_get_np(pthread_id, &pattr)) {
        throw Error("fixupBoehmStackPointer: pthread_attr_get_np failed");
    }
#    else
#      error "Need one of `pthread_attr_get_np` or `pthread_getattr_np`"
#    endif
    if (pthread_attr_getstack(&pattr, &osStackLimit, &osStackSize)) {
        throw Error("fixupBoehmStackPointer: pthread_attr_getstack failed");
    }
    if (pthread_attr_destroy(&pattr)) {
        throw Error("fixupBoehmStackPointer: pthread_attr_destroy failed");
    }
#  endif
    osStackBase = (char *) osStackLimit + osStackSize;
    // NOTE: We assume the stack grows down, as it does on all architectures we support.
    //       Architectures that grow the stack up are rare.
    if (sp >= osStackBase || sp < osStackLimit) { // sp is outside the os stack
        sp = osStackLimit;
    }
}

/* Disable GC while this object lives. Used by CoroutineContext.
 *
 * Boehm keeps a count of GC_disable() and GC_enable() calls,
 * and only enables GC when the count matches.
 */
class BoehmDisableGC
{
public:
    BoehmDisableGC()
    {
        GC_disable();
    };
    ~BoehmDisableGC()
    {
        GC_enable();
    };
};

static size_t getFreeMem()
{
    /* On Linux, use the `MemAvailable` or `MemFree` fields from
       /proc/cpuinfo. */
#  if __linux__
    {
        std::unordered_map<std::string, std::string> fields;
        for (auto & line : tokenizeString<std::vector<std::string>>(readFile("/proc/meminfo"), "\n")) {
            auto colon = line.find(':');
            if (colon == line.npos)
                continue;
            fields.emplace(line.substr(0, colon), trim(line.substr(colon + 1)));
        }

        auto i = fields.find("MemAvailable");
        if (i == fields.end())
            i = fields.find("MemFree");
        if (i != fields.end()) {
            auto kb = tokenizeString<std::vector<std::string>>(i->second, " ");
            if (kb.size() == 2 && kb[1] == "kB")
                return string2Int<size_t>(kb[0]).value_or(0) * 1024;
        }
    }
#  endif

    /* On non-Linux systems, conservatively assume that 25% of memory is free. */
    long pageSize = sysconf(_SC_PAGESIZE);
    long pages = sysconf(_SC_PHYS_PAGES);
    if (pageSize != -1)
        return (pageSize * pages) / 4;
    return 0;
}

=======
>>>>>>> 915db74d
static inline void initGCReal()
{
    /* Initialise the Boehm garbage collector. */

    /* Don't look for interior pointers. This reduces the odds of
       misdetection a bit. */
    GC_set_all_interior_pointers(0);

    /* We don't have any roots in data segments, so don't scan from
       there. */
    GC_set_no_dls(1);

    /* Enable perf measurements. This is just a setting; not much of a
       start of something. */
    GC_start_performance_measurement();

    GC_INIT();

    GC_allow_register_threads();

    GC_set_oom_fn(oomHandler);

<<<<<<< HEAD
    StackAllocator::defaultAllocator = &boehmGCStackAllocator;

// TODO: Remove __APPLE__ condition.
//       Comment suggests an implementation that works on darwin and windows
//       https://github.com/ivmai/bdwgc/issues/362#issuecomment-1936672196
#  if GC_VERSION_MAJOR >= 8 && GC_VERSION_MINOR >= 2 && GC_VERSION_MICRO >= 4 && !defined(__APPLE__)
    GC_set_sp_corrector(&fixupBoehmStackPointer);

    if (!GC_get_sp_corrector()) {
        printTalkative("BoehmGC on this platform does not support sp_corrector; will disable GC inside coroutines");
        /* Used to disable GC when entering coroutines on macOS */
        create_coro_gc_hook = []() -> std::shared_ptr<void> { return std::make_shared<BoehmDisableGC>(); };
    }
#  else
#    warning \
        "BoehmGC version does not support GC while coroutine exists. GC will be disabled inside coroutines. Consider updating bdw-gc to 8.2.4 or later."
#  endif

    /* Set the initial heap size to something fairly big (80% of
       free RAM, up to a maximum of 8 GiB) so that in most cases
=======
    /* Set the initial heap size to something fairly big (25% of
       physical RAM, up to a maximum of 384 MiB) so that in most cases
>>>>>>> 915db74d
       we don't need to garbage collect at all.  (Collection has a
       fairly significant overhead.)  The heap size can be overridden
       through libgc's GC_INITIAL_HEAP_SIZE environment variable.  We
       should probably also provide a nix.conf setting for this.  Note
       that GC_expand_hp() causes a lot of virtual, but not physical
       (resident) memory to be allocated.  This might be a problem on
       systems that don't overcommit. */
    if (!getEnv("GC_INITIAL_HEAP_SIZE")) {
        size_t size = 32 * 1024 * 1024;
#  if HAVE_SYSCONF && defined(_SC_PAGESIZE) && defined(_SC_PHYS_PAGES)
        size_t maxSize = 8ULL * 1024 * 1024 * 1024;
        auto free = getFreeMem();
        debug("free memory is %d bytes", free);
        size = std::min((size_t) (free * 0.8), maxSize);
#  endif
        debug("setting initial heap size to %1% bytes", size);
        GC_expand_hp(size);
    }
}

static size_t gcCyclesAfterInit = 0;

size_t getGCCycles()
{
    assertGCInitialized();
    return static_cast<size_t>(GC_get_gc_no()) - gcCyclesAfterInit;
}

#endif

static bool gcInitialised = false;

void initGC()
{
    if (gcInitialised)
        return;

#if HAVE_BOEHMGC
    initGCReal();

    gcCyclesAfterInit = GC_get_gc_no();
#endif

    // NIX_PATH must override the regular setting
    // See the comment in applyConfig
    if (auto nixPathEnv = getEnv("NIX_PATH")) {
        globalConfig.set("nix-path", concatStringsSep(" ", EvalSettings::parseNixPath(nixPathEnv.value())));
    }

    gcInitialised = true;
}

void assertGCInitialized()
{
    assert(gcInitialised);
}

} // namespace nix<|MERGE_RESOLUTION|>--- conflicted
+++ resolved
@@ -33,123 +33,6 @@
     throw std::bad_alloc();
 }
 
-<<<<<<< HEAD
-class BoehmGCStackAllocator : public StackAllocator
-{
-    boost::coroutines2::protected_fixedsize_stack stack{
-        // We allocate 8 MB, the default max stack size on NixOS.
-        // A smaller stack might be quicker to allocate but reduces the stack
-        // depth available for source filter expressions etc.
-        std::max(boost::context::stack_traits::default_size(), static_cast<std::size_t>(8 * 1024 * 1024))};
-
-    // This is specific to boost::coroutines2::protected_fixedsize_stack.
-    // The stack protection page is included in sctx.size, so we have to
-    // subtract one page size from the stack size.
-    std::size_t pfss_usable_stack_size(boost::context::stack_context & sctx)
-    {
-        return sctx.size - boost::context::stack_traits::page_size();
-    }
-
-public:
-    boost::context::stack_context allocate() override
-    {
-        auto sctx = stack.allocate();
-
-        // Stacks generally start at a high address and grow to lower addresses.
-        // Architectures that do the opposite are rare; in fact so rare that
-        // boost_routine does not implement it.
-        // So we subtract the stack size.
-        GC_add_roots(static_cast<char *>(sctx.sp) - pfss_usable_stack_size(sctx), sctx.sp);
-        return sctx;
-    }
-
-    void deallocate(boost::context::stack_context sctx) override
-    {
-        GC_remove_roots(static_cast<char *>(sctx.sp) - pfss_usable_stack_size(sctx), sctx.sp);
-        stack.deallocate(sctx);
-    }
-};
-
-static BoehmGCStackAllocator boehmGCStackAllocator;
-
-/**
- * When a thread goes into a coroutine, we lose its original sp until
- * control flow returns to the thread.
- * While in the coroutine, the sp points outside the thread stack,
- * so we can detect this and push the entire thread stack instead,
- * as an approximation.
- * The coroutine's stack is covered by `BoehmGCStackAllocator`.
- * This is not an optimal solution, because the garbage is scanned when a
- * coroutine is active, for both the coroutine and the original thread stack.
- * However, the implementation is quite lean, and usually we don't have active
- * coroutines during evaluation, so this is acceptable.
- */
-void fixupBoehmStackPointer(void ** sp_ptr, void * _pthread_id)
-{
-    void *& sp = *sp_ptr;
-    auto pthread_id = reinterpret_cast<pthread_t>(_pthread_id);
-#  ifndef __APPLE__
-    pthread_attr_t pattr;
-#  endif
-    size_t osStackSize;
-    // The low address of the stack, which grows down.
-    void * osStackLimit;
-    void * osStackBase;
-
-#  ifdef __APPLE__
-    osStackSize = pthread_get_stacksize_np(pthread_id);
-    osStackLimit = pthread_get_stackaddr_np(pthread_id);
-#  else
-    if (pthread_attr_init(&pattr)) {
-        throw Error("fixupBoehmStackPointer: pthread_attr_init failed");
-    }
-#    ifdef HAVE_PTHREAD_GETATTR_NP
-    if (pthread_getattr_np(pthread_id, &pattr)) {
-        throw Error("fixupBoehmStackPointer: pthread_getattr_np failed");
-    }
-#    elif HAVE_PTHREAD_ATTR_GET_NP
-    if (!pthread_attr_init(&pattr)) {
-        throw Error("fixupBoehmStackPointer: pthread_attr_init failed");
-    }
-    if (!pthread_attr_get_np(pthread_id, &pattr)) {
-        throw Error("fixupBoehmStackPointer: pthread_attr_get_np failed");
-    }
-#    else
-#      error "Need one of `pthread_attr_get_np` or `pthread_getattr_np`"
-#    endif
-    if (pthread_attr_getstack(&pattr, &osStackLimit, &osStackSize)) {
-        throw Error("fixupBoehmStackPointer: pthread_attr_getstack failed");
-    }
-    if (pthread_attr_destroy(&pattr)) {
-        throw Error("fixupBoehmStackPointer: pthread_attr_destroy failed");
-    }
-#  endif
-    osStackBase = (char *) osStackLimit + osStackSize;
-    // NOTE: We assume the stack grows down, as it does on all architectures we support.
-    //       Architectures that grow the stack up are rare.
-    if (sp >= osStackBase || sp < osStackLimit) { // sp is outside the os stack
-        sp = osStackLimit;
-    }
-}
-
-/* Disable GC while this object lives. Used by CoroutineContext.
- *
- * Boehm keeps a count of GC_disable() and GC_enable() calls,
- * and only enables GC when the count matches.
- */
-class BoehmDisableGC
-{
-public:
-    BoehmDisableGC()
-    {
-        GC_disable();
-    };
-    ~BoehmDisableGC()
-    {
-        GC_enable();
-    };
-};
-
 static size_t getFreeMem()
 {
     /* On Linux, use the `MemAvailable` or `MemFree` fields from
@@ -183,8 +66,6 @@
     return 0;
 }
 
-=======
->>>>>>> 915db74d
 static inline void initGCReal()
 {
     /* Initialise the Boehm garbage collector. */
@@ -207,31 +88,8 @@
 
     GC_set_oom_fn(oomHandler);
 
-<<<<<<< HEAD
-    StackAllocator::defaultAllocator = &boehmGCStackAllocator;
-
-// TODO: Remove __APPLE__ condition.
-//       Comment suggests an implementation that works on darwin and windows
-//       https://github.com/ivmai/bdwgc/issues/362#issuecomment-1936672196
-#  if GC_VERSION_MAJOR >= 8 && GC_VERSION_MINOR >= 2 && GC_VERSION_MICRO >= 4 && !defined(__APPLE__)
-    GC_set_sp_corrector(&fixupBoehmStackPointer);
-
-    if (!GC_get_sp_corrector()) {
-        printTalkative("BoehmGC on this platform does not support sp_corrector; will disable GC inside coroutines");
-        /* Used to disable GC when entering coroutines on macOS */
-        create_coro_gc_hook = []() -> std::shared_ptr<void> { return std::make_shared<BoehmDisableGC>(); };
-    }
-#  else
-#    warning \
-        "BoehmGC version does not support GC while coroutine exists. GC will be disabled inside coroutines. Consider updating bdw-gc to 8.2.4 or later."
-#  endif
-
     /* Set the initial heap size to something fairly big (80% of
        free RAM, up to a maximum of 8 GiB) so that in most cases
-=======
-    /* Set the initial heap size to something fairly big (25% of
-       physical RAM, up to a maximum of 384 MiB) so that in most cases
->>>>>>> 915db74d
        we don't need to garbage collect at all.  (Collection has a
        fairly significant overhead.)  The heap size can be overridden
        through libgc's GC_INITIAL_HEAP_SIZE environment variable.  We
