--- conflicted
+++ resolved
@@ -177,13 +177,8 @@
         }
     }
 
-<<<<<<< HEAD
     if (!state.settings.pureEval && !input.isDirect())
-        input = lookupInRegistries(state.store, input).first;
-=======
-    if (!state.settings.pureEval && !input.isDirect() && experimentalFeatureSettings.isEnabled(Xp::Flakes))
         input = lookupInRegistries(state.store, input, fetchers::UseRegistries::Limited).first;
->>>>>>> 4d4a91ab
 
     if (state.settings.pureEval && !input.isLocked()) {
         if (input.getNarHash())
