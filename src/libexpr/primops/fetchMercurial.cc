--- conflicted
+++ resolved
@@ -8,160 +8,6 @@
 
 namespace nix {
 
-<<<<<<< HEAD
-struct HgInfo
-{
-    Path storePath;
-    std::string branch;
-    std::string rev;
-    uint64_t revCount = 0;
-};
-
-std::regex commitHashRegex("^[0-9a-fA-F]{40}$");
-
-HgInfo exportMercurial(ref<Store> store, const std::string & uri,
-    std::string rev, const std::string & name)
-{
-    if (evalSettings.pureEval && rev == "")
-        throw Error("in pure evaluation mode, 'fetchMercurial' requires a Mercurial revision");
-
-    if (rev == "" && hasPrefix(uri, "/") && pathExists(uri + "/.hg")) {
-
-        bool clean = runProgram("hg", true, { "status", "-R", uri, "--modified", "--added", "--removed" }) == "";
-
-        if (!clean) {
-
-            /* This is an unclean working tree. So copy all tracked
-               files. */
-
-            printTalkative("copying unclean Mercurial working tree '%s'", uri);
-
-            HgInfo hgInfo;
-            hgInfo.rev = "0000000000000000000000000000000000000000";
-            hgInfo.branch = chomp(runProgram("hg", true, { "branch", "-R", uri }));
-
-            auto files = tokenizeString<std::set<std::string>>(
-                runProgram("hg", true, { "status", "-R", uri, "--clean", "--modified", "--added", "--no-status", "--print0" }), "\0"s);
-
-            PathFilter filter = [&](const Path & p) -> bool {
-                assert(hasPrefix(p, uri));
-                std::string file(p, uri.size() + 1);
-
-                auto st = lstat(p);
-
-                if (S_ISDIR(st.st_mode)) {
-                    auto prefix = file + "/";
-                    auto i = files.lower_bound(prefix);
-                    return i != files.end() && hasPrefix(*i, prefix);
-                }
-
-                return files.count(file);
-            };
-
-            hgInfo.storePath = store->printStorePath(store->addToStore("source", uri, FileIngestionMethod::Recursive, htSHA256, filter));
-
-            return hgInfo;
-        }
-    }
-
-    if (rev == "") rev = "default";
-
-    Path cacheDir = fmt("%s/nix/hg/%s", getCacheDir(), hashString(htSHA256, uri).to_string(Base32, false));
-
-    Path stampFile = fmt("%s/.hg/%s.stamp", cacheDir, hashString(htSHA512, rev).to_string(Base32, false));
-
-    /* If we haven't pulled this repo less than ‘tarball-ttl’ seconds,
-       do so now. */
-    time_t now = time(0);
-    struct stat st;
-    if (stat(stampFile.c_str(), &st) != 0 ||
-        (uint64_t) st.st_mtime + settings.tarballTtl <= (uint64_t) now)
-    {
-        /* Except that if this is a commit hash that we already have,
-           we don't have to pull again. */
-        if (!(std::regex_match(rev, commitHashRegex)
-                && pathExists(cacheDir)
-                && runProgram(
-                    RunOptions("hg", { "log", "-R", cacheDir, "-r", rev, "--template", "1" })
-                    .killStderr(true)).second == "1"))
-        {
-            Activity act(*logger, lvlTalkative, actUnknown, fmt("fetching Mercurial repository '%s'", uri));
-
-            if (pathExists(cacheDir)) {
-                try {
-                    runProgram("hg", true, { "pull", "-R", cacheDir, "--", uri });
-                }
-                catch (ExecError & e) {
-                    string transJournal = cacheDir + "/.hg/store/journal";
-                    /* hg throws "abandoned transaction" error only if this file exists */
-                    if (pathExists(transJournal)) {
-                        runProgram("hg", true, { "recover", "-R", cacheDir });
-                        runProgram("hg", true, { "pull", "-R", cacheDir, "--", uri });
-                    } else {
-                        throw ExecError(e.status, fmt("'hg pull' %s", statusToString(e.status)));
-                    }
-                }
-            } else {
-                createDirs(dirOf(cacheDir));
-                runProgram("hg", true, { "clone", "--noupdate", "--", uri, cacheDir });
-            }
-        }
-
-        writeFile(stampFile, "");
-    }
-
-    auto tokens = tokenizeString<std::vector<std::string>>(
-        runProgram("hg", true, { "log", "-R", cacheDir, "-r", rev, "--template", "{node} {rev} {branch}" }));
-    assert(tokens.size() == 3);
-
-    HgInfo hgInfo;
-    hgInfo.rev = tokens[0];
-    hgInfo.revCount = std::stoull(tokens[1]);
-    hgInfo.branch = tokens[2];
-
-    std::string storeLinkName = hashString(htSHA512, name + std::string("\0"s) + hgInfo.rev).to_string(Base32, false);
-    Path storeLink = fmt("%s/.hg/%s.link", cacheDir, storeLinkName);
-
-    try {
-        auto json = nlohmann::json::parse(readFile(storeLink));
-
-        assert(json["name"] == name && json["rev"] == hgInfo.rev);
-
-        hgInfo.storePath = json["storePath"];
-
-        if (store->isValidPath(store->parseStorePath(hgInfo.storePath))) {
-            printTalkative("using cached Mercurial store path '%s'", hgInfo.storePath);
-            return hgInfo;
-        }
-
-    } catch (SysError & e) {
-        if (e.errNo != ENOENT) throw;
-    }
-
-    Path tmpDir = createTempDir();
-    AutoDelete delTmpDir(tmpDir, true);
-
-    runProgram("hg", true, { "archive", "-R", cacheDir, "-r", rev, tmpDir });
-
-    deletePath(tmpDir + "/.hg_archival.txt");
-
-    hgInfo.storePath = store->printStorePath(store->addToStore(name, tmpDir));
-
-    nlohmann::json json;
-    json["storePath"] = hgInfo.storePath;
-    json["uri"] = uri;
-    json["name"] = name;
-    json["branch"] = hgInfo.branch;
-    json["rev"] = hgInfo.rev;
-    json["revCount"] = hgInfo.revCount;
-
-    writeFile(storeLink, json.dump());
-
-    return hgInfo;
-}
-
-=======
->>>>>>> 3d3c219d
 static void prim_fetchMercurial(EvalState & state, const Pos & pos, Value * * args, Value & v)
 {
     std::string url;
