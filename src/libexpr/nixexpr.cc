#include "nix/expr/nixexpr.hh"
#include "nix/expr/eval.hh"
#include "nix/expr/symbol-table.hh"
#include "nix/util/util.hh"
#include "nix/expr/print.hh"

#include <cstdlib>
#include <sstream>

#include "nix/util/strings-inline.hh"

namespace nix {

Counter Expr::nrExprs;
<<<<<<< HEAD
=======

ExprBlackHole eBlackHole;
>>>>>>> d069633b

// FIXME: remove, because *symbols* are abstract and do not have a single
//        textual representation; see printIdentifier()
std::ostream & operator<<(std::ostream & str, const SymbolStr & symbol)
{
    std::string_view s = symbol;
    return printIdentifier(str, s);
}

void Expr::show(const SymbolTable & symbols, std::ostream & str) const
{
    unreachable();
}

void ExprInt::show(const SymbolTable & symbols, std::ostream & str) const
{
    str << v.integer();
}

void ExprFloat::show(const SymbolTable & symbols, std::ostream & str) const
{
    str << v.fpoint();
}

void ExprString::show(const SymbolTable & symbols, std::ostream & str) const
{
    printLiteralString(str, v.string_view());
}

void ExprPath::show(const SymbolTable & symbols, std::ostream & str) const
{
    str << v.pathStr();
}

void ExprVar::show(const SymbolTable & symbols, std::ostream & str) const
{
    str << symbols[name];
}

void ExprSelect::show(const SymbolTable & symbols, std::ostream & str) const
{
    str << "(";
    e->show(symbols, str);
    str << ")." << showAttrPath(symbols, getAttrPath());
    if (def) {
        str << " or (";
        def->show(symbols, str);
        str << ")";
    }
}

void ExprOpHasAttr::show(const SymbolTable & symbols, std::ostream & str) const
{
    str << "((";
    e->show(symbols, str);
    str << ") ? " << showAttrPath(symbols, attrPath) << ")";
}

void ExprAttrs::showBindings(const SymbolTable & symbols, std::ostream & str) const
{
    typedef const decltype(attrs)::value_type * Attr;
    std::vector<Attr> sorted;
    for (auto & i : attrs)
        sorted.push_back(&i);
    std::sort(sorted.begin(), sorted.end(), [&](Attr a, Attr b) {
        std::string_view sa = symbols[a->first], sb = symbols[b->first];
        return sa < sb;
    });
    std::vector<Symbol> inherits;
    // We can use the displacement as a proxy for the order in which the symbols were parsed.
    // The assignment of displacements should be deterministic, so that showBindings is deterministic.
    std::map<Displacement, std::vector<Symbol>> inheritsFrom;
    for (auto & i : sorted) {
        switch (i->second.kind) {
        case AttrDef::Kind::Plain:
            break;
        case AttrDef::Kind::Inherited:
            inherits.push_back(i->first);
            break;
        case AttrDef::Kind::InheritedFrom: {
            auto & select = dynamic_cast<ExprSelect &>(*i->second.e);
            auto & from = dynamic_cast<ExprInheritFrom &>(*select.e);
            inheritsFrom[from.displ].push_back(i->first);
            break;
        }
        }
    }
    if (!inherits.empty()) {
        str << "inherit";
        for (auto sym : inherits)
            str << " " << symbols[sym];
        str << "; ";
    }
    for (const auto & [from, syms] : inheritsFrom) {
        str << "inherit (";
        (*inheritFromExprs)[from]->show(symbols, str);
        str << ")";
        for (auto sym : syms)
            str << " " << symbols[sym];
        str << "; ";
    }
    for (auto & i : sorted) {
        if (i->second.kind == AttrDef::Kind::Plain) {
            str << symbols[i->first] << " = ";
            i->second.e->show(symbols, str);
            str << "; ";
        }
    }
    for (auto & i : dynamicAttrs) {
        str << "\"${";
        i.nameExpr->show(symbols, str);
        str << "}\" = ";
        i.valueExpr->show(symbols, str);
        str << "; ";
    }
}

void ExprAttrs::show(const SymbolTable & symbols, std::ostream & str) const
{
    if (recursive)
        str << "rec ";
    str << "{ ";
    showBindings(symbols, str);
    str << "}";
}

void ExprList::show(const SymbolTable & symbols, std::ostream & str) const
{
    str << "[ ";
    for (auto & i : elems) {
        str << "(";
        i->show(symbols, str);
        str << ") ";
    }
    str << "]";
}

void ExprLambda::show(const SymbolTable & symbols, std::ostream & str) const
{
    str << "(";
    if (hasFormals()) {
        str << "{ ";
        bool first = true;
        // the natural Symbol ordering is by creation time, which can lead to the
        // same expression being printed in two different ways depending on its
        // context. always use lexicographic ordering to avoid this.
        for (auto & i : formals->lexicographicOrder(symbols)) {
            if (first)
                first = false;
            else
                str << ", ";
            str << symbols[i.name];
            if (i.def) {
                str << " ? ";
                i.def->show(symbols, str);
            }
        }
        if (formals->ellipsis) {
            if (!first)
                str << ", ";
            str << "...";
        }
        str << " }";
        if (arg)
            str << " @ ";
    }
    if (arg)
        str << symbols[arg];
    str << ": ";
    body->show(symbols, str);
    str << ")";
}

void ExprCall::show(const SymbolTable & symbols, std::ostream & str) const
{
    str << '(';
    fun->show(symbols, str);
    for (auto e : args) {
        str << ' ';
        e->show(symbols, str);
    }
    str << ')';
}

void ExprLet::show(const SymbolTable & symbols, std::ostream & str) const
{
    str << "(let ";
    attrs->showBindings(symbols, str);
    str << "in ";
    body->show(symbols, str);
    str << ")";
}

void ExprWith::show(const SymbolTable & symbols, std::ostream & str) const
{
    str << "(with ";
    attrs->show(symbols, str);
    str << "; ";
    body->show(symbols, str);
    str << ")";
}

void ExprIf::show(const SymbolTable & symbols, std::ostream & str) const
{
    str << "(if ";
    cond->show(symbols, str);
    str << " then ";
    then->show(symbols, str);
    str << " else ";
    else_->show(symbols, str);
    str << ")";
}

void ExprAssert::show(const SymbolTable & symbols, std::ostream & str) const
{
    str << "assert ";
    cond->show(symbols, str);
    str << "; ";
    body->show(symbols, str);
}

void ExprOpNot::show(const SymbolTable & symbols, std::ostream & str) const
{
    str << "(! ";
    e->show(symbols, str);
    str << ")";
}

void ExprConcatStrings::show(const SymbolTable & symbols, std::ostream & str) const
{
    bool first = true;
    str << "(";
    for (auto & i : *es) {
        if (first)
            first = false;
        else
            str << " + ";
        i.second->show(symbols, str);
    }
    str << ")";
}

void ExprPos::show(const SymbolTable & symbols, std::ostream & str) const
{
    str << "__curPos";
}

std::string showAttrPath(const SymbolTable & symbols, std::span<const AttrName> attrPath)
{
    std::ostringstream out;
    bool first = true;
    for (auto & i : attrPath) {
        if (!first)
            out << '.';
        else
            first = false;
        if (i.symbol)
            out << symbols[i.symbol];
        else {
            out << "\"${";
            i.expr->show(symbols, out);
            out << "}\"";
        }
    }
    return out.str();
}

/* Computing levels/displacements for variables. */

void Expr::bindVars(EvalState & es, const std::shared_ptr<const StaticEnv> & env)
{
    unreachable();
}

void ExprInt::bindVars(EvalState & es, const std::shared_ptr<const StaticEnv> & env)
{
    if (es.debugRepl)
        es.exprEnvs.insert(std::make_pair(this, env));
}

void ExprFloat::bindVars(EvalState & es, const std::shared_ptr<const StaticEnv> & env)
{
    if (es.debugRepl)
        es.exprEnvs.insert(std::make_pair(this, env));
}

void ExprString::bindVars(EvalState & es, const std::shared_ptr<const StaticEnv> & env)
{
    if (es.debugRepl)
        es.exprEnvs.insert(std::make_pair(this, env));
}

void ExprPath::bindVars(EvalState & es, const std::shared_ptr<const StaticEnv> & env)
{
    if (es.debugRepl)
        es.exprEnvs.insert(std::make_pair(this, env));
}

void ExprVar::bindVars(EvalState & es, const std::shared_ptr<const StaticEnv> & env)
{
    if (es.debugRepl)
        es.exprEnvs.insert(std::make_pair(this, env));

    fromWith = nullptr;

    /* Check whether the variable appears in the environment.  If so,
       set its level and displacement. */
    const StaticEnv * curEnv;
    Level level;
    int withLevel = -1;
    for (curEnv = env.get(), level = 0; curEnv; curEnv = curEnv->up.get(), level++) {
        if (curEnv->isWith) {
            if (withLevel == -1)
                withLevel = level;
        } else {
            auto i = curEnv->find(name);
            if (i != curEnv->vars.end()) {
                this->level = level;
                displ = i->second;
                return;
            }
        }
    }

    /* Otherwise, the variable must be obtained from the nearest
       enclosing `with'.  If there is no `with', then we can issue an
       "undefined variable" error now. */
    if (withLevel == -1)
        es.error<UndefinedVarError>("undefined variable '%1%'", es.symbols[name]).atPos(pos).debugThrow();
    for (auto * e = env.get(); e && !fromWith; e = e->up.get())
        fromWith = e->isWith;
    this->level = withLevel;
}

void ExprInheritFrom::bindVars(EvalState & es, const std::shared_ptr<const StaticEnv> & env)
{
    if (es.debugRepl)
        es.exprEnvs.insert(std::make_pair(this, env));
}

void ExprSelect::bindVars(EvalState & es, const std::shared_ptr<const StaticEnv> & env)
{
    if (es.debugRepl)
        es.exprEnvs.insert(std::make_pair(this, env));

    e->bindVars(es, env);
    if (def)
        def->bindVars(es, env);
    for (auto & i : getAttrPath())
        if (!i.symbol)
            i.expr->bindVars(es, env);
}

void ExprOpHasAttr::bindVars(EvalState & es, const std::shared_ptr<const StaticEnv> & env)
{
    if (es.debugRepl)
        es.exprEnvs.insert(std::make_pair(this, env));

    e->bindVars(es, env);
    for (auto & i : attrPath)
        if (!i.symbol)
            i.expr->bindVars(es, env);
}

std::shared_ptr<const StaticEnv>
ExprAttrs::bindInheritSources(EvalState & es, const std::shared_ptr<const StaticEnv> & env)
{
    if (!inheritFromExprs)
        return nullptr;

    // the inherit (from) source values are inserted into an env of its own, which
    // does not introduce any variable names.
    // analysis must see an empty env, or an env that contains only entries with
    // otherwise unused names to not interfere with regular names. the parser
    // has already filled all exprs that access this env with appropriate level
    // and displacement, and nothing else is allowed to access it. ideally we'd
    // not even *have* an expr that grabs anything from this env since it's fully
    // invisible, but the evaluator does not allow for this yet.
    auto inner = std::make_shared<StaticEnv>(nullptr, env, 0);
    for (auto from : *inheritFromExprs)
        from->bindVars(es, env);

    return inner;
}

void ExprAttrs::bindVars(EvalState & es, const std::shared_ptr<const StaticEnv> & env)
{
    if (es.debugRepl)
        es.exprEnvs.insert(std::make_pair(this, env));

    if (recursive) {
        auto newEnv = [&]() -> std::shared_ptr<const StaticEnv> {
            auto newEnv = std::make_shared<StaticEnv>(nullptr, env, attrs.size());

            Displacement displ = 0;
            for (auto & i : attrs)
                newEnv->vars.emplace_back(i.first, i.second.displ = displ++);
            return newEnv;
        }();

        // No need to sort newEnv since attrs is in sorted order.

        auto inheritFromEnv = bindInheritSources(es, newEnv);
        for (auto & i : attrs)
            i.second.e->bindVars(es, i.second.chooseByKind(newEnv, env, inheritFromEnv));

        for (auto & i : dynamicAttrs) {
            i.nameExpr->bindVars(es, newEnv);
            i.valueExpr->bindVars(es, newEnv);
        }
    } else {
        auto inheritFromEnv = bindInheritSources(es, env);

        for (auto & i : attrs)
            i.second.e->bindVars(es, i.second.chooseByKind(env, env, inheritFromEnv));

        for (auto & i : dynamicAttrs) {
            i.nameExpr->bindVars(es, env);
            i.valueExpr->bindVars(es, env);
        }
    }
}

void ExprList::bindVars(EvalState & es, const std::shared_ptr<const StaticEnv> & env)
{
    if (es.debugRepl)
        es.exprEnvs.insert(std::make_pair(this, env));

    for (auto & i : elems)
        i->bindVars(es, env);
}

void ExprLambda::bindVars(EvalState & es, const std::shared_ptr<const StaticEnv> & env)
{
    if (es.debugRepl)
        es.exprEnvs.insert(std::make_pair(this, env));

    auto newEnv =
        std::make_shared<StaticEnv>(nullptr, env, (hasFormals() ? formals->formals.size() : 0) + (!arg ? 0 : 1));

    Displacement displ = 0;

    if (arg)
        newEnv->vars.emplace_back(arg, displ++);

    if (hasFormals()) {
        for (auto & i : formals->formals)
            newEnv->vars.emplace_back(i.name, displ++);

        newEnv->sort();

        for (auto & i : formals->formals)
            if (i.def)
                i.def->bindVars(es, newEnv);
    }

    body->bindVars(es, newEnv);
}

void ExprCall::bindVars(EvalState & es, const std::shared_ptr<const StaticEnv> & env)
{
    if (es.debugRepl)
        es.exprEnvs.insert(std::make_pair(this, env));

    fun->bindVars(es, env);
    for (auto e : args)
        e->bindVars(es, env);
}

void ExprLet::bindVars(EvalState & es, const std::shared_ptr<const StaticEnv> & env)
{
    auto newEnv = [&]() -> std::shared_ptr<const StaticEnv> {
        auto newEnv = std::make_shared<StaticEnv>(nullptr, env, attrs->attrs.size());

        Displacement displ = 0;
        for (auto & i : attrs->attrs)
            newEnv->vars.emplace_back(i.first, i.second.displ = displ++);
        return newEnv;
    }();

    // No need to sort newEnv since attrs->attrs is in sorted order.

    auto inheritFromEnv = attrs->bindInheritSources(es, newEnv);
    for (auto & i : attrs->attrs)
        i.second.e->bindVars(es, i.second.chooseByKind(newEnv, env, inheritFromEnv));

    if (es.debugRepl)
        es.exprEnvs.insert(std::make_pair(this, newEnv));

    body->bindVars(es, newEnv);
}

void ExprWith::bindVars(EvalState & es, const std::shared_ptr<const StaticEnv> & env)
{
    if (es.debugRepl)
        es.exprEnvs.insert(std::make_pair(this, env));

    parentWith = nullptr;
    for (auto * e = env.get(); e && !parentWith; e = e->up.get())
        parentWith = e->isWith;

    /* Does this `with' have an enclosing `with'?  If so, record its
       level so that `lookupVar' can look up variables in the previous
       `with' if this one doesn't contain the desired attribute. */
    const StaticEnv * curEnv;
    Level level;
    prevWith = 0;
    for (curEnv = env.get(), level = 1; curEnv; curEnv = curEnv->up.get(), level++)
        if (curEnv->isWith) {
            prevWith = level;
            break;
        }

    attrs->bindVars(es, env);
    auto newEnv = std::make_shared<StaticEnv>(this, env);
    body->bindVars(es, newEnv);
}

void ExprIf::bindVars(EvalState & es, const std::shared_ptr<const StaticEnv> & env)
{
    if (es.debugRepl)
        es.exprEnvs.insert(std::make_pair(this, env));

    cond->bindVars(es, env);
    then->bindVars(es, env);
    else_->bindVars(es, env);
}

void ExprAssert::bindVars(EvalState & es, const std::shared_ptr<const StaticEnv> & env)
{
    if (es.debugRepl)
        es.exprEnvs.insert(std::make_pair(this, env));

    cond->bindVars(es, env);
    body->bindVars(es, env);
}

void ExprOpNot::bindVars(EvalState & es, const std::shared_ptr<const StaticEnv> & env)
{
    if (es.debugRepl)
        es.exprEnvs.insert(std::make_pair(this, env));

    e->bindVars(es, env);
}

void ExprConcatStrings::bindVars(EvalState & es, const std::shared_ptr<const StaticEnv> & env)
{
    if (es.debugRepl)
        es.exprEnvs.insert(std::make_pair(this, env));

    for (auto & i : *this->es)
        i.second->bindVars(es, env);
}

void ExprPos::bindVars(EvalState & es, const std::shared_ptr<const StaticEnv> & env)
{
    if (es.debugRepl)
        es.exprEnvs.insert(std::make_pair(this, env));
}

/* Storing function names. */

void Expr::setName(Symbol name) {}

void ExprLambda::setName(Symbol name)
{
    this->name = name;
    body->setName(name);
}

std::string ExprLambda::showNamePos(const EvalState & state) const
{
    std::string id(name ? concatStrings("'", state.symbols[name], "'") : "anonymous function");
    return fmt("%1% at %2%", id, state.positions[pos]);
}

void ExprLambda::setDocComment(DocComment docComment)
{
    // RFC 145 specifies that the innermost doc comment wins.
    // See https://github.com/NixOS/rfcs/blob/master/rfcs/0145-doc-strings.md#ambiguous-placement
    if (!this->docComment) {
        this->docComment = docComment;

        // Curried functions are defined by putting a function directly
        // in the body of another function. To render docs for those, we
        // need to propagate the doc comment to the innermost function.
        //
        // If we have our own comment, we've already propagated it, so this
        // belongs in the same conditional.
        body->setDocComment(docComment);
    }
}

std::string DocComment::getInnerText(const PosTable & positions) const
{
    auto beginPos = positions[begin];
    auto endPos = positions[end];
    auto docCommentStr = beginPos.getSnippetUpTo(endPos).value_or("");

    // Strip "/**" and "*/"
    constexpr size_t prefixLen = 3;
    constexpr size_t suffixLen = 2;
    std::string docStr = docCommentStr.substr(prefixLen, docCommentStr.size() - prefixLen - suffixLen);
    if (docStr.empty())
        return {};
    // Turn the now missing "/**" into indentation
    docStr = "   " + docStr;
    // Strip indentation (for the whole, potentially multi-line string)
    docStr = stripIndentation(docStr);
    return docStr;
}

/* ‘Cursed or’ handling.
 *
 * In parser.y, every use of expr_select in a production must call one of the
 * two below functions.
 *
 * To be removed by https://github.com/NixOS/nix/pull/11121
 */

void ExprCall::resetCursedOr()
{
    cursedOrEndPos.reset();
}

void ExprCall::warnIfCursedOr(const SymbolTable & symbols, const PosTable & positions)
{
    if (cursedOrEndPos.has_value()) {
        std::ostringstream out;
        out << "at " << positions[pos]
            << ": "
               "This expression uses `or` as an identifier in a way that will change in a future Nix release.\n"
               "Wrap this entire expression in parentheses to preserve its current meaning:\n"
               "    ("
            << positions[pos].getSnippetUpTo(positions[*cursedOrEndPos]).value_or("could not read expression")
            << ")\n"
               "Give feedback at https://github.com/NixOS/nix/pull/11121";
        warn(out.str());
    }
}

} // namespace nix<|MERGE_RESOLUTION|>--- conflicted
+++ resolved
@@ -12,11 +12,6 @@
 namespace nix {
 
 Counter Expr::nrExprs;
-<<<<<<< HEAD
-=======
-
-ExprBlackHole eBlackHole;
->>>>>>> d069633b
 
 // FIXME: remove, because *symbols* are abstract and do not have a single
 //        textual representation; see printIdentifier()
