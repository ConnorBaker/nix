#pragma once
///@file

#include "attr-set.hh"
#include "eval-error.hh"
#include "types.hh"
#include "value.hh"
#include "nixexpr.hh"
#include "symbol-table.hh"
#include "config.hh"
#include "experimental-features.hh"
#include "position.hh"
#include "pos-table.hh"
#include "source-accessor.hh"
#include "search-path.hh"
#include "repl-exit-status.hh"
#include "ref.hh"

#include <map>
#include <optional>
#include <functional>

namespace nix {

/**
 * We put a limit on primop arity because it lets us use a fixed size array on
 * the stack. 8 is already an impractical number of arguments. Use an attrset
 * argument for such overly complicated functions.
 */
constexpr size_t maxPrimOpArity = 8;

class Store;
namespace fetchers { struct Settings; }
struct EvalSettings;
class EvalState;
class StorePath;
struct SingleDerivedPath;
enum RepairFlag : bool;
struct MemorySourceAccessor;
namespace eval_cache {
    class EvalCache;
}

/**
 * Function that implements a primop.
 */
using PrimOpFun = void(EvalState & state, const PosIdx pos, Value * * args, Value & v);

/**
 * Info about a primitive operation, and its implementation
 */
struct PrimOp
{
    /**
     * Name of the primop. `__` prefix is treated specially.
     */
    std::string name;

    /**
     * Names of the parameters of a primop, for primops that take a
     * fixed number of arguments to be substituted for these parameters.
     */
    std::vector<std::string> args;

    /**
     * Aritiy of the primop.
     *
     * If `args` is not empty, this field will be computed from that
     * field instead, so it doesn't need to be manually set.
     */
    size_t arity = 0;

    /**
     * Optional free-form documentation about the primop.
     */
    const char * doc = nullptr;

    /**
     * Add a trace item, `while calling the '<name>' builtin`
     *
     * This is used to remove the redundant item for `builtins.addErrorContext`.
     */
    bool addTrace = true;

    /**
     * Implementation of the primop.
     */
    std::function<PrimOpFun> fun;

    /**
     * Optional experimental for this to be gated on.
     */
    std::optional<ExperimentalFeature> experimentalFeature;

    /**
     * Validity check to be performed by functions that introduce primops,
     * such as RegisterPrimOp() and Value::mkPrimOp().
     */
    void check();
};

std::ostream & operator<<(std::ostream & output, const PrimOp & primOp);

/**
 * Info about a constant
 */
struct Constant
{
    /**
     * Optional type of the constant (known since it is a fixed value).
     *
     * @todo we should use an enum for this.
     */
    ValueType type = nThunk;

    /**
     * Optional free-form documentation about the constant.
     */
    const char * doc = nullptr;

    /**
     * Whether the constant is impure, and not available in pure mode.
     */
    bool impureOnly = false;
};

#if HAVE_BOEHMGC
    typedef std::map<std::string, Value *, std::less<std::string>, traceable_allocator<std::pair<const std::string, Value *> > > ValMap;
#else
    typedef std::map<std::string, Value *> ValMap;
#endif

typedef std::unordered_map<PosIdx, DocComment> DocCommentMap;

struct Env
{
    Env * up;
    Value * values[0];
};

void printEnvBindings(const EvalState &es, const Expr & expr, const Env & env);
void printEnvBindings(const SymbolTable & st, const StaticEnv & se, const Env & env, int lvl = 0);

std::unique_ptr<ValMap> mapStaticEnvBindings(const SymbolTable & st, const StaticEnv & se, const Env & env);

void copyContext(const Value & v, NixStringContext & context);


std::string printValue(EvalState & state, Value & v);
std::ostream & operator << (std::ostream & os, const ValueType t);


struct RegexCache;

std::shared_ptr<RegexCache> makeRegexCache();

struct DebugTrace {
    std::shared_ptr<Pos> pos;
    const Expr & expr;
    const Env & env;
    HintFmt hint;
    bool isError;
};

class EvalState : public std::enable_shared_from_this<EvalState>
{
public:
    const fetchers::Settings & fetchSettings;
    const EvalSettings & settings;
    SymbolTable symbols;
    PosTable positions;

    const Symbol sWith, sOutPath, sDrvPath, sType, sMeta, sName, sValue,
        sSystem, sOverrides, sOutputs, sOutputName, sIgnoreNulls,
        sFile, sLine, sColumn, sFunctor, sToString,
        sRight, sWrong, sStructuredAttrs,
        sAllowedReferences, sAllowedRequisites, sDisallowedReferences, sDisallowedRequisites,
        sMaxSize, sMaxClosureSize,
        sBuilder, sArgs,
        sContentAddressed, sImpure,
        sOutputHash, sOutputHashAlgo, sOutputHashMode,
        sRecurseForDerivations,
        sDescription, sSelf, sEpsilon, sStartSet, sOperator, sKey, sPath,
        sPrefix,
        sOutputSpecified;

    const Expr::AstSymbols exprSymbols;

    /**
     * If set, force copying files to the Nix store even if they
     * already exist there.
     */
    RepairFlag repair;

    Bindings emptyBindings;

    /**
     * Empty list constant.
     */
    Value vEmptyList;

    /**
     * `null` constant.
     *
     * This is _not_ a singleton. Pointer equality is _not_ sufficient.
     */
    Value vNull;

    /**
     * `true` constant.
     *
     * This is _not_ a singleton. Pointer equality is _not_ sufficient.
     */
    Value vTrue;

    /**
     * `true` constant.
     *
     * This is _not_ a singleton. Pointer equality is _not_ sufficient.
     */
    Value vFalse;

    /** `"regular"` */
    Value vStringRegular;
    /** `"directory"` */
    Value vStringDirectory;
    /** `"symlink"` */
    Value vStringSymlink;
    /** `"unknown"` */
    Value vStringUnknown;

    /**
     * The accessor for the root filesystem.
     */
    const ref<SourceAccessor> rootFS;

    /**
     * The in-memory filesystem for <nix/...> paths.
     */
    const ref<MemorySourceAccessor> corepkgsFS;

    /**
     * In-memory filesystem for internal, non-user-callable Nix
     * expressions like call-flake.nix.
     */
    const ref<MemorySourceAccessor> internalFS;

    const SourcePath derivationInternal;

    const SourcePath callFlakeInternal;

    /**
     * Store used to materialise .drv files.
     */
    const ref<Store> store;

    /**
     * Store used to build stuff.
     */
    const ref<Store> buildStore;

    RootValue vImportedDrvToDerivation = nullptr;

    /**
     * Debugger
     */
    ReplExitStatus (* debugRepl)(ref<EvalState> es, const ValMap & extraEnv);
    bool debugStop;
    bool inDebugger = false;
    int trylevel;
    std::list<DebugTrace> debugTraces;
    std::map<const Expr*, const std::shared_ptr<const StaticEnv>> exprEnvs;
    const std::shared_ptr<const StaticEnv> getStaticEnv(const Expr & expr) const
    {
        auto i = exprEnvs.find(&expr);
        if (i != exprEnvs.end())
            return i->second;
        else
            return std::shared_ptr<const StaticEnv>();;
    }

    /** Whether a debug repl can be started. If `false`, `runDebugRepl(error)` will return without starting a repl. */
    bool canDebug();

    /** Use front of `debugTraces`; see `runDebugRepl(error,env,expr)` */
    void runDebugRepl(const Error * error);

    /**
     * Run a debug repl with the given error, environment and expression.
     * @param error The error to debug, may be nullptr.
     * @param env The environment to debug, matching the expression.
     * @param expr The expression to debug, matching the environment.
     */
    void runDebugRepl(const Error * error, const Env & env, const Expr & expr);

    template<class T, typename... Args>
    [[nodiscard, gnu::noinline]]
    EvalErrorBuilder<T> & error(const Args & ... args) {
        // `EvalErrorBuilder::debugThrow` performs the corresponding `delete`.
        return *new EvalErrorBuilder<T>(*this, args...);
    }

    /**
     * A cache for evaluation caches, so as to reuse the same root value if possible
     */
    std::map<const Hash, ref<eval_cache::EvalCache>> evalCaches;

private:

    /* Cache for calls to addToStore(); maps source paths to the store
       paths. */
    Sync<std::unordered_map<SourcePath, StorePath>> srcToStore;

    /**
     * A cache that maps paths to "resolved" paths for importing Nix
     * expressions, i.e. `/foo` to `/foo/default.nix`.
     */
<<<<<<< HEAD
    SharedSync<std::unordered_map<SourcePath, SourcePath>> importResolutionCache;
=======
#if HAVE_BOEHMGC
    typedef std::unordered_map<SourcePath, Expr *, std::hash<SourcePath>, std::equal_to<SourcePath>, traceable_allocator<std::pair<const SourcePath, Expr *>>> FileParseCache;
#else
    typedef std::unordered_map<SourcePath, Expr *> FileParseCache;
#endif
    FileParseCache fileParseCache;
>>>>>>> c274e005

    /**
     * A cache from resolved paths to values.
     */
#if HAVE_BOEHMGC
    typedef std::unordered_map<SourcePath, Value, std::hash<SourcePath>, std::equal_to<SourcePath>, traceable_allocator<std::pair<const SourcePath, Value>>> FileEvalCache;
#else
    typedef std::unordered_map<SourcePath, Value> FileEvalCache;
#endif
    SharedSync<FileEvalCache> fileEvalCache;

    /**
     * Associate source positions of certain AST nodes with their preceding doc comment, if they have one.
     * Grouped by file.
     */
    std::unordered_map<SourcePath, DocCommentMap> positionToDocComment;

    LookupPath lookupPath;

    std::map<std::string, std::optional<std::string>> lookupPathResolved;

    /**
     * Cache used by prim_match().
     */
    std::shared_ptr<RegexCache> regexCache;

public:

    EvalState(
        const LookupPath & _lookupPath,
        ref<Store> store,
        const fetchers::Settings & fetchSettings,
        const EvalSettings & settings,
        std::shared_ptr<Store> buildStore = nullptr);
    ~EvalState();

    LookupPath getLookupPath() { return lookupPath; }

    /**
     * Return a `SourcePath` that refers to `path` in the root
     * filesystem.
     */
    SourcePath rootPath(CanonPath path);

    /**
     * Variant which accepts relative paths too.
     */
    SourcePath rootPath(PathView path);

    /**
     * Allow access to a path.
     */
    void allowPath(const Path & path);

    /**
     * Allow access to a store path. Note that this gets remapped to
     * the real store path if `store` is a chroot store.
     */
    void allowPath(const StorePath & storePath);

    /**
     * Allow access to a store path and return it as a string.
     */
    void allowAndSetStorePathString(const StorePath & storePath, Value & v);

    void checkURI(const std::string & uri);

    /**
     * When using a diverted store and 'path' is in the Nix store, map
     * 'path' to the diverted location (e.g. /nix/store/foo is mapped
     * to /home/alice/my-nix/nix/store/foo). However, this is only
     * done if the context is not empty, since otherwise we're
     * probably trying to read from the actual /nix/store. This is
     * intended to distinguish between import-from-derivation and
     * sources stored in the actual /nix/store.
     */
    Path toRealPath(const Path & path, const NixStringContext & context);

    /**
     * Parse a Nix expression from the specified file.
     */
    Expr * parseExprFromFile(const SourcePath & path);
    Expr * parseExprFromFile(const SourcePath & path, std::shared_ptr<StaticEnv> & staticEnv);

    /**
     * Parse a Nix expression from the specified string.
     */
    Expr * parseExprFromString(std::string s, const SourcePath & basePath, std::shared_ptr<StaticEnv> & staticEnv);
    Expr * parseExprFromString(std::string s, const SourcePath & basePath);

    Expr * parseStdin();

    /**
     * Evaluate an expression read from the given file to normal
     * form. Optionally enforce that the top-level expression is
     * trivial (i.e. doesn't require arbitrary computation).
     */
    void evalFile(const SourcePath & path, Value & v, bool mustBeTrivial = false);

    void resetFileCache();

    /**
     * Look up a file in the search path.
     */
    SourcePath findFile(const std::string_view path);
    SourcePath findFile(const LookupPath & lookupPath, const std::string_view path, const PosIdx pos = noPos);

    /**
     * Try to resolve a search path value (not the optional key part).
     *
     * If the specified search path element is a URI, download it.
     *
     * If it is not found, return `std::nullopt`
     */
    std::optional<std::string> resolveLookupPathPath(
        const LookupPath::Path & elem,
        bool initAccessControl = false);

    /**
     * Evaluate an expression to normal form
     *
     * @param [out] v The resulting is stored here.
     */
    void eval(Expr * e, Value & v);

    /**
     * Evaluation the expression, then verify that it has the expected
     * type.
     */
    inline bool evalBool(Env & env, Expr * e);
    inline bool evalBool(Env & env, Expr * e, const PosIdx pos, std::string_view errorCtx);
    inline void evalAttrs(Env & env, Expr * e, Value & v, const PosIdx pos, std::string_view errorCtx);

    /**
     * If `v` is a thunk, enter it and overwrite `v` with the result
     * of the evaluation of the thunk.  If `v` is a delayed function
     * application, call the function and overwrite `v` with the
     * result.  Otherwise, this is a no-op.
     */
    inline void forceValue(Value & v, const PosIdx pos);

    /**
     * Given a thunk that was observed to be in the pending or awaited
     * state, wait for it to finish. Returns the new type of the
     * value.
     */
    InternalType waitOnThunk(Value & v, bool awaited);

    void tryFixupBlackHolePos(Value & v, PosIdx pos);

    /**
     * Force a value, then recursively force list elements and
     * attributes.
     */
    void forceValueDeep(Value & v);

    /**
     * Force `v`, and then verify that it has the expected type.
     */
    NixInt forceInt(Value & v, const PosIdx pos, std::string_view errorCtx);
    NixFloat forceFloat(Value & v, const PosIdx pos, std::string_view errorCtx);
    bool forceBool(Value & v, const PosIdx pos, std::string_view errorCtx);

    void forceAttrs(Value & v, const PosIdx pos, std::string_view errorCtx);

    template <typename Callable>
    inline void forceAttrs(Value & v, Callable getPos, std::string_view errorCtx);

    inline void forceList(Value & v, const PosIdx pos, std::string_view errorCtx);
    /**
     * @param v either lambda or primop
     */
    void forceFunction(Value & v, const PosIdx pos, std::string_view errorCtx);
    std::string_view forceString(Value & v, const PosIdx pos, std::string_view errorCtx);
    std::string_view forceString(Value & v, NixStringContext & context, const PosIdx pos, std::string_view errorCtx);
    std::string_view forceStringNoCtx(Value & v, const PosIdx pos, std::string_view errorCtx);

    template<typename... Args>
    [[gnu::noinline]]
    void addErrorTrace(Error & e, const Args & ... formatArgs) const;
    template<typename... Args>
    [[gnu::noinline]]
    void addErrorTrace(Error & e, const PosIdx pos, const Args & ... formatArgs) const;

public:
    /**
     * @return true iff the value `v` denotes a derivation (i.e. a
     * set with attribute `type = "derivation"`).
     */
    bool isDerivation(Value & v);

    std::optional<std::string> tryAttrsToString(const PosIdx pos, Value & v,
        NixStringContext & context, bool coerceMore = false, bool copyToStore = true);

    /**
     * String coercion.
     *
     * Converts strings, paths and derivations to a
     * string.  If `coerceMore` is set, also converts nulls, integers,
     * booleans and lists to a string.  If `copyToStore` is set,
     * referenced paths are copied to the Nix store as a side effect.
     */
    BackedStringView coerceToString(const PosIdx pos, Value & v, NixStringContext & context,
        std::string_view errorCtx,
        bool coerceMore = false, bool copyToStore = true,
        bool canonicalizePath = true);

    StorePath copyPathToStore(NixStringContext & context, const SourcePath & path);

    /**
     * Path coercion.
     *
     * Converts strings, paths and derivations to a
     * path.  The result is guaranteed to be a canonicalised, absolute
     * path.  Nothing is copied to the store.
     */
    SourcePath coerceToPath(const PosIdx pos, Value & v, NixStringContext & context, std::string_view errorCtx);

    /**
     * Like coerceToPath, but the result must be a store path.
     */
    StorePath coerceToStorePath(const PosIdx pos, Value & v, NixStringContext & context, std::string_view errorCtx);

    /**
     * Part of `coerceToSingleDerivedPath()` without any store IO which is exposed for unit testing only.
     */
    std::pair<SingleDerivedPath, std::string_view> coerceToSingleDerivedPathUnchecked(const PosIdx pos, Value & v, std::string_view errorCtx);

    /**
     * Coerce to `SingleDerivedPath`.
     *
     * Must be a string which is either a literal store path or a
     * "placeholder (see `DownstreamPlaceholder`).
     *
     * Even more importantly, the string context must be exactly one
     * element, which is either a `NixStringContextElem::Opaque` or
     * `NixStringContextElem::Built`. (`NixStringContextEleme::DrvDeep`
     * is not permitted).
     *
     * The string is parsed based on the context --- the context is the
     * source of truth, and ultimately tells us what we want, and then
     * we ensure the string corresponds to it.
     */
    SingleDerivedPath coerceToSingleDerivedPath(const PosIdx pos, Value & v, std::string_view errorCtx);

#if HAVE_BOEHMGC
    /** A GC root for the baseEnv reference. */
    std::shared_ptr<Env *> baseEnvP;
#endif

public:

    /**
     * The base environment, containing the builtin functions and
     * values.
     */
    Env & baseEnv;

    /**
     * The same, but used during parsing to resolve variables.
     */
    std::shared_ptr<StaticEnv> staticBaseEnv; // !!! should be private

    /**
     * Name and documentation about every constant.
     *
     * Constants from primops are hard to crawl, and their docs will go
     * here too.
     */
    std::vector<std::pair<std::string, Constant>> constantInfos;

private:

    unsigned int baseEnvDispl = 0;

    void createBaseEnv();

    Value * addConstant(const std::string & name, Value & v, Constant info);

    void addConstant(const std::string & name, Value * v, Constant info);

    Value * addPrimOp(PrimOp && primOp);

public:

    Value & getBuiltin(const std::string & name);

    struct Doc
    {
        Pos pos;
        std::optional<std::string> name;
        size_t arity;
        std::vector<std::string> args;
        /**
         * Unlike the other `doc` fields in this file, this one should never be
         * `null`.
         */
        const char * doc;
    };

    std::optional<Doc> getDoc(Value & v);

private:

    inline Value * lookupVar(Env * env, const ExprVar & var, bool noEval);

    friend struct ExprVar;
    friend struct ExprAttrs;
    friend struct ExprLet;

    Expr * parse(
        char * text,
        size_t length,
        Pos::Origin origin,
        const SourcePath & basePath,
        std::shared_ptr<StaticEnv> & staticEnv);

    /**
     * Current Nix call stack depth, used with `max-call-depth`
     * setting to throw stack overflow hopefully before we run out of
     * system stack.
     */
    thread_local static size_t callDepth;

public:

    /**
     * Do a deep equality test between two values.  That is, list
     * elements and attributes are compared recursively.
     */
    bool eqValues(Value & v1, Value & v2, const PosIdx pos, std::string_view errorCtx);

    /**
     * Like `eqValues`, but throws an `AssertionError` if not equal.
     *
     * WARNING:
     * Callers should call `eqValues` first and report if `assertEqValues` behaves
     * incorrectly. (e.g. if it doesn't throw if eqValues returns false or vice versa)
     */
    void assertEqValues(Value & v1, Value & v2, const PosIdx pos, std::string_view errorCtx);

    bool isFunctor(Value & fun);

    // FIXME: use std::span
    void callFunction(Value & fun, size_t nrArgs, Value * * args, Value & vRes, const PosIdx pos);

    void callFunction(Value & fun, Value & arg, Value & vRes, const PosIdx pos)
    {
        Value * args[] = {&arg};
        callFunction(fun, 1, args, vRes, pos);
    }

    /**
     * Automatically call a function for which each argument has a
     * default value or has a binding in the `args` map.
     */
    void autoCallFunction(Bindings & args, Value & fun, Value & res);

    /**
     * Allocation primitives.
     */
    inline Value * allocValue();
    inline Env & allocEnv(size_t size);

    Bindings * allocBindings(size_t capacity);

    BindingsBuilder buildBindings(size_t capacity)
    {
        return BindingsBuilder(*this, allocBindings(capacity));
    }

    ListBuilder buildList(size_t size)
    {
        return ListBuilder(*this, size);
    }

    /**
     * Return a boolean `Value *` without allocating.
     */
    Value *getBool(bool b);

    void mkThunk_(Value & v, Expr * expr);
    void mkPos(Value & v, PosIdx pos);

    /**
     * Create a string representing a store path.
     *
     * The string is the printed store path with a context containing a
     * single `NixStringContextElem::Opaque` element of that store path.
     */
    void mkStorePathString(const StorePath & storePath, Value & v);

    /**
     * Create a string representing a `SingleDerivedPath::Built`.
     *
     * The string is the printed store path with a context containing a
     * single `NixStringContextElem::Built` element of the drv path and
     * output name.
     *
     * @param value Value we are settings
     *
     * @param b the drv whose output we are making a string for, and the
     * output
     *
     * @param optStaticOutputPath Optional output path for that string.
     * Must be passed if and only if output store object is
     * input-addressed or fixed output. Will be printed to form string
     * if passed, otherwise a placeholder will be used (see
     * `DownstreamPlaceholder`).
     *
     * @param xpSettings Stop-gap to avoid globals during unit tests.
     */
    void mkOutputString(
        Value & value,
        const SingleDerivedPath::Built & b,
        std::optional<StorePath> optStaticOutputPath,
        const ExperimentalFeatureSettings & xpSettings = experimentalFeatureSettings);

    /**
     * Create a string representing a `SingleDerivedPath`.
     *
     * A combination of `mkStorePathString` and `mkOutputString`.
     */
    void mkSingleDerivedPathString(
        const SingleDerivedPath & p,
        Value & v);

    void concatLists(Value & v, size_t nrLists, Value * const * lists, const PosIdx pos, std::string_view errorCtx);

    /**
     * Print statistics, if enabled.
     *
     * Performs a full memory GC before printing the statistics, so that the
     * GC statistics are more accurate.
     */
    void maybePrintStats();

    /**
     * Print statistics, unconditionally, cheaply, without performing a GC first.
     */
    void printStatistics();

    /**
     * Perform a full memory garbage collection - not incremental.
     *
     * @return true if Nix was built with GC and a GC was performed, false if not.
     *              The return value is currently not thread safe - just the return value.
     */
    bool fullGC();

    /**
     * Realise the given context
     * @param[in] context the context to realise
     * @param[out] maybePaths if not nullptr, all built or referenced store paths will be added to this set
     * @return a mapping from the placeholders used to construct the associated value to their final store path.
     */
    [[nodiscard]] StringMap realiseContext(const NixStringContext & context, StorePathSet * maybePaths = nullptr, bool isIFD = true);

    /* Call the binary path filter predicate used builtins.path etc. */
    bool callPathFilter(
        Value * filterFun,
        const SourcePath & path,
        std::string_view pathArg,
        PosIdx pos);

    DocComment getDocCommentForPos(PosIdx pos);

private:

    /**
     * Like `mkOutputString` but just creates a raw string, not an
     * string Value, which would also have a string context.
     */
    std::string mkOutputStringRaw(
        const SingleDerivedPath::Built & b,
        std::optional<StorePath> optStaticOutputPath,
        const ExperimentalFeatureSettings & xpSettings = experimentalFeatureSettings);

    /**
     * Like `mkSingleDerivedPathStringRaw` but just creates a raw string
     * Value, which would also have a string context.
     */
    std::string mkSingleDerivedPathStringRaw(
        const SingleDerivedPath & p);

    unsigned long nrEnvs = 0;
    unsigned long nrValuesInEnvs = 0;
    unsigned long nrValues = 0;
    unsigned long nrListElems = 0;
    unsigned long nrLookups = 0;
    unsigned long nrAttrsets = 0;
    unsigned long nrAttrsInAttrsets = 0;
    unsigned long nrAvoided = 0;
    unsigned long nrOpUpdates = 0;
    unsigned long nrOpUpdateValuesCopied = 0;
    unsigned long nrListConcats = 0;
    unsigned long nrPrimOpCalls = 0;
    unsigned long nrFunctionCalls = 0;

    bool countCalls;

    typedef std::map<std::string, size_t> PrimOpCalls;
    PrimOpCalls primOpCalls;

    typedef std::map<ExprLambda *, size_t> FunctionCalls;
    FunctionCalls functionCalls;

    void incrFunctionCall(ExprLambda * fun);

    typedef std::map<PosIdx, size_t> AttrSelects;
    AttrSelects attrSelects;

    friend struct ExprOpUpdate;
    friend struct ExprOpConcatLists;
    friend struct ExprVar;
    friend struct ExprString;
    friend struct ExprInt;
    friend struct ExprFloat;
    friend struct ExprPath;
    friend struct ExprSelect;
    friend void prim_getAttr(EvalState & state, const PosIdx pos, Value * * args, Value & v);
    friend void prim_match(EvalState & state, const PosIdx pos, Value * * args, Value & v);
    friend void prim_split(EvalState & state, const PosIdx pos, Value * * args, Value & v);

    friend struct Value;
    friend class ListBuilder;
};

struct DebugTraceStacker {
    DebugTraceStacker(EvalState & evalState, DebugTrace t);
    ~DebugTraceStacker()
    {
        evalState.debugTraces.pop_front();
    }
    EvalState & evalState;
    DebugTrace trace;
};

/**
 * @return A string representing the type of the value `v`.
 *
 * @param withArticle Whether to begin with an english article, e.g. "an
 * integer" vs "integer".
 */
std::string_view showType(ValueType type, bool withArticle = true);
std::string showType(const Value & v);

/**
 * If `path` refers to a directory, then append "/default.nix".
 *
 * @param addDefaultNix Whether to append "/default.nix" after resolving symlinks.
 */
SourcePath resolveExprPath(SourcePath path, bool addDefaultNix = true);

/**
 * Whether a URI is allowed, assuming restrictEval is enabled
 */
bool isAllowedURI(std::string_view uri, const Strings & allowedPaths);

}

#include "eval-inline.hh"<|MERGE_RESOLUTION|>--- conflicted
+++ resolved
@@ -315,16 +315,7 @@
      * A cache that maps paths to "resolved" paths for importing Nix
      * expressions, i.e. `/foo` to `/foo/default.nix`.
      */
-<<<<<<< HEAD
     SharedSync<std::unordered_map<SourcePath, SourcePath>> importResolutionCache;
-=======
-#if HAVE_BOEHMGC
-    typedef std::unordered_map<SourcePath, Expr *, std::hash<SourcePath>, std::equal_to<SourcePath>, traceable_allocator<std::pair<const SourcePath, Expr *>>> FileParseCache;
-#else
-    typedef std::unordered_map<SourcePath, Expr *> FileParseCache;
-#endif
-    FileParseCache fileParseCache;
->>>>>>> c274e005
 
     /**
      * A cache from resolved paths to values.
