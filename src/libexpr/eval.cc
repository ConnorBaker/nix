--- conflicted
+++ resolved
@@ -1100,15 +1100,11 @@
         importResolutionCache.lock()->emplace(path, *resolvedPath);
     }
 
-<<<<<<< HEAD
     if (auto v2 = get(*fileEvalCache.read(), *resolvedPath)) {
         forceValue(*const_cast<Value *>(v2), noPos);
         v = *v2;
         return;
     }
-=======
-    fileParseCache.emplace(resolvedPath, e);
->>>>>>> c274e005
 
     Value * vExpr;
     ExprParseFile expr{*resolvedPath, mustBeTrivial};
@@ -1121,14 +1117,9 @@
         vExpr = &i->second;
     }
 
-<<<<<<< HEAD
     forceValue(*vExpr, noPos);
 
     v = *vExpr;
-=======
-    fileEvalCache.emplace(resolvedPath, v);
-    if (path != resolvedPath) fileEvalCache.emplace(path, v);
->>>>>>> c274e005
 }
 
 
