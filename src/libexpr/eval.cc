#include "eval.hh"
#include "hash.hh"
#include "util.hh"
#include "store-api.hh"
#include "derivations.hh"
#include "globals.hh"
#include "eval-inline.hh"

#include <algorithm>
#include <cstring>
#include <unistd.h>
#include <sys/time.h>
#include <sys/resource.h>

#if HAVE_BOEHMGC

#include <gc/gc.h>
#include <gc/gc_cpp.h>

#define NEW new (UseGC)

#else

#define NEW new

#endif


namespace nix {


static char * dupString(const char * s)
{
    char * t;
#if HAVE_BOEHMGC
    t = GC_strdup(s);
#else
    t = strdup(s);
#endif
    if (!t) throw std::bad_alloc();
    return t;
}


static void * allocBytes(size_t n)
{
    void * p;
#if HAVE_BOEHMGC
    p = GC_malloc(n);
#else
    p = malloc(n);
#endif
    if (!p) throw std::bad_alloc();
    return p;
}


static void printValue(std::ostream & str, std::set<const Value *> & active, const Value & v)
{
    checkInterrupt();

    if (active.find(&v) != active.end()) {
        str << "<CYCLE>";
        return;
    }
    active.insert(&v);

    switch (v.type) {
    case tInt:
        str << v.integer;
        break;
    case tBool:
        str << (v.boolean ? "true" : "false");
        break;
    case tString:
        str << "\"";
        for (const char * i = v.string.s; *i; i++)
            if (*i == '\"' || *i == '\\') str << "\\" << *i;
            else if (*i == '\n') str << "\\n";
            else if (*i == '\r') str << "\\r";
            else if (*i == '\t') str << "\\t";
            else str << *i;
        str << "\"";
        break;
    case tPath:
        str << v.path; // !!! escaping?
        break;
    case tNull:
        str << "null";
        break;
    case tAttrs: {
        str << "{ ";
        typedef std::map<string, Value *> Sorted;
        Sorted sorted;
        for (auto & i : *v.attrs)
            sorted[i.name] = i.value;
        for (auto & i : sorted) {
            str << i.first << " = ";
            printValue(str, active, *i.second);
            str << "; ";
        }
        str << "}";
        break;
    }
    case tList1:
    case tList2:
    case tListN:
        str << "[ ";
        for (unsigned int n = 0; n < v.listSize(); ++n) {
            printValue(str, active, *v.listElems()[n]);
            str << " ";
        }
        str << "]";
        break;
    case tThunk:
    case tApp:
        str << "<CODE>";
        break;
    case tLambda:
        str << "<LAMBDA>";
        break;
    case tPrimOp:
        str << "<PRIMOP>";
        break;
    case tPrimOpApp:
        str << "<PRIMOP-APP>";
        break;
    case tExternal:
        str << *v.external;
        break;
    default:
        throw Error("invalid value");
    }

    active.erase(&v);
}


std::ostream & operator << (std::ostream & str, const Value & v)
{
    std::set<const Value *> active;
    printValue(str, active, v);
    return str;
}


string showType(const Value & v)
{
    switch (v.type) {
        case tInt: return "an integer";
        case tBool: return "a boolean";
        case tString: return "a string";
        case tPath: return "a path";
        case tNull: return "null";
        case tAttrs: return "a set";
        case tList1: case tList2: case tListN: return "a list";
        case tThunk: return "a thunk";
        case tApp: return "a function application";
        case tLambda: return "a function";
        case tBlackhole: return "a black hole";
        case tPrimOp: return "a built-in function";
        case tPrimOpApp: return "a partially applied built-in function";
        case tExternal: return v.external->showType();
    }
    abort();
}


#if HAVE_BOEHMGC
/* Called when the Boehm GC runs out of memory. */
static void * oomHandler(size_t requested)
{
    /* Convert this to a proper C++ exception. */
    throw std::bad_alloc();
}
#endif


static Symbol getName(const AttrName & name, EvalState & state, Env & env)
{
    if (name.symbol.set()) {
        return name.symbol;
    } else {
        Value nameValue;
        name.expr->eval(state, env, nameValue);
        state.forceStringNoCtx(nameValue);
        return state.symbols.create(nameValue.string.s);
    }
}


static bool gcInitialised = false;

void initGC()
{
    if (gcInitialised) return;

#if HAVE_BOEHMGC
    /* Initialise the Boehm garbage collector. */
    GC_set_all_interior_pointers(0);

    GC_INIT();

    GC_oom_fn = oomHandler;

    /* Set the initial heap size to something fairly big (25% of
       physical RAM, up to a maximum of 384 MiB) so that in most cases
       we don't need to garbage collect at all.  (Collection has a
       fairly significant overhead.)  The heap size can be overridden
       through libgc's GC_INITIAL_HEAP_SIZE environment variable.  We
       should probably also provide a nix.conf setting for this.  Note
       that GC_expand_hp() causes a lot of virtual, but not physical
       (resident) memory to be allocated.  This might be a problem on
       systems that don't overcommit. */
    if (!getenv("GC_INITIAL_HEAP_SIZE")) {
        size_t size = 32 * 1024 * 1024;
#if HAVE_SYSCONF && defined(_SC_PAGESIZE) && defined(_SC_PHYS_PAGES)
        size_t maxSize = 384 * 1024 * 1024;
        long pageSize = sysconf(_SC_PAGESIZE);
        long pages = sysconf(_SC_PHYS_PAGES);
        if (pageSize != -1)
            size = (pageSize * pages) / 4; // 25% of RAM
        if (size > maxSize) size = maxSize;
#endif
        debug(format("setting initial heap size to %1% bytes") % size);
        GC_expand_hp(size);
    }

#endif

    gcInitialised = true;
}


/* Very hacky way to parse $NIX_PATH, which is colon-separated, but
   can contain URLs (e.g. "nixpkgs=https://bla...:foo=https://"). */
static Strings parseNixPath(const string & in)
{
    string marker = "\001//";
    auto res = tokenizeString<Strings>(replaceStrings(in, "://", marker), ":");
    for (auto & s : res)
        s = replaceStrings(s, marker, "://");
    return res;
}


EvalState::EvalState(const Strings & _searchPath)
    : sWith(symbols.create("<with>"))
    , sOutPath(symbols.create("outPath"))
    , sDrvPath(symbols.create("drvPath"))
    , sType(symbols.create("type"))
    , sMeta(symbols.create("meta"))
    , sName(symbols.create("name"))
    , sValue(symbols.create("value"))
    , sSystem(symbols.create("system"))
    , sOverrides(symbols.create("__overrides"))
    , sOutputs(symbols.create("outputs"))
    , sOutputName(symbols.create("outputName"))
    , sIgnoreNulls(symbols.create("__ignoreNulls"))
    , sFile(symbols.create("file"))
    , sLine(symbols.create("line"))
    , sColumn(symbols.create("column"))
    , sFunctor(symbols.create("__functor"))
    , repair(false)
    , baseEnv(allocEnv(128))
    , staticBaseEnv(false, 0)
    , baseEnvDispl(0)
{
    nrEnvs = nrValuesInEnvs = nrValues = nrListElems = 0;
    nrAttrsets = nrAttrsInAttrsets = nrOpUpdates = nrOpUpdateValuesCopied = 0;
    nrListConcats = nrPrimOpCalls = nrFunctionCalls = 0;
    countCalls = getEnv("NIX_COUNT_CALLS", "0") != "0";

    restricted = settings.get("restrict-eval", false);

    assert(gcInitialised);

    /* Initialise the Nix expression search path. */
    Strings paths = parseNixPath(getEnv("NIX_PATH", ""));
    for (auto & i : _searchPath) addToSearchPath(i, true);
    for (auto & i : paths) addToSearchPath(i);
    addToSearchPath("nix=" + settings.nixDataDir + "/nix/corepkgs");

    createBaseEnv();
}


EvalState::~EvalState()
{
    fileEvalCache.clear();
}


Path EvalState::checkSourcePath(const Path & path_)
{
    if (!restricted) return path_;

    /* Resolve symlinks. */
    Path path = canonPath(path_, true);

    for (auto & i : searchPath)
        if (path == i.second || isInDir(path, i.second))
            return path;

    /* To support import-from-derivation, allow access to anything in
       the store. FIXME: only allow access to paths that have been
       constructed by this evaluation. */
    if (isInStore(path)) return path;

#if 0
    /* Hack to support the chroot dependencies of corepkgs (see
       corepkgs/config.nix.in). */
    if (path == settings.nixPrefix && isStorePath(settings.nixPrefix))
        return path;
#endif

    throw RestrictedPathError(format("access to path ‘%1%’ is forbidden in restricted mode") % path_);
}


void EvalState::addConstant(const string & name, Value & v)
{
    Value * v2 = allocValue();
    *v2 = v;
    staticBaseEnv.vars[symbols.create(name)] = baseEnvDispl;
    baseEnv.values[baseEnvDispl++] = v2;
    string name2 = string(name, 0, 2) == "__" ? string(name, 2) : name;
    baseEnv.values[0]->attrs->push_back(Attr(symbols.create(name2), v2));
}


void EvalState::addPrimOp(const string & name,
    unsigned int arity, PrimOpFun primOp)
{
    Value * v = allocValue();
    string name2 = string(name, 0, 2) == "__" ? string(name, 2) : name;
    Symbol sym = symbols.create(name2);
    v->type = tPrimOp;
    v->primOp = NEW PrimOp(primOp, arity, sym);
    staticBaseEnv.vars[symbols.create(name)] = baseEnvDispl;
    baseEnv.values[baseEnvDispl++] = v;
    baseEnv.values[0]->attrs->push_back(Attr(sym, v));
}


void EvalState::getBuiltin(const string & name, Value & v)
{
    v = *baseEnv.values[0]->attrs->find(symbols.create(name))->value;
}


/* Every "format" object (even temporary) takes up a few hundred bytes
   of stack space, which is a real killer in the recursive
   evaluator.  So here are some helper functions for throwing
   exceptions. */

LocalNoInlineNoReturn(void throwEvalError(const char * s, const string & s2))
{
    throw EvalError(format(s) % s2);
}

LocalNoInlineNoReturn(void throwEvalError(const char * s, const Pos & pos))
{
    throw EvalError(format(s) % pos);
}

LocalNoInlineNoReturn(void throwEvalError(const char * s, const string & s2, const Pos & pos))
{
    throw EvalError(format(s) % s2 % pos);
}

LocalNoInlineNoReturn(void throwEvalError(const char * s, const string & s2, const string & s3))
{
    throw EvalError(format(s) % s2 % s3);
}

LocalNoInlineNoReturn(void throwEvalError(const char * s, const string & s2, const string & s3, const Pos & pos))
{
    throw EvalError(format(s) % s2 % s3 % pos);
}

LocalNoInlineNoReturn(void throwEvalError(const char * s, const Symbol & sym, const Pos & p1, const Pos & p2))
{
    throw EvalError(format(s) % sym % p1 % p2);
}

LocalNoInlineNoReturn(void throwTypeError(const char * s, const Pos & pos))
{
    throw TypeError(format(s) % pos);
}

LocalNoInlineNoReturn(void throwTypeError(const char * s, const string & s1))
{
    throw TypeError(format(s) % s1);
}

LocalNoInlineNoReturn(void throwTypeError(const char * s, const ExprLambda & fun, const Symbol & s2, const Pos & pos))
{
    throw TypeError(format(s) % fun.showNamePos() % s2 % pos);
}

LocalNoInlineNoReturn(void throwAssertionError(const char * s, const Pos & pos))
{
    throw AssertionError(format(s) % pos);
}

LocalNoInlineNoReturn(void throwUndefinedVarError(const char * s, const string & s1, const Pos & pos))
{
    throw UndefinedVarError(format(s) % s1 % pos);
}

LocalNoInline(void addErrorPrefix(Error & e, const char * s, const string & s2))
{
    e.addPrefix(format(s) % s2);
}

LocalNoInline(void addErrorPrefix(Error & e, const char * s, const ExprLambda & fun, const Pos & pos))
{
    e.addPrefix(format(s) % fun.showNamePos() % pos);
}

LocalNoInline(void addErrorPrefix(Error & e, const char * s, const string & s2, const Pos & pos))
{
    e.addPrefix(format(s) % s2 % pos);
}


void mkString(Value & v, const char * s)
{
    mkStringNoCopy(v, dupString(s));
}


void mkString(Value & v, const string & s, const PathSet & context)
{
    mkString(v, s.c_str());
    if (!context.empty()) {
        unsigned int n = 0;
        v.string.context = (const char * *)
            allocBytes((context.size() + 1) * sizeof(char *));
        for (auto & i : context)
            v.string.context[n++] = dupString(i.c_str());
        v.string.context[n] = 0;
    }
}


void mkPath(Value & v, const char * s)
{
    mkPathNoCopy(v, dupString(s));
}


inline Value * EvalState::lookupVar(Env * env, const ExprVar & var, bool noEval)
{
    for (unsigned int l = var.level; l; --l, env = env->up) ;

    if (!var.fromWith) return env->values[var.displ];

    while (1) {
        if (!env->haveWithAttrs) {
            if (noEval) return 0;
            Value * v = allocValue();
            evalAttrs(*env->up, (Expr *) env->values[0], *v);
            env->values[0] = v;
            env->haveWithAttrs = true;
        }
        Bindings::iterator j = env->values[0]->attrs->find(var.name);
        if (j != env->values[0]->attrs->end()) {
            if (countCalls && j->pos) attrSelects[*j->pos]++;
            return j->value;
        }
        if (!env->prevWith)
            throwUndefinedVarError("undefined variable ‘%1%’ at %2%", var.name, var.pos);
        for (unsigned int l = env->prevWith; l; --l, env = env->up) ;
    }
}


Value * EvalState::allocValue()
{
    nrValues++;
    return (Value *) allocBytes(sizeof(Value));
}


Env & EvalState::allocEnv(unsigned int size)
{
    assert(size <= std::numeric_limits<decltype(Env::size)>::max());

    nrEnvs++;
    nrValuesInEnvs += size;
    Env * env = (Env *) allocBytes(sizeof(Env) + size * sizeof(Value *));
    env->size = size;

    /* Clear the values because maybeThunk() and lookupVar fromWith expect this. */
    for (unsigned i = 0; i < size; ++i)
        env->values[i] = 0;

    return *env;
}


<<<<<<< HEAD
Value * EvalState::allocAttr(Value & vAttrs, const Symbol & name)
{
    Value * v = allocValue();
    vAttrs.attrs->push_back(Attr(name, v));
    return v;
}


Bindings * EvalState::allocBindings(Bindings::size_t capacity)
{
    return new (allocBytes(sizeof(Bindings) + sizeof(Attr) * capacity)) Bindings(capacity);
}


void EvalState::mkList(Value & v, unsigned int size)
=======
void EvalState::mkList(Value & v, unsigned int length)
>>>>>>> db21cfa6
{
    clearValue(v);
    if (size == 1)
        v.type = tList1;
    else if (size == 2)
        v.type = tList2;
    else {
        v.type = tListN;
        v.bigList.size = size;
        v.bigList.elems = size ? (Value * *) allocBytes(size * sizeof(Value *)) : 0;
    }
    nrListElems += size;
}


unsigned long nrThunks = 0;

static inline void mkThunk(Value & v, Env & env, Expr * expr)
{
    v.type = tThunk;
    v.thunk.env = &env;
    v.thunk.expr = expr;
    nrThunks++;
}


void EvalState::mkThunk_(Value & v, Expr * expr)
{
    mkThunk(v, baseEnv, expr);
}


void EvalState::mkPos(Value & v, Pos * pos)
{
    if (pos) {
        mkAttrs(v, 3);
        mkString(*allocAttr(v, sFile), pos->file);
        mkInt(*allocAttr(v, sLine), pos->line);
        mkInt(*allocAttr(v, sColumn), pos->column);
        v.attrs->sort();
    } else
        mkNull(v);
}


/* Create a thunk for the delayed computation of the given expression
   in the given environment.  But if the expression is a variable,
   then look it up right away.  This significantly reduces the number
   of thunks allocated. */
Value * Expr::maybeThunk(EvalState & state, Env & env)
{
    Value * v = state.allocValue();
    mkThunk(*v, env, this);
    return v;
}


unsigned long nrAvoided = 0;

Value * ExprVar::maybeThunk(EvalState & state, Env & env)
{
    Value * v = state.lookupVar(&env, *this, true);
    /* The value might not be initialised in the environment yet.
       In that case, ignore it. */
    if (v) { nrAvoided++; return v; }
    return Expr::maybeThunk(state, env);
}


Value * ExprString::maybeThunk(EvalState & state, Env & env)
{
    nrAvoided++;
    return &v;
}

Value * ExprInt::maybeThunk(EvalState & state, Env & env)
{
    nrAvoided++;
    return &v;
}

Value * ExprPath::maybeThunk(EvalState & state, Env & env)
{
    nrAvoided++;
    return &v;
}


void EvalState::evalFile(const Path & path, Value & v)
{
    FileEvalCache::iterator i;
    if ((i = fileEvalCache.find(path)) != fileEvalCache.end()) {
        v = i->second;
        return;
    }

    Path path2 = resolveExprPath(path);
    if ((i = fileEvalCache.find(path2)) != fileEvalCache.end()) {
        v = i->second;
        return;
    }

    startNest(nest, lvlTalkative, format("evaluating file ‘%1%’") % path2);
    Expr * e = parseExprFromFile(checkSourcePath(path2));
    try {
        eval(e, v);
    } catch (Error & e) {
        addErrorPrefix(e, "while evaluating the file ‘%1%’:\n", path2);
        throw;
    }

    fileEvalCache[path2] = v;
    if (path != path2) fileEvalCache[path] = v;
}


void EvalState::resetFileCache()
{
    fileEvalCache.clear();
}


void EvalState::eval(Expr * e, Value & v)
{
    e->eval(*this, baseEnv, v);
}


inline bool EvalState::evalBool(Env & env, Expr * e)
{
    Value v;
    e->eval(*this, env, v);
    if (v.type != tBool)
        throwTypeError("value is %1% while a Boolean was expected", v);
    return v.boolean;
}


inline bool EvalState::evalBool(Env & env, Expr * e, const Pos & pos)
{
    Value v;
    e->eval(*this, env, v);
    if (v.type != tBool)
        throwTypeError("value is %1% while a Boolean was expected, at %2%", v, pos);
    return v.boolean;
}


inline void EvalState::evalAttrs(Env & env, Expr * e, Value & v)
{
    e->eval(*this, env, v);
    if (v.type != tAttrs)
        throwTypeError("value is %1% while a set was expected", v);
}


void Expr::eval(EvalState & state, Env & env, Value & v)
{
    abort();
}


void ExprInt::eval(EvalState & state, Env & env, Value & v)
{
    v = this->v;
}


void ExprString::eval(EvalState & state, Env & env, Value & v)
{
    v = this->v;
}


void ExprPath::eval(EvalState & state, Env & env, Value & v)
{
    v = this->v;
}


void ExprAttrs::eval(EvalState & state, Env & env, Value & v)
{
    state.mkAttrs(v, attrs.size() + dynamicAttrs.size());
    Env *dynamicEnv = &env;

    if (recursive) {
        /* Create a new environment that contains the attributes in
           this `rec'. */
        Env & env2(state.allocEnv(attrs.size()));
        env2.up = &env;
        dynamicEnv = &env2;

        AttrDefs::iterator overrides = attrs.find(state.sOverrides);
        bool hasOverrides = overrides != attrs.end();

        /* The recursive attributes are evaluated in the new
           environment, while the inherited attributes are evaluated
           in the original environment. */
        unsigned int displ = 0;
        for (auto & i : attrs) {
            Value * vAttr;
            if (hasOverrides && !i.second.inherited) {
                vAttr = state.allocValue();
                mkThunk(*vAttr, env2, i.second.e);
            } else
                vAttr = i.second.e->maybeThunk(state, i.second.inherited ? env : env2);
            env2.values[displ++] = vAttr;
            v.attrs->push_back(Attr(i.first, vAttr, &i.second.pos));
        }

        /* If the rec contains an attribute called `__overrides', then
           evaluate it, and add the attributes in that set to the rec.
           This allows overriding of recursive attributes, which is
           otherwise not possible.  (You can use the // operator to
           replace an attribute, but other attributes in the rec will
           still reference the original value, because that value has
           been substituted into the bodies of the other attributes.
           Hence we need __overrides.) */
        if (hasOverrides) {
            Value * vOverrides = (*v.attrs)[overrides->second.displ].value;
            state.forceAttrs(*vOverrides);
            Bindings * newBnds = state.allocBindings(v.attrs->size() + vOverrides->attrs->size());
            for (auto & i : *v.attrs)
                newBnds->push_back(i);
            for (auto & i : *vOverrides->attrs) {
                AttrDefs::iterator j = attrs.find(i.name);
                if (j != attrs.end()) {
                    (*newBnds)[j->second.displ] = i;
                    env2.values[j->second.displ] = i.value;
                } else
                    newBnds->push_back(i);
            }
            newBnds->sort();
            v.attrs = newBnds;
        }
    }

    else
        for (auto & i : attrs)
            v.attrs->push_back(Attr(i.first, i.second.e->maybeThunk(state, env), &i.second.pos));

    /* Dynamic attrs apply *after* rec and __overrides. */
    for (auto & i : dynamicAttrs) {
        Value nameVal;
        i.nameExpr->eval(state, *dynamicEnv, nameVal);
        state.forceValue(nameVal);
        if (nameVal.type == tNull)
            continue;
        state.forceStringNoCtx(nameVal);
        Symbol nameSym = state.symbols.create(nameVal.string.s);
        Bindings::iterator j = v.attrs->find(nameSym);
        if (j != v.attrs->end())
            throwEvalError("dynamic attribute ‘%1%’ at %2% already defined at %3%", nameSym, i.pos, *j->pos);

        i.valueExpr->setName(nameSym);
        /* Keep sorted order so find can catch duplicates */
        v.attrs->push_back(Attr(nameSym, i.valueExpr->maybeThunk(state, *dynamicEnv), &i.pos));
        v.attrs->sort(); // FIXME: inefficient
    }
}


void ExprLet::eval(EvalState & state, Env & env, Value & v)
{
    /* Create a new environment that contains the attributes in this
       `let'. */
    Env & env2(state.allocEnv(attrs->attrs.size()));
    env2.up = &env;

    /* The recursive attributes are evaluated in the new environment,
       while the inherited attributes are evaluated in the original
       environment. */
    unsigned int displ = 0;
    for (auto & i : attrs->attrs)
        env2.values[displ++] = i.second.e->maybeThunk(state, i.second.inherited ? env : env2);

    body->eval(state, env2, v);
}


void ExprList::eval(EvalState & state, Env & env, Value & v)
{
    state.mkList(v, elems.size());
    for (unsigned int n = 0; n < elems.size(); ++n)
        v.listElems()[n] = elems[n]->maybeThunk(state, env);
}


void ExprVar::eval(EvalState & state, Env & env, Value & v)
{
    Value * v2 = state.lookupVar(&env, *this, false);
    state.forceValue(*v2);
    v = *v2;
}


static string showAttrPath(EvalState & state, Env & env, const AttrPath & attrPath)
{
    std::ostringstream out;
    bool first = true;
    for (auto & i : attrPath) {
        if (!first) out << '.'; else first = false;
        try {
            out << getName(i, state, env);
        } catch (Error & e) {
            assert(!i.symbol.set());
            out << "\"${" << *i.expr << "}\"";
        }
    }
    return out.str();
}


unsigned long nrLookups = 0;

void ExprSelect::eval(EvalState & state, Env & env, Value & v)
{
    Value vTmp;
    Pos * pos2 = 0;
    Value * vAttrs = &vTmp;

    e->eval(state, env, vTmp);

    try {

        for (auto & i : attrPath) {
            nrLookups++;
            Bindings::iterator j;
            Symbol name = getName(i, state, env);
            if (def) {
                state.forceValue(*vAttrs);
                if (vAttrs->type != tAttrs ||
                    (j = vAttrs->attrs->find(name)) == vAttrs->attrs->end())
                {
                    def->eval(state, env, v);
                    return;
                }
            } else {
                state.forceAttrs(*vAttrs, pos);
                if ((j = vAttrs->attrs->find(name)) == vAttrs->attrs->end())
                    throwEvalError("attribute ‘%1%’ missing, at %2%", name, pos);
            }
            vAttrs = j->value;
            pos2 = j->pos;
            if (state.countCalls && pos2) state.attrSelects[*pos2]++;
        }

        state.forceValue(*vAttrs);

    } catch (Error & e) {
        if (pos2 && pos2->file != state.sDerivationNix)
            addErrorPrefix(e, "while evaluating the attribute ‘%1%’ at %2%:\n",
                showAttrPath(state, env, attrPath), *pos2);
        throw;
    }

    v = *vAttrs;
}


void ExprOpHasAttr::eval(EvalState & state, Env & env, Value & v)
{
    Value vTmp;
    Value * vAttrs = &vTmp;

    e->eval(state, env, vTmp);

    for (auto & i : attrPath) {
        state.forceValue(*vAttrs);
        Bindings::iterator j;
        Symbol name = getName(i, state, env);
        if (vAttrs->type != tAttrs ||
            (j = vAttrs->attrs->find(name)) == vAttrs->attrs->end())
        {
            mkBool(v, false);
            return;
        } else {
            vAttrs = j->value;
        }
    }

    mkBool(v, true);
}


void ExprLambda::eval(EvalState & state, Env & env, Value & v)
{
    v.type = tLambda;
    v.lambda.env = &env;
    v.lambda.fun = this;
}


void ExprApp::eval(EvalState & state, Env & env, Value & v)
{
    /* FIXME: vFun prevents GCC from doing tail call optimisation. */
    Value vFun;
    e1->eval(state, env, vFun);
    state.callFunction(vFun, *(e2->maybeThunk(state, env)), v, pos);
}


void EvalState::callPrimOp(Value & fun, Value & arg, Value & v, const Pos & pos)
{
    /* Figure out the number of arguments still needed. */
    unsigned int argsDone = 0;
    Value * primOp = &fun;
    while (primOp->type == tPrimOpApp) {
        argsDone++;
        primOp = primOp->primOpApp.left;
    }
    assert(primOp->type == tPrimOp);
    unsigned int arity = primOp->primOp->arity;
    unsigned int argsLeft = arity - argsDone;

    if (argsLeft == 1) {
        /* We have all the arguments, so call the primop. */

        /* Put all the arguments in an array. */
        Value * vArgs[arity];
        unsigned int n = arity - 1;
        vArgs[n--] = &arg;
        for (Value * arg = &fun; arg->type == tPrimOpApp; arg = arg->primOpApp.left)
            vArgs[n--] = arg->primOpApp.right;

        /* And call the primop. */
        nrPrimOpCalls++;
        if (countCalls) primOpCalls[primOp->primOp->name]++;
        primOp->primOp->fun(*this, pos, vArgs, v);
    } else {
        Value * fun2 = allocValue();
        *fun2 = fun;
        v.type = tPrimOpApp;
        v.primOpApp.left = fun2;
        v.primOpApp.right = &arg;
    }
}


void EvalState::callFunction(Value & fun, Value & arg, Value & v, const Pos & pos)
{
    if (fun.type == tPrimOp || fun.type == tPrimOpApp) {
        callPrimOp(fun, arg, v, pos);
        return;
    }

    if (fun.type == tAttrs) {
      auto found = fun.attrs->find(sFunctor);
      if (found != fun.attrs->end()) {
        forceValue(*found->value);
        Value * v2 = allocValue();
        callFunction(*found->value, fun, *v2, pos);
        forceValue(*v2);
        return callFunction(*v2, arg, v, pos);
      }
    }

    if (fun.type != tLambda)
        throwTypeError("attempt to call something which is not a function but %1%, at %2%", fun, pos);

    ExprLambda & lambda(*fun.lambda.fun);

    unsigned int size =
        (lambda.arg.empty() ? 0 : 1) +
        (lambda.matchAttrs ? lambda.formals->formals.size() : 0);
    Env & env2(allocEnv(size));
    env2.up = fun.lambda.env;

    unsigned int displ = 0;

    if (!lambda.matchAttrs)
        env2.values[displ++] = &arg;

    else {
        forceAttrs(arg, pos);

        if (!lambda.arg.empty())
            env2.values[displ++] = &arg;

        /* For each formal argument, get the actual argument.  If
           there is no matching actual argument but the formal
           argument has a default, use the default. */
        unsigned int attrsUsed = 0;
        for (auto & i : lambda.formals->formals) {
            Bindings::iterator j = arg.attrs->find(i.name);
            if (j == arg.attrs->end()) {
                if (!i.def) throwTypeError("%1% called without required argument ‘%2%’, at %3%",
                    lambda, i.name, pos);
                env2.values[displ++] = i.def->maybeThunk(*this, env2);
            } else {
                attrsUsed++;
                env2.values[displ++] = j->value;
            }
        }

        /* Check that each actual argument is listed as a formal
           argument (unless the attribute match specifies a `...'). */
        if (!lambda.formals->ellipsis && attrsUsed != arg.attrs->size()) {
            /* Nope, so show the first unexpected argument to the
               user. */
            for (auto & i : *arg.attrs)
                if (lambda.formals->argNames.find(i.name) == lambda.formals->argNames.end())
                    throwTypeError("%1% called with unexpected argument ‘%2%’, at %3%", lambda, i.name, pos);
            abort(); // can't happen
        }
    }

    nrFunctionCalls++;
    if (countCalls) incrFunctionCall(&lambda);

    /* Evaluate the body.  This is conditional on showTrace, because
       catching exceptions makes this function not tail-recursive. */
    if (settings.showTrace)
        try {
            lambda.body->eval(*this, env2, v);
        } catch (Error & e) {
            addErrorPrefix(e, "while evaluating %1%, called from %2%:\n", lambda, pos);
            throw;
        }
    else
        fun.lambda.fun->body->eval(*this, env2, v);
}


// Lifted out of callFunction() because it creates a temporary that
// prevents tail-call optimisation.
void EvalState::incrFunctionCall(ExprLambda * fun)
{
    functionCalls[fun]++;
}


void EvalState::autoCallFunction(Bindings & args, Value & fun, Value & res)
{
    forceValue(fun);

    if (fun.type != tLambda || !fun.lambda.fun->matchAttrs) {
        res = fun;
        return;
    }

    Value * actualArgs = allocValue();
    mkAttrs(*actualArgs, fun.lambda.fun->formals->formals.size());

    for (auto & i : fun.lambda.fun->formals->formals) {
        Bindings::iterator j = args.find(i.name);
        if (j != args.end())
            actualArgs->attrs->push_back(*j);
        else if (!i.def)
            throwTypeError("cannot auto-call a function that has an argument without a default value (‘%1%’)", i.name);
    }

    actualArgs->attrs->sort();

    callFunction(fun, *actualArgs, res, noPos);
}


void ExprWith::eval(EvalState & state, Env & env, Value & v)
{
    Env & env2(state.allocEnv(1));
    env2.up = &env;
    env2.prevWith = prevWith;
    env2.haveWithAttrs = false;
    env2.values[0] = (Value *) attrs;

    body->eval(state, env2, v);
}


void ExprIf::eval(EvalState & state, Env & env, Value & v)
{
    (state.evalBool(env, cond) ? then : else_)->eval(state, env, v);
}


void ExprAssert::eval(EvalState & state, Env & env, Value & v)
{
    if (!state.evalBool(env, cond, pos))
        throwAssertionError("assertion failed at %1%", pos);
    body->eval(state, env, v);
}


void ExprOpNot::eval(EvalState & state, Env & env, Value & v)
{
    mkBool(v, !state.evalBool(env, e));
}


void ExprOpEq::eval(EvalState & state, Env & env, Value & v)
{
    Value v1; e1->eval(state, env, v1);
    Value v2; e2->eval(state, env, v2);
    mkBool(v, state.eqValues(v1, v2));
}


void ExprOpNEq::eval(EvalState & state, Env & env, Value & v)
{
    Value v1; e1->eval(state, env, v1);
    Value v2; e2->eval(state, env, v2);
    mkBool(v, !state.eqValues(v1, v2));
}


void ExprOpAnd::eval(EvalState & state, Env & env, Value & v)
{
    mkBool(v, state.evalBool(env, e1, pos) && state.evalBool(env, e2, pos));
}


void ExprOpOr::eval(EvalState & state, Env & env, Value & v)
{
    mkBool(v, state.evalBool(env, e1, pos) || state.evalBool(env, e2, pos));
}


void ExprOpImpl::eval(EvalState & state, Env & env, Value & v)
{
    mkBool(v, !state.evalBool(env, e1, pos) || state.evalBool(env, e2, pos));
}


void ExprOpUpdate::eval(EvalState & state, Env & env, Value & v)
{
    Value v1, v2;
    state.evalAttrs(env, e1, v1);
    state.evalAttrs(env, e2, v2);

    state.nrOpUpdates++;

    if (v1.attrs->size() == 0) { v = v2; return; }
    if (v2.attrs->size() == 0) { v = v1; return; }

    state.mkAttrs(v, v1.attrs->size() + v2.attrs->size());

    /* Merge the sets, preferring values from the second set.  Make
       sure to keep the resulting vector in sorted order. */
    Bindings::iterator i = v1.attrs->begin();
    Bindings::iterator j = v2.attrs->begin();

    while (i != v1.attrs->end() && j != v2.attrs->end()) {
        if (i->name == j->name) {
            v.attrs->push_back(*j);
            ++i; ++j;
        }
        else if (i->name < j->name)
            v.attrs->push_back(*i++);
        else
            v.attrs->push_back(*j++);
    }

    while (i != v1.attrs->end()) v.attrs->push_back(*i++);
    while (j != v2.attrs->end()) v.attrs->push_back(*j++);

    state.nrOpUpdateValuesCopied += v.attrs->size();
}


void ExprOpConcatLists::eval(EvalState & state, Env & env, Value & v)
{
    Value v1; e1->eval(state, env, v1);
    Value v2; e2->eval(state, env, v2);
    Value * lists[2] = { &v1, &v2 };
    state.concatLists(v, 2, lists, pos);
}


void EvalState::concatLists(Value & v, unsigned int nrLists, Value * * lists, const Pos & pos)
{
    nrListConcats++;

    Value * nonEmpty = 0;
    unsigned int len = 0;
    for (unsigned int n = 0; n < nrLists; ++n) {
        forceList(*lists[n], pos);
        unsigned int l = lists[n]->listSize();
        len += l;
        if (l) nonEmpty = lists[n];
    }

    if (nonEmpty && len == nonEmpty->listSize()) {
        v = *nonEmpty;
        return;
    }

    mkList(v, len);
    auto out = v.listElems();
    for (unsigned int n = 0, pos = 0; n < nrLists; ++n) {
        unsigned int l = lists[n]->listSize();
        memcpy(out + pos, lists[n]->listElems(), l * sizeof(Value *));
        pos += l;
    }
}


void ExprConcatStrings::eval(EvalState & state, Env & env, Value & v)
{
    PathSet context;
    std::ostringstream s;
    NixInt n = 0;

    bool first = !forceString;
    ValueType firstType = tString;

    for (auto & i : *es) {
        Value vTmp;
        i->eval(state, env, vTmp);

        /* If the first element is a path, then the result will also
           be a path, we don't copy anything (yet - that's done later,
           since paths are copied when they are used in a derivation),
           and none of the strings are allowed to have contexts. */
        if (first) {
            firstType = vTmp.type;
            first = false;
        }

        if (firstType == tInt) {
            if (vTmp.type != tInt)
                throwEvalError("cannot add %1% to an integer, at %2%", showType(vTmp), pos);
            n += vTmp.integer;
        } else
            s << state.coerceToString(pos, vTmp, context, false, firstType == tString);
    }

    if (firstType == tInt)
        mkInt(v, n);
    else if (firstType == tPath) {
        if (!context.empty())
            throwEvalError("a string that refers to a store path cannot be appended to a path, at %1%", pos);
        auto path = canonPath(s.str());
        mkPath(v, path.c_str());
    } else
        mkString(v, s.str(), context);
}


void ExprPos::eval(EvalState & state, Env & env, Value & v)
{
    state.mkPos(v, &pos);
}


void EvalState::forceValueDeep(Value & v)
{
    std::set<const Value *> seen;

    std::function<void(Value & v)> recurse;

    recurse = [&](Value & v) {
        if (seen.find(&v) != seen.end()) return;
        seen.insert(&v);

        forceValue(v);

        if (v.type == tAttrs) {
            for (auto & i : *v.attrs)
                try {
                    recurse(*i.value);
                } catch (Error & e) {
                    addErrorPrefix(e, "while evaluating the attribute ‘%1%’ at %2%:\n", i.name, *i.pos);
                    throw;
                }
        }

        else if (v.isList()) {
            for (unsigned int n = 0; n < v.listSize(); ++n)
                recurse(*v.listElems()[n]);
        }
    };

    recurse(v);
}


NixInt EvalState::forceInt(Value & v, const Pos & pos)
{
    forceValue(v);
    if (v.type != tInt)
        throwTypeError("value is %1% while an integer was expected, at %2%", v, pos);
    return v.integer;
}


bool EvalState::forceBool(Value & v)
{
    forceValue(v);
    if (v.type != tBool)
        throwTypeError("value is %1% while a Boolean was expected", v);
    return v.boolean;
}


void EvalState::forceFunction(Value & v, const Pos & pos)
{
    forceValue(v);
    if (v.type != tLambda && v.type != tPrimOp && v.type != tPrimOpApp)
        throwTypeError("value is %1% while a function was expected, at %2%", v, pos);
}


string EvalState::forceString(Value & v, const Pos & pos)
{
    forceValue(v);
    if (v.type != tString) {
        if (pos)
            throwTypeError("value is %1% while a string was expected, at %2%", v, pos);
        else
            throwTypeError("value is %1% while a string was expected", v);
    }
    return string(v.string.s);
}


void copyContext(const Value & v, PathSet & context)
{
    if (v.string.context)
        for (const char * * p = v.string.context; *p; ++p)
            context.insert(*p);
}


string EvalState::forceString(Value & v, PathSet & context, const Pos & pos)
{
    string s = forceString(v, pos);
    copyContext(v, context);
    return s;
}


string EvalState::forceStringNoCtx(Value & v, const Pos & pos)
{
    string s = forceString(v, pos);
    if (v.string.context) {
        if (pos)
            throwEvalError("the string ‘%1%’ is not allowed to refer to a store path (such as ‘%2%’), at %3%",
                v.string.s, v.string.context[0], pos);
        else
            throwEvalError("the string ‘%1%’ is not allowed to refer to a store path (such as ‘%2%’)",
                v.string.s, v.string.context[0]);
    }
    return s;
}


bool EvalState::isDerivation(Value & v)
{
    if (v.type != tAttrs) return false;
    Bindings::iterator i = v.attrs->find(sType);
    if (i == v.attrs->end()) return false;
    forceValue(*i->value);
    if (i->value->type != tString) return false;
    return strcmp(i->value->string.s, "derivation") == 0;
}


string EvalState::coerceToString(const Pos & pos, Value & v, PathSet & context,
    bool coerceMore, bool copyToStore)
{
    forceValue(v);

    string s;

    if (v.type == tString) {
        copyContext(v, context);
        return v.string.s;
    }

    if (v.type == tPath) {
        Path path(canonPath(v.path));
        return copyToStore ? copyPathToStore(context, path) : path;
    }

    if (v.type == tAttrs) {
        Bindings::iterator i = v.attrs->find(sOutPath);
        if (i == v.attrs->end()) throwTypeError("cannot coerce a set to a string, at %1%", pos);
        return coerceToString(pos, *i->value, context, coerceMore, copyToStore);
    }

    if (v.type == tExternal)
        return v.external->coerceToString(pos, context, coerceMore, copyToStore);

    if (coerceMore) {

        /* Note that `false' is represented as an empty string for
           shell scripting convenience, just like `null'. */
        if (v.type == tBool && v.boolean) return "1";
        if (v.type == tBool && !v.boolean) return "";
        if (v.type == tInt) return int2String(v.integer);
        if (v.type == tNull) return "";

        if (v.isList()) {
            string result;
            for (unsigned int n = 0; n < v.listSize(); ++n) {
                result += coerceToString(pos, *v.listElems()[n],
                    context, coerceMore, copyToStore);
                if (n < v.listSize() - 1
                    /* !!! not quite correct */
                    && (!v.listElems()[n]->isList() || v.listElems()[n]->listSize() != 0))
                    result += " ";
            }
            return result;
        }
    }

    throwTypeError("cannot coerce %1% to a string, at %2%", v, pos);
}


string EvalState::copyPathToStore(PathSet & context, const Path & path)
{
    if (nix::isDerivation(path))
        throwEvalError("file names are not allowed to end in ‘%1%’", drvExtension);

    Path dstPath;
    if (srcToStore[path] != "")
        dstPath = srcToStore[path];
    else {
        dstPath = settings.readOnlyMode
            ? computeStorePathForPath(checkSourcePath(path)).first
            : store->addToStore(baseNameOf(path), checkSourcePath(path), true, htSHA256, defaultPathFilter, repair);
        srcToStore[path] = dstPath;
        printMsg(lvlChatty, format("copied source ‘%1%’ -> ‘%2%’")
            % path % dstPath);
    }

    context.insert(dstPath);
    return dstPath;
}


Path EvalState::coerceToPath(const Pos & pos, Value & v, PathSet & context)
{
    string path = coerceToString(pos, v, context, false, false);
    if (path == "" || path[0] != '/')
        throwEvalError("string ‘%1%’ doesn't represent an absolute path, at %2%", path, pos);
    return path;
}


bool EvalState::eqValues(Value & v1, Value & v2)
{
    forceValue(v1);
    forceValue(v2);

    /* !!! Hack to support some old broken code that relies on pointer
       equality tests between sets.  (Specifically, builderDefs calls
       uniqList on a list of sets.)  Will remove this eventually. */
    if (&v1 == &v2) return true;

    if (v1.type != v2.type) return false;

    switch (v1.type) {

        case tInt:
            return v1.integer == v2.integer;

        case tBool:
            return v1.boolean == v2.boolean;

        case tString:
            return strcmp(v1.string.s, v2.string.s) == 0;

        case tPath:
            return strcmp(v1.path, v2.path) == 0;

        case tNull:
            return true;

        case tList1:
        case tList2:
        case tListN:
            if (v1.listSize() != v2.listSize()) return false;
            for (unsigned int n = 0; n < v1.listSize(); ++n)
                if (!eqValues(*v1.listElems()[n], *v2.listElems()[n])) return false;
            return true;

        case tAttrs: {
            /* If both sets denote a derivation (type = "derivation"),
               then compare their outPaths. */
            if (isDerivation(v1) && isDerivation(v2)) {
                Bindings::iterator i = v1.attrs->find(sOutPath);
                Bindings::iterator j = v2.attrs->find(sOutPath);
                if (i != v1.attrs->end() && j != v2.attrs->end())
                    return eqValues(*i->value, *j->value);
            }

            if (v1.attrs->size() != v2.attrs->size()) return false;

            /* Otherwise, compare the attributes one by one. */
            Bindings::iterator i, j;
            for (i = v1.attrs->begin(), j = v2.attrs->begin(); i != v1.attrs->end(); ++i, ++j)
                if (i->name != j->name || !eqValues(*i->value, *j->value))
                    return false;

            return true;
        }

        /* Functions are incomparable. */
        case tLambda:
        case tPrimOp:
        case tPrimOpApp:
            return false;

        case tExternal:
            return *v1.external == *v2.external;

        default:
            throwEvalError("cannot compare %1% with %2%", showType(v1), showType(v2));
    }
}


void EvalState::printStats()
{
    bool showStats = getEnv("NIX_SHOW_STATS", "0") != "0";
    Verbosity v = showStats ? lvlInfo : lvlDebug;
    printMsg(v, "evaluation statistics:");

    struct rusage buf;
    getrusage(RUSAGE_SELF, &buf);
    float cpuTime = buf.ru_utime.tv_sec + ((float) buf.ru_utime.tv_usec / 1000000);

    uint64_t bEnvs = nrEnvs * sizeof(Env) + nrValuesInEnvs * sizeof(Value *);
    uint64_t bLists = nrListElems * sizeof(Value *);
    uint64_t bValues = nrValues * sizeof(Value);
    uint64_t bAttrsets = nrAttrsets * sizeof(Bindings) + nrAttrsInAttrsets * sizeof(Attr);

    printMsg(v, format("  time elapsed: %1%") % cpuTime);
    printMsg(v, format("  size of a value: %1%") % sizeof(Value));
    printMsg(v, format("  size of an attr: %1%") % sizeof(Attr));
    printMsg(v, format("  environments allocated: %1% (%2% bytes)") % nrEnvs % bEnvs);
    printMsg(v, format("  list elements: %1% (%2% bytes)") % nrListElems % bLists);
    printMsg(v, format("  list concatenations: %1%") % nrListConcats);
    printMsg(v, format("  values allocated: %1% (%2% bytes)") % nrValues % bValues);
    printMsg(v, format("  sets allocated: %1% (%2% bytes)") % nrAttrsets % bAttrsets);
    printMsg(v, format("  right-biased unions: %1%") % nrOpUpdates);
    printMsg(v, format("  values copied in right-biased unions: %1%") % nrOpUpdateValuesCopied);
    printMsg(v, format("  symbols in symbol table: %1%") % symbols.size());
    printMsg(v, format("  size of symbol table: %1%") % symbols.totalSize());
    printMsg(v, format("  number of thunks: %1%") % nrThunks);
    printMsg(v, format("  number of thunks avoided: %1%") % nrAvoided);
    printMsg(v, format("  number of attr lookups: %1%") % nrLookups);
    printMsg(v, format("  number of primop calls: %1%") % nrPrimOpCalls);
    printMsg(v, format("  number of function calls: %1%") % nrFunctionCalls);
    printMsg(v, format("  total allocations: %1% bytes") % (bEnvs + bLists + bValues + bAttrsets));

#if HAVE_BOEHMGC
    GC_word heapSize, totalBytes;
    GC_get_heap_usage_safe(&heapSize, 0, 0, 0, &totalBytes);
    printMsg(v, format("  current Boehm heap size: %1% bytes") % heapSize);
    printMsg(v, format("  total Boehm heap allocations: %1% bytes") % totalBytes);
#endif

    if (countCalls) {
        v = lvlInfo;

        printMsg(v, format("calls to %1% primops:") % primOpCalls.size());
        typedef std::multimap<unsigned int, Symbol> PrimOpCalls_;
        PrimOpCalls_ primOpCalls_;
        for (auto & i : primOpCalls)
            primOpCalls_.insert(std::pair<unsigned int, Symbol>(i.second, i.first));
        for (auto i = primOpCalls_.rbegin(); i != primOpCalls_.rend(); ++i)
            printMsg(v, format("%1$10d %2%") % i->first % i->second);

        printMsg(v, format("calls to %1% functions:") % functionCalls.size());
        typedef std::multimap<unsigned int, ExprLambda *> FunctionCalls_;
        FunctionCalls_ functionCalls_;
        for (auto & i : functionCalls)
            functionCalls_.insert(std::pair<unsigned int, ExprLambda *>(i.second, i.first));
        for (auto i = functionCalls_.rbegin(); i != functionCalls_.rend(); ++i)
            printMsg(v, format("%1$10d %2%") % i->first % i->second->showNamePos());

        printMsg(v, format("evaluations of %1% attributes:") % attrSelects.size());
        typedef std::multimap<unsigned int, Pos> AttrSelects_;
        AttrSelects_ attrSelects_;
        for (auto & i : attrSelects)
            attrSelects_.insert(std::pair<unsigned int, Pos>(i.second, i.first));
        for (auto i = attrSelects_.rbegin(); i != attrSelects_.rend(); ++i)
            printMsg(v, format("%1$10d %2%") % i->first % i->second);

    }
}


size_t valueSize(Value & v)
{
    std::set<const void *> seen;

    auto doString = [&](const char * s) -> size_t {
        if (seen.find(s) != seen.end()) return 0;
        seen.insert(s);
        return strlen(s) + 1;
    };

    std::function<size_t(Value & v)> doValue;
    std::function<size_t(Env & v)> doEnv;

    doValue = [&](Value & v) -> size_t {
        if (seen.find(&v) != seen.end()) return 0;
        seen.insert(&v);

        size_t sz = sizeof(Value);

        switch (v.type) {
        case tString:
            sz += doString(v.string.s);
            if (v.string.context)
                for (const char * * p = v.string.context; *p; ++p)
                    sz += doString(*p);
            break;
        case tPath:
            sz += doString(v.path);
            break;
        case tAttrs:
            if (seen.find(v.attrs) == seen.end()) {
                seen.insert(v.attrs);
                sz += sizeof(Bindings) + sizeof(Attr) * v.attrs->capacity();
                for (auto & i : *v.attrs)
                    sz += doValue(*i.value);
            }
            break;
        case tList1:
        case tList2:
        case tListN:
            if (seen.find(v.listElems()) == seen.end()) {
                seen.insert(v.listElems());
                sz += v.listSize() * sizeof(Value *);
                for (unsigned int n = 0; n < v.listSize(); ++n)
                    sz += doValue(*v.listElems()[n]);
            }
            break;
        case tThunk:
            sz += doEnv(*v.thunk.env);
            break;
        case tApp:
            sz += doValue(*v.app.left);
            sz += doValue(*v.app.right);
            break;
        case tLambda:
            sz += doEnv(*v.lambda.env);
            break;
        case tPrimOpApp:
            sz += doValue(*v.primOpApp.left);
            sz += doValue(*v.primOpApp.right);
            break;
        case tExternal:
            if (seen.find(v.external) != seen.end()) break;
            seen.insert(v.external);
            sz += v.external->valueSize(seen);
            break;
        default:
            ;
        }

        return sz;
    };

    doEnv = [&](Env & env) -> size_t {
        if (seen.find(&env) != seen.end()) return 0;
        seen.insert(&env);

        size_t sz = sizeof(Env) + sizeof(Value *) * env.size;

        for (unsigned int i = 0; i < env.size; ++i)
            if (env.values[i])
                sz += doValue(*env.values[i]);

        if (env.up) sz += doEnv(*env.up);

        return sz;
    };

    return doValue(v);
}


string ExternalValueBase::coerceToString(const Pos & pos, PathSet & context, bool copyMore, bool copyToStore) const
{
    throw TypeError(format("cannot coerce %1% to a string, at %2%") %
        showType() % pos);
}


bool ExternalValueBase::operator==(const ExternalValueBase & b) const
{
    return false;
}


std::ostream & operator << (std::ostream & str, const ExternalValueBase & v) {
    return v.print(str);
}


}<|MERGE_RESOLUTION|>--- conflicted
+++ resolved
@@ -501,25 +501,7 @@
 }
 
 
-<<<<<<< HEAD
-Value * EvalState::allocAttr(Value & vAttrs, const Symbol & name)
-{
-    Value * v = allocValue();
-    vAttrs.attrs->push_back(Attr(name, v));
-    return v;
-}
-
-
-Bindings * EvalState::allocBindings(Bindings::size_t capacity)
-{
-    return new (allocBytes(sizeof(Bindings) + sizeof(Attr) * capacity)) Bindings(capacity);
-}
-
-
 void EvalState::mkList(Value & v, unsigned int size)
-=======
-void EvalState::mkList(Value & v, unsigned int length)
->>>>>>> db21cfa6
 {
     clearValue(v);
     if (size == 1)
