#include "nix/expr/eval.hh"
#include "nix/expr/eval-settings.hh"
#include "nix/expr/primops.hh"
#include "nix/expr/print-options.hh"
#include "nix/expr/symbol-table.hh"
#include "nix/util/exit.hh"
#include "nix/util/types.hh"
#include "nix/util/util.hh"
#include "nix/util/environment-variables.hh"
#include "nix/store/store-api.hh"
#include "nix/store/derivations.hh"
#include "nix/store/downstream-placeholder.hh"
#include "nix/expr/eval-inline.hh"
#include "nix/store/filetransfer.hh"
#include "nix/expr/function-trace.hh"
#include "nix/store/profiles.hh"
#include "nix/expr/print.hh"
#include "nix/fetchers/filtering-source-accessor.hh"
#include "nix/util/memory-source-accessor.hh"
#include "nix/util/mounted-source-accessor.hh"
#include "nix/expr/gc-small-vector.hh"
#include "nix/util/url.hh"
#include "nix/fetchers/fetch-to-store.hh"
#include "nix/fetchers/tarball.hh"
#include "nix/fetchers/input-cache.hh"
<<<<<<< HEAD
#include "nix/store/async-path-writer.hh"
#include "nix/expr/parallel-eval.hh"
=======
#include "nix/util/current-process.hh"
>>>>>>> d069633b

#include "parser-tab.hh"

#include <algorithm>
#include <iostream>
#include <sstream>
#include <cstring>
#include <optional>
#include <unistd.h>
#include <sys/time.h>
#include <fstream>
#include <functional>

#include <nlohmann/json.hpp>
#include <boost/container/small_vector.hpp>
#include <boost/unordered/concurrent_flat_map.hpp>
<<<<<<< HEAD

#ifndef _WIN32 // TODO use portable implementation
#  include <sys/resource.h>
#endif
=======
>>>>>>> d069633b

#include "nix/util/strings-inline.hh"

using json = nlohmann::json;

namespace nix {

static char * allocString(size_t size)
{
    char * t;
    t = (char *) GC_MALLOC_ATOMIC(size);
    if (!t)
        throw std::bad_alloc();
    return t;
}

// When there's no need to write to the string, we can optimize away empty
// string allocations.
// This function handles makeImmutableString(std::string_view()) by returning
// the empty string.
static const char * makeImmutableString(std::string_view s)
{
    const size_t size = s.size();
    if (size == 0)
        return "";
    auto t = allocString(size + 1);
    memcpy(t, s.data(), size);
    t[size] = '\0';
    return t;
}

RootValue allocRootValue(Value * v)
{
    return std::allocate_shared<Value *>(traceable_allocator<Value *>(), v);
}

// Pretty print types for assertion errors
std::ostream & operator<<(std::ostream & os, const ValueType t)
{
    os << showType(t);
    return os;
}

std::string printValue(EvalState & state, Value & v)
{
    std::ostringstream out;
    v.print(state, out);
    return out.str();
}

Value * Value::toPtr(SymbolStr str) noexcept
{
    return const_cast<Value *>(str.valuePtr());
}

void Value::print(EvalState & state, std::ostream & str, PrintOptions options)
{
    printValue(state, str, *this, options);
}

std::string_view showType(ValueType type, bool withArticle)
{
#define WA(a, w) withArticle ? a " " w : w
    switch (type) {
    case nInt:
        return WA("an", "integer");
    case nBool:
        return WA("a", "Boolean");
    case nString:
        return WA("a", "string");
    case nPath:
        return WA("a", "path");
    case nNull:
        return "null";
    case nAttrs:
        return WA("a", "set");
    case nList:
        return WA("a", "list");
    case nFunction:
        return WA("a", "function");
    case nExternal:
        return WA("an", "external value");
    case nFloat:
        return WA("a", "float");
    case nThunk:
        return WA("a", "thunk");
    case nFailed:
        return WA("a", "failure");
    }
    unreachable();
}

std::string showType(const Value & v)
{
// Allow selecting a subset of enum values
#pragma GCC diagnostic push
#pragma GCC diagnostic ignored "-Wswitch-enum"
    switch (v.getInternalType()) {
    case tString:
        return v.context() ? "a string with context" : "a string";
    case tPrimOp:
        return fmt("the built-in function '%s'", std::string(v.primOp()->name));
    case tPrimOpApp:
        return fmt("the partially applied built-in function '%s'", v.primOpAppPrimOp()->name);
    case tExternal:
        return v.external()->showType();
    case tThunk:
        return v.isBlackhole() ? "a black hole" : "a thunk";
    case tApp:
        return "a function application";
    default:
        return std::string(showType(v.type()));
    }
#pragma GCC diagnostic pop
}

PosIdx Value::determinePos(const PosIdx pos) const
{
// Allow selecting a subset of enum values
#pragma GCC diagnostic push
#pragma GCC diagnostic ignored "-Wswitch-enum"
    switch (getInternalType()) {
    case tAttrs:
        return attrs()->pos;
    case tLambda:
        return lambda().fun->pos;
    case tApp:
        return app().left->determinePos(pos);
    default:
        return pos;
    }
#pragma GCC diagnostic pop
}

template<>
bool ValueStorage<sizeof(void *)>::isTrivial() const
{
    auto p1_ = p1; // must acquire before reading p0, since thunks can change
    auto p0_ = p0.load(std::memory_order_acquire);

    auto pd = static_cast<PrimaryDiscriminator>(p0_ & discriminatorMask);

    if (pd == pdThunk || pd == pdPending || pd == pdAwaited) {
        bool isApp = p1_ & discriminatorMask;
        if (isApp)
            return false;
        auto expr = untagPointer<Expr *>(p1_);
        return (dynamic_cast<ExprAttrs *>(expr) && ((ExprAttrs *) expr)->dynamicAttrs.empty())
               || dynamic_cast<ExprLambda *>(expr) || dynamic_cast<ExprList *>(expr);
    }

    else
        return true;
}

static Symbol getName(const AttrName & name, EvalState & state, Env & env)
{
    if (name.symbol) {
        return name.symbol;
    } else {
        Value nameValue;
        name.expr->eval(state, env, nameValue);
        state.forceStringNoCtx(nameValue, name.expr->getPos(), "while evaluating an attribute name");
        return state.symbols.create(nameValue.string_view());
    }
}

static constexpr size_t BASE_ENV_SIZE = 128;

<<<<<<< HEAD
struct EvalState::SrcToStore
{
    boost::concurrent_flat_map<SourcePath, StorePath> inner;
};

struct EvalState::ImportResolutionCache
{
    boost::concurrent_flat_map<SourcePath, SourcePath> inner;
};

struct EvalState::FileEvalCache
{
    boost::concurrent_flat_map<
        SourcePath,
        Value *,
        std::hash<SourcePath>,
        std::equal_to<SourcePath>,
        traceable_allocator<std::pair<const SourcePath, Value *>>>
        inner;
};
=======
EvalMemory::EvalMemory()
#if NIX_USE_BOEHMGC
    : valueAllocCache(std::allocate_shared<void *>(traceable_allocator<void *>(), nullptr))
    , env1AllocCache(std::allocate_shared<void *>(traceable_allocator<void *>(), nullptr))
#endif
{
    assertGCInitialized();
}
>>>>>>> d069633b

EvalState::EvalState(
    const LookupPath & lookupPathFromArguments,
    ref<Store> store,
    const fetchers::Settings & fetchSettings,
    const EvalSettings & settings,
    std::shared_ptr<Store> buildStore)
    : fetchSettings{fetchSettings}
    , settings{settings}
    , symbols(StaticEvalSymbols::staticSymbolTable())
    , repair(NoRepair)
<<<<<<< HEAD
    , emptyBindings(0)
    , storeFS(
        makeMountedSourceAccessor(
            {
                {CanonPath::root, makeEmptySourceAccessor()},
                /* In the pure eval case, we can simply require
                   valid paths. However, in the *impure* eval
                   case this gets in the way of the union
                   mechanism, because an invalid access in the
                   upper layer will *not* be caught by the union
                   source accessor, but instead abort the entire
                   lookup.

                   This happens when the store dir in the
                   ambient file system has a path (e.g. because
                   another Nix store there), but the relocated
                   store does not.

                   TODO make the various source accessors doing
                   access control all throw the same type of
                   exception, and make union source accessor
                   catch it, so we don't need to do this hack.
                 */
                {CanonPath(store->storeDir), makeFSSourceAccessor(dirOf(store->toRealPath(StorePath::dummy)))}
            }))
    , rootFS(
        ({
            /* In pure eval mode, we provide a filesystem that only
               contains the Nix store.

               If we have a chroot store and pure eval is not enabled,
               use a union accessor to make the chroot store available
               at its logical location while still having the
               underlying directory available. This is necessary for
               instance if we're evaluating a file from the physical
               /nix/store while using a chroot store. */
            auto accessor = getFSSourceAccessor();

            accessor = settings.pureEval
                ? storeFS.cast<SourceAccessor>()
                : makeUnionSourceAccessor({accessor, storeFS});

            /* Apply access control if needed. */
            if (settings.restrictEval || settings.pureEval)
                accessor = AllowListSourceAccessor::create(accessor, {}, {},
                    [&settings](const CanonPath & path) -> RestrictedPathError {
                        auto modeInformation = settings.pureEval
                            ? "in pure evaluation mode (use '--impure' to override)"
                            : "in restricted mode";
                        throw RestrictedPathError("access to absolute path '%1%' is forbidden %2%", path, modeInformation);
                    });

            accessor;
        }))
=======
    , storeFS(makeMountedSourceAccessor({
          {CanonPath::root, makeEmptySourceAccessor()},
          /* In the pure eval case, we can simply require
             valid paths. However, in the *impure* eval
             case this gets in the way of the union
             mechanism, because an invalid access in the
             upper layer will *not* be caught by the union
             source accessor, but instead abort the entire
             lookup.

             This happens when the store dir in the
             ambient file system has a path (e.g. because
             another Nix store there), but the relocated
             store does not.

             TODO make the various source accessors doing
             access control all throw the same type of
             exception, and make union source accessor
             catch it, so we don't need to do this hack.
           */
          {CanonPath(store->storeDir), store->getFSAccessor(settings.pureEval)},
      }))
    , rootFS([&] {
        /* In pure eval mode, we provide a filesystem that only
           contains the Nix store.

           Otherwise, use a union accessor to make the augmented store
           available at its logical location while still having the
           underlying directory available. This is necessary for
           instance if we're evaluating a file from the physical
           /nix/store while using a chroot store, and also for lazy
           mounted fetchTree. */
        auto accessor = settings.pureEval ? storeFS.cast<SourceAccessor>()
                                          : makeUnionSourceAccessor({getFSSourceAccessor(), storeFS});

        /* Apply access control if needed. */
        if (settings.restrictEval || settings.pureEval)
            accessor = AllowListSourceAccessor::create(
                accessor, {}, {}, [&settings](const CanonPath & path) -> RestrictedPathError {
                    auto modeInformation = settings.pureEval ? "in pure evaluation mode (use '--impure' to override)"
                                                             : "in restricted mode";
                    throw RestrictedPathError("access to absolute path '%1%' is forbidden %2%", path, modeInformation);
                });

        return accessor;
    }())
>>>>>>> d069633b
    , corepkgsFS(make_ref<MemorySourceAccessor>())
    , internalFS(make_ref<MemorySourceAccessor>())
    , derivationInternal{internalFS->addFile(
          CanonPath("derivation-internal.nix"),
#include "primops/derivation.nix.gen.hh"
          )}
    , store(store)
    , buildStore(buildStore ? buildStore : store)
    , inputCache(fetchers::InputCache::create())
    , debugRepl(nullptr)
    , debugStop(false)
    , trylevel(0)
<<<<<<< HEAD
    , asyncPathWriter(AsyncPathWriter::make(store))
    , srcToStore(make_ref<SrcToStore>())
    , importResolutionCache(make_ref<ImportResolutionCache>())
    , fileEvalCache(make_ref<FileEvalCache>())
    , regexCache(makeRegexCache())
#if NIX_USE_BOEHMGC
    , baseEnvP(std::allocate_shared<Env *>(traceable_allocator<Env *>(), &allocEnv(BASE_ENV_SIZE)))
=======
    , srcToStore(make_ref<decltype(srcToStore)::element_type>())
    , importResolutionCache(make_ref<decltype(importResolutionCache)::element_type>())
    , fileEvalCache(make_ref<decltype(fileEvalCache)::element_type>())
    , regexCache(makeRegexCache())
#if NIX_USE_BOEHMGC
    , baseEnvP(std::allocate_shared<Env *>(traceable_allocator<Env *>(), &mem.allocEnv(BASE_ENV_SIZE)))
>>>>>>> d069633b
    , baseEnv(**baseEnvP)
#else
    , baseEnv(mem.allocEnv(BASE_ENV_SIZE))
#endif
    , staticBaseEnv{std::make_shared<StaticEnv>(nullptr, nullptr)}
    , executor{make_ref<Executor>(settings)}
{
    corepkgsFS->setPathDisplay("<nix", ">");
    internalFS->setPathDisplay("«nix-internal»", "");

    countCalls = getEnv("NIX_COUNT_CALLS").value_or("0") != "0";

    static_assert(sizeof(Env) <= 16, "environment must be <= 16 bytes");
    static_assert(sizeof(Counter) == 64, "counters must be 64 bytes");
<<<<<<< HEAD

    vEmptyList.mkList(buildList(0));
    vNull.mkNull();
    vTrue.mkBool(true);
    vFalse.mkBool(false);
    vStringRegular.mkString("regular");
    vStringDirectory.mkString("directory");
    vStringSymlink.mkString("symlink");
    vStringUnknown.mkString("unknown");
=======
>>>>>>> d069633b

    /* Construct the Nix expression search path. */
    assert(lookupPath.elements.empty());
    if (!settings.pureEval) {
        for (auto & i : lookupPathFromArguments.elements) {
            lookupPath.elements.emplace_back(LookupPath::Elem{i});
        }
        /* $NIX_PATH overriding regular settings is implemented as a hack in `initGC()` */
        for (auto & i : settings.nixPath.get()) {
            lookupPath.elements.emplace_back(LookupPath::Elem::parse(i));
        }
        if (!settings.restrictEval) {
            for (auto & i : EvalSettings::getDefaultNixPath()) {
                lookupPath.elements.emplace_back(LookupPath::Elem::parse(i));
            }
        }
    }

    /* Allow access to all paths in the search path. */
    if (rootFS.dynamic_pointer_cast<AllowListSourceAccessor>())
        for (auto & i : lookupPath.elements)
            resolveLookupPathPath(i.path, true);

    corepkgsFS->addFile(
        CanonPath("fetchurl.nix"),
#include "fetchurl.nix.gen.hh"
    );

    createBaseEnv(settings);

    /* Register function call tracer. */
    if (settings.traceFunctionCalls)
        profiler.addProfiler(make_ref<FunctionCallTrace>());

    switch (settings.evalProfilerMode) {
    case EvalProfilerMode::flamegraph:
        profiler.addProfiler(
            makeSampleStackProfiler(*this, settings.evalProfileFile.get(), settings.evalProfilerFrequency));
        break;
    case EvalProfilerMode::disabled:
        break;
    }
}

EvalState::~EvalState() {}

void EvalState::allowPathLegacy(const Path & path)
{
    if (auto rootFS2 = rootFS.dynamic_pointer_cast<AllowListSourceAccessor>())
        rootFS2->allowPrefix(CanonPath(path));
}

void EvalState::allowPath(const StorePath & storePath)
{
    if (auto rootFS2 = rootFS.dynamic_pointer_cast<AllowListSourceAccessor>())
        rootFS2->allowPrefix(CanonPath(store->printStorePath(storePath)));
}

void EvalState::allowClosure(const StorePath & storePath)
{
    if (!rootFS.dynamic_pointer_cast<AllowListSourceAccessor>())
        return;

    StorePathSet closure;
    store->computeFSClosure(storePath, closure);
    for (auto & p : closure)
        allowPath(p);
}

void EvalState::allowAndSetStorePathString(const StorePath & storePath, Value & v)
{
    allowPath(storePath);

    mkStorePathString(storePath, v);
}

inline static bool isJustSchemePrefix(std::string_view prefix)
{
    return !prefix.empty() && prefix[prefix.size() - 1] == ':'
           && isValidSchemeName(prefix.substr(0, prefix.size() - 1));
}

bool isAllowedURI(std::string_view uri, const Strings & allowedUris)
{
    /* 'uri' should be equal to a prefix, or in a subdirectory of a
       prefix. Thus, the prefix https://github.co does not permit
       access to https://github.com. */
    for (auto & prefix : allowedUris) {
        if (uri == prefix
            // Allow access to subdirectories of the prefix.
            || (uri.size() > prefix.size() && prefix.size() > 0 && hasPrefix(uri, prefix)
                && (
                    // Allow access to subdirectories of the prefix.
                    prefix[prefix.size() - 1] == '/'
                    || uri[prefix.size()] == '/'

                    // Allow access to whole schemes
                    || isJustSchemePrefix(prefix))))
            return true;
    }

    return false;
}

void EvalState::checkURI(const std::string & uri)
{
    if (!settings.restrictEval)
        return;

    if (isAllowedURI(uri, settings.allowedUris.get()))
        return;

    /* If the URI is a path, then check it against allowedPaths as
       well. */
    if (isAbsolute(uri)) {
        if (auto rootFS2 = rootFS.dynamic_pointer_cast<AllowListSourceAccessor>())
            rootFS2->checkAccess(CanonPath(uri));
        return;
    }

    if (hasPrefix(uri, "file://")) {
        if (auto rootFS2 = rootFS.dynamic_pointer_cast<AllowListSourceAccessor>())
            rootFS2->checkAccess(CanonPath(uri.substr(7)));
        return;
    }

    throw RestrictedPathError("access to URI '%s' is forbidden in restricted mode", uri);
}

Value * EvalState::addConstant(const std::string & name, Value & v, Constant info)
{
    Value * v2 = allocValue();
    // Do a raw copy since `operator =` barfs on thunks.
    memcpy((char *) v2, (char *) &v, sizeof(Value));
    addConstant(name, v2, info);
    return v2;
}

void EvalState::addConstant(const std::string & name, Value * v, Constant info)
{
    auto name2 = name.substr(0, 2) == "__" ? name.substr(2) : name;

    constantInfos.push_back({name2, info});

    if (!(settings.pureEval && info.impureOnly)) {
        /* Check the type, if possible.

           We might know the type of a thunk in advance, so be allowed
           to just write it down in that case. */
        if (v->isFinished()) {
            if (auto gotType = v->type(); gotType != nThunk)
                assert(info.type == gotType);
        }

        /* Install value the base environment. */
        staticBaseEnv->vars.emplace_back(symbols.create(name), baseEnvDispl);
        baseEnv.values[baseEnvDispl++] = v;
        const_cast<Bindings *>(getBuiltins().attrs())->push_back(Attr(symbols.create(name2), v));
    }
}

void PrimOp::check()
{
    if (arity > maxPrimOpArity) {
        throw Error("primop arity must not exceed %1%", maxPrimOpArity);
    }
}

std::ostream & operator<<(std::ostream & output, const PrimOp & primOp)
{
    output << "primop " << primOp.name;
    return output;
}

const PrimOp * Value::primOpAppPrimOp() const
{
    Value * left = primOpApp().left;
    while (left && !left->isPrimOp()) {
        left = left->primOpApp().left;
    }

    if (!left)
        return nullptr;

    assert(left->isPrimOp());
    return left->primOp();
}

void Value::mkPrimOp(PrimOp * p)
{
    p->check();
    setStorage(p);
}

Value * EvalState::addPrimOp(PrimOp && primOp)
{
    /* Hack to make constants lazy: turn them into a application of
       the primop to a dummy value. */
    if (primOp.arity == 0) {
        primOp.arity = 1;
        auto vPrimOp = allocValue();
        vPrimOp->mkPrimOp(new PrimOp(primOp));
        Value v;
        v.mkApp(vPrimOp, vPrimOp);
        return addConstant(
            primOp.name,
            v,
            {
                .type = nThunk, // FIXME
                .doc = primOp.doc,
            });
    }

    auto envName = symbols.create(primOp.name);
    if (hasPrefix(primOp.name, "__"))
        primOp.name = primOp.name.substr(2);

    Value * v = allocValue();
    v->mkPrimOp(new PrimOp(primOp));

    if (primOp.internal)
        internalPrimOps.emplace(primOp.name, v);
    else {
        staticBaseEnv->vars.emplace_back(envName, baseEnvDispl);
        baseEnv.values[baseEnvDispl++] = v;
        const_cast<Bindings *>(getBuiltins().attrs())->push_back(Attr(symbols.create(primOp.name), v));
    }

    return v;
}

Value & EvalState::getBuiltins()
{
    return *baseEnv.values[0];
}

Value & EvalState::getBuiltin(const std::string & name)
{
    auto it = getBuiltins().attrs()->get(symbols.create(name));
    if (it)
        return *it->value;
    else
        error<EvalError>("builtin '%1%' not found", name).debugThrow();
}

std::optional<EvalState::Doc> EvalState::getDoc(Value & v)
{
    if (v.isPrimOp()) {
        auto v2 = &v;
        if (auto * doc = v2->primOp()->doc)
            return Doc{
                .pos = {},
                .name = v2->primOp()->name,
                .arity = v2->primOp()->arity,
                .args = v2->primOp()->args,
                .doc = doc,
            };
    }
    if (v.isLambda()) {
        auto exprLambda = v.lambda().fun;

        std::ostringstream s;
        std::string name;
        auto pos = positions[exprLambda->getPos()];
        std::string docStr;

        if (exprLambda->name) {
            name = symbols[exprLambda->name];
        }

        if (exprLambda->docComment) {
            docStr = exprLambda->docComment.getInnerText(positions);
        }

        if (name.empty()) {
            s << "Function ";
        } else {
            s << "Function `" << name << "`";
            if (pos)
                s << "\\\n  … ";
            else
                s << "\\\n";
        }
        if (pos) {
            s << "defined at " << pos;
        }
        if (!docStr.empty()) {
            s << "\n\n";
        }

        s << docStr;

        return Doc{
            .pos = pos,
            .name = name,
            .arity = 0, // FIXME: figure out how deep by syntax only? It's not semantically useful though...
            .args = {},
            .doc = makeImmutableString(s.view()), // NOTE: memory leak when compiled without GC
        };
    }
    if (isFunctor(v)) {
        try {
            Value & functor = *v.attrs()->get(s.functor)->value;
            Value * vp[] = {&v};
            Value partiallyApplied;
            // The first parameter is not user-provided, and may be
            // handled by code that is opaque to the user, like lib.const = x: y: y;
            // So preferably we show docs that are relevant to the
            // "partially applied" function returned by e.g. `const`.
            // We apply the first argument:
            callFunction(functor, vp, partiallyApplied, noPos);
            auto _level = addCallDepth(noPos);
            return getDoc(partiallyApplied);
        } catch (Error & e) {
            e.addTrace(nullptr, "while partially calling '%1%' to retrieve documentation", "__functor");
            throw;
        }
    }
    return {};
}

// just for the current level of StaticEnv, not the whole chain.
void printStaticEnvBindings(const SymbolTable & st, const StaticEnv & se)
{
    std::cout << ANSI_MAGENTA;
    for (auto & i : se.vars)
        std::cout << st[i.first] << " ";
    std::cout << ANSI_NORMAL;
    std::cout << std::endl;
}

// just for the current level of Env, not the whole chain.
void printWithBindings(const SymbolTable & st, const Env & env)
{
    if (env.values[0]->isFinished()) {
        std::cout << "with: ";
        std::cout << ANSI_MAGENTA;
        auto j = env.values[0]->attrs()->begin();
        while (j != env.values[0]->attrs()->end()) {
            std::cout << st[j->name] << " ";
            ++j;
        }
        std::cout << ANSI_NORMAL;
        std::cout << std::endl;
    }
}

void printEnvBindings(const SymbolTable & st, const StaticEnv & se, const Env & env, int lvl)
{
    std::cout << "Env level " << lvl << std::endl;

    if (se.up && env.up) {
        std::cout << "static: ";
        printStaticEnvBindings(st, se);
        if (se.isWith)
            printWithBindings(st, env);
        std::cout << std::endl;
        printEnvBindings(st, *se.up, *env.up, ++lvl);
    } else {
        std::cout << ANSI_MAGENTA;
        // for the top level, don't print the double underscore ones;
        // they are in builtins.
        for (auto & i : se.vars)
            if (!hasPrefix(st[i.first], "__"))
                std::cout << st[i.first] << " ";
        std::cout << ANSI_NORMAL;
        std::cout << std::endl;
        if (se.isWith)
            printWithBindings(st, env); // probably nothing there for the top level.
        std::cout << std::endl;
    }
}

void printEnvBindings(const EvalState & es, const Expr & expr, const Env & env)
{
    // just print the names for now
    auto se = es.getStaticEnv(expr);
    if (se)
        printEnvBindings(es.symbols, *se, env, 0);
}

void mapStaticEnvBindings(const SymbolTable & st, const StaticEnv & se, const Env & env, ValMap & vm)
{
    // add bindings for the next level up first, so that the bindings for this level
    // override the higher levels.
    // The top level bindings (builtins) are skipped since they are added for us by initEnv()
    if (env.up && se.up) {
        mapStaticEnvBindings(st, *se.up, *env.up, vm);

        if (se.isWith && env.values[0]->isFinished()) {
            // add 'with' bindings.
            for (auto & j : *env.values[0]->attrs())
                vm.insert_or_assign(std::string(st[j.name]), j.value);
        } else {
            // iterate through staticenv bindings and add them.
            for (auto & i : se.vars)
                vm.insert_or_assign(std::string(st[i.first]), env.values[i.second]);
        }
    }
}

std::unique_ptr<ValMap> mapStaticEnvBindings(const SymbolTable & st, const StaticEnv & se, const Env & env)
{
    auto vm = std::make_unique<ValMap>();
    mapStaticEnvBindings(st, se, env, *vm);
    return vm;
}

/**
 * Sets `inDebugger` to true on construction and false on destruction.
 */
class DebuggerGuard
{
    bool & inDebugger;
public:
    DebuggerGuard(bool & inDebugger)
        : inDebugger(inDebugger)
    {
        inDebugger = true;
    }

    ~DebuggerGuard()
    {
        inDebugger = false;
    }
};

bool EvalState::canDebug()
{
    return debugRepl && !debugTraces.empty();
}

void EvalState::runDebugRepl(const Error * error)
{
    if (!canDebug())
        return;

    assert(!debugTraces.empty());
    const DebugTrace & last = debugTraces.front();
    const Env & env = last.env;
    const Expr & expr = last.expr;

    runDebugRepl(error, env, expr);
}

void EvalState::runDebugRepl(const Error * error, const Env & env, const Expr & expr)
{
    // Make sure we have a debugger to run and we're not already in a debugger.
    if (!debugRepl || inDebugger)
        return;

    auto dts = [&]() -> std::unique_ptr<DebugTraceStacker> {
        if (error && expr.getPos()) {
            auto trace = DebugTrace{
                .pos = [&]() -> std::variant<Pos, PosIdx> {
                    if (error->info().pos) {
                        if (auto * pos = error->info().pos.get())
                            return *pos;
                        return noPos;
                    }
                    return expr.getPos();
                }(),
                .expr = expr,
                .env = env,
                .hint = error->info().msg,
                .isError = true};

            return std::make_unique<DebugTraceStacker>(*this, std::move(trace));
        }
        return nullptr;
    }();

    if (error) {
        printError("%s\n", error->what());

        if (trylevel > 0 && error->info().level != lvlInfo)
            printError(
                "This exception occurred in a 'tryEval' call. Use " ANSI_GREEN "--ignore-try" ANSI_NORMAL
                " to skip these.\n");
    }

    auto se = getStaticEnv(expr);
    if (se) {
        auto vm = mapStaticEnvBindings(symbols, *se.get(), env);
        DebuggerGuard _guard(inDebugger);
        auto exitStatus = (debugRepl) (ref<EvalState>(shared_from_this()), *vm);
        switch (exitStatus) {
        case ReplExitStatus::QuitAll:
            if (error)
                throw *error;
            throw Exit(0);
        case ReplExitStatus::Continue:
            break;
        default:
            unreachable();
        }
    }
}

template<typename... Args>
void EvalState::addErrorTrace(Error & e, const Args &... formatArgs) const
{
    e.addTrace(nullptr, HintFmt(formatArgs...));
}

template<typename... Args>
void EvalState::addErrorTrace(Error & e, const PosIdx pos, const Args &... formatArgs) const
{
    e.addTrace(positions[pos], HintFmt(formatArgs...));
}

template<typename... Args>
static std::unique_ptr<DebugTraceStacker> makeDebugTraceStacker(
    EvalState & state, Expr & expr, Env & env, std::variant<Pos, PosIdx> pos, const Args &... formatArgs)
{
    return std::make_unique<DebugTraceStacker>(
        state,
        DebugTrace{.pos = std::move(pos), .expr = expr, .env = env, .hint = HintFmt(formatArgs...), .isError = false});
}

DebugTraceStacker::DebugTraceStacker(EvalState & evalState, DebugTrace t)
    : evalState(evalState)
    , trace(std::move(t))
{
    evalState.debugTraces.push_front(trace);
    if (evalState.debugStop && evalState.debugRepl)
        evalState.runDebugRepl(nullptr, trace.env, trace.expr);
}

void Value::mkString(std::string_view s)
{
    mkStringNoCopy(makeImmutableString(s));
}

static const char ** encodeContext(const NixStringContext & context)
{
    if (!context.empty()) {
        size_t n = 0;
        auto ctx = (const char **) allocBytes((context.size() + 1) * sizeof(char *));
        for (auto & i : context) {
            ctx[n++] = makeImmutableString({i.to_string()});
        }
        ctx[n] = nullptr;
        return ctx;
    } else
        return nullptr;
}

void Value::mkString(std::string_view s, const NixStringContext & context)
{
    mkStringNoCopy(makeImmutableString(s), encodeContext(context));
}

void Value::mkStringMove(const char * s, const NixStringContext & context)
{
    mkStringNoCopy(s, encodeContext(context));
}

void Value::mkPath(const SourcePath & path)
{
    mkPath(&*path.accessor, makeImmutableString(path.path.abs()));
}

inline Value * EvalState::lookupVar(Env * env, const ExprVar & var, bool noEval)
{
    for (auto l = var.level; l; --l, env = env->up)
        ;

    if (!var.fromWith)
        return env->values[var.displ];

    // This early exit defeats the `maybeThunk` optimization for variables from `with`,
    // The added complexity of handling this appears to be similarly in cost, or
    // the cases where applicable were insignificant in the first place.
    if (noEval)
        return nullptr;

    auto * fromWith = var.fromWith;
    while (1) {
        forceAttrs(*env->values[0], fromWith->pos, "while evaluating the first subexpression of a with expression");
        if (auto j = env->values[0]->attrs()->get(var.name)) {
            if (countCalls)
                attrSelects[j->pos]++;
            return j->value;
        }
        if (!fromWith->parentWith)
            error<UndefinedVarError>("undefined variable '%1%'", symbols[var.name])
                .atPos(var.pos)
                .withFrame(*env, var)
                .debugThrow();
        for (size_t l = fromWith->prevWith; l; --l, env = env->up)
            ;
        fromWith = fromWith->parentWith;
    }
}

ListBuilder::ListBuilder(size_t size)
    : size(size)
    , elems(size <= 2 ? inlineElems : (Value **) allocBytes(size * sizeof(Value *)))
{
}

Value * EvalState::getBool(bool b)
{
    return b ? &Value::vTrue : &Value::vFalse;
}

static Counter nrThunks;

static inline void mkThunk(Value & v, Env & env, Expr * expr)
{
    v.mkThunk(&env, expr);
    nrThunks++;
}

void EvalState::mkThunk_(Value & v, Expr * expr)
{
    mkThunk(v, baseEnv, expr);
}

void EvalState::mkPos(Value & v, PosIdx p)
{
    auto origin = positions.originOf(p);
    if (auto path = std::get_if<SourcePath>(&origin)) {
        auto attrs = buildBindings(3);
<<<<<<< HEAD
        if (path->accessor == rootFS && store->isInStore(path->path.abs()))
            // FIXME: only do this for virtual store paths?
            attrs.alloc(sFile).mkString(
                path->path.abs(),
                {NixStringContextElem::Path{.storePath = store->toStorePath(path->path.abs()).first}});
        else
            attrs.alloc(sFile).mkString(path->path.abs());
        makePositionThunks(*this, p, attrs.alloc(sLine), attrs.alloc(sColumn));
=======
        attrs.alloc(s.file).mkString(path->path.abs());
        makePositionThunks(*this, p, attrs.alloc(s.line), attrs.alloc(s.column));
>>>>>>> d069633b
        v.mkAttrs(attrs);
    } else
        v.mkNull();
}

void EvalState::mkStorePathString(const StorePath & p, Value & v)
{
    v.mkString(
        store->printStorePath(p),
        NixStringContext{
            NixStringContextElem::Opaque{.path = p},
        });
}

std::string EvalState::mkOutputStringRaw(
    const SingleDerivedPath::Built & b,
    std::optional<StorePath> optStaticOutputPath,
    const ExperimentalFeatureSettings & xpSettings)
{
    /* In practice, this is testing for the case of CA derivations, or
       dynamic derivations. */
    return optStaticOutputPath ? store->printStorePath(std::move(*optStaticOutputPath))
                               /* Downstream we would substitute this for an actual path once
                                  we build the floating CA derivation */
                               : DownstreamPlaceholder::fromSingleDerivedPathBuilt(b, xpSettings).render();
}

void EvalState::mkOutputString(
    Value & value,
    const SingleDerivedPath::Built & b,
    std::optional<StorePath> optStaticOutputPath,
    const ExperimentalFeatureSettings & xpSettings)
{
    value.mkString(mkOutputStringRaw(b, optStaticOutputPath, xpSettings), NixStringContext{b});
}

std::string EvalState::mkSingleDerivedPathStringRaw(const SingleDerivedPath & p)
{
    return std::visit(
        overloaded{
            [&](const SingleDerivedPath::Opaque & o) { return store->printStorePath(o.path); },
            [&](const SingleDerivedPath::Built & b) {
                auto optStaticOutputPath = std::visit(
                    overloaded{
                        [&](const SingleDerivedPath::Opaque & o) {
                            waitForPath(o.path);
                            auto drv = store->readDerivation(o.path);
                            auto i = drv.outputs.find(b.output);
                            if (i == drv.outputs.end())
                                throw Error(
                                    "derivation '%s' does not have output '%s'",
                                    b.drvPath->to_string(*store),
                                    b.output);
                            return i->second.path(*store, drv.name, b.output);
                        },
                        [&](const SingleDerivedPath::Built & o) -> std::optional<StorePath> { return std::nullopt; },
                    },
                    b.drvPath->raw());
                return mkOutputStringRaw(b, optStaticOutputPath);
            }},
        p.raw());
}

void EvalState::mkSingleDerivedPathString(const SingleDerivedPath & p, Value & v)
{
    v.mkString(
        mkSingleDerivedPathStringRaw(p),
        NixStringContext{
            std::visit([](auto && v) -> NixStringContextElem { return v; }, p),
        });
}

Value * Expr::maybeThunk(EvalState & state, Env & env)
{
    Value * v = state.allocValue();
    mkThunk(*v, env, this);
    return v;
}

Value * ExprVar::maybeThunk(EvalState & state, Env & env)
{
    Value * v = state.lookupVar(&env, *this, true);
    /* The value might not be initialised in the environment yet.
       In that case, ignore it. */
    if (v) {
        state.nrAvoided++;
        return v;
    }
    return Expr::maybeThunk(state, env);
}

Value * ExprString::maybeThunk(EvalState & state, Env & env)
{
    state.nrAvoided++;
    return &v;
}

Value * ExprInt::maybeThunk(EvalState & state, Env & env)
{
    state.nrAvoided++;
    return &v;
}

Value * ExprFloat::maybeThunk(EvalState & state, Env & env)
{
    state.nrAvoided++;
    return &v;
}

Value * ExprPath::maybeThunk(EvalState & state, Env & env)
{
    state.nrAvoided++;
    return &v;
}

/**
 * A helper `Expr` class to lets us parse and evaluate Nix expressions
 * from a thunk, ensuring that every file is parsed/evaluated only
 * once (via the thunk stored in `EvalState::fileEvalCache`).
 */
<<<<<<< HEAD
struct ExprParseFile : Expr
{
    SourcePath & path;
=======
struct ExprParseFile : Expr, gc
{
    // FIXME: make this a reference (see below).
    SourcePath path;
>>>>>>> d069633b
    bool mustBeTrivial;

    ExprParseFile(SourcePath & path, bool mustBeTrivial)
        : path(path)
        , mustBeTrivial(mustBeTrivial)
    {
    }

    void eval(EvalState & state, Env & env, Value & v) override
    {
        printTalkative("evaluating file '%s'", path);
<<<<<<< HEAD

        auto e = state.parseExprFromFile(path);

        try {
            auto dts =
                state.debugRepl
                    ? makeDebugTraceStacker(
                          state, *e, state.baseEnv, e->getPos(), "while evaluating the file '%s':", path.to_string())
                    : nullptr;

            // Enforce that 'flake.nix' is a direct attrset, not a
            // computation.
            if (mustBeTrivial && !(dynamic_cast<ExprAttrs *>(e)))
                state.error<EvalError>("file '%s' must be an attribute set", path).debugThrow();

            state.eval(e, v);
        } catch (Error & e) {
            state.addErrorTrace(e, "while evaluating the file '%s':", path.to_string());
            throw;
        }
    }
};

void EvalState::evalFile(const SourcePath & path, Value & v, bool mustBeTrivial)
{
    auto resolvedPath = getConcurrent(importResolutionCache->inner, path);

    if (!resolvedPath) {
        resolvedPath = resolveExprPath(path);
        importResolutionCache->inner.emplace(path, *resolvedPath);
    }

    if (auto v2 = getConcurrent(fileEvalCache->inner, *resolvedPath)) {
=======

        auto e = state.parseExprFromFile(path);

        try {
            auto dts =
                state.debugRepl
                    ? makeDebugTraceStacker(
                          state, *e, state.baseEnv, e->getPos(), "while evaluating the file '%s':", path.to_string())
                    : nullptr;

            // Enforce that 'flake.nix' is a direct attrset, not a
            // computation.
            if (mustBeTrivial && !(dynamic_cast<ExprAttrs *>(e)))
                state.error<EvalError>("file '%s' must be an attribute set", path).debugThrow();

            state.eval(e, v);
        } catch (Error & e) {
            state.addErrorTrace(e, "while evaluating the file '%s':", path.to_string());
            throw;
        }
    }
};

void EvalState::evalFile(const SourcePath & path, Value & v, bool mustBeTrivial)
{
    auto resolvedPath = getConcurrent(*importResolutionCache, path);

    if (!resolvedPath) {
        resolvedPath = resolveExprPath(path);
        importResolutionCache->emplace(path, *resolvedPath);
    }

    if (auto v2 = getConcurrent(*fileEvalCache, *resolvedPath)) {
>>>>>>> d069633b
        forceValue(**v2, noPos);
        v = **v2;
        return;
    }

    Value * vExpr;
<<<<<<< HEAD
    ExprParseFile expr{*resolvedPath, mustBeTrivial};

    fileEvalCache->inner.try_emplace_and_cvisit(
=======
    // FIXME: put ExprParseFile on the stack instead of the heap once
    // https://github.com/NixOS/nix/pull/13930 is merged. That will ensure
    // the post-condition that `expr` is unreachable after
    // `forceValue()` returns.
    auto expr = new ExprParseFile{*resolvedPath, mustBeTrivial};

    fileEvalCache->try_emplace_and_cvisit(
>>>>>>> d069633b
        *resolvedPath,
        nullptr,
        [&](auto & i) {
            vExpr = allocValue();
<<<<<<< HEAD
            vExpr->mkThunk(&baseEnv, &expr);
=======
            vExpr->mkThunk(&baseEnv, expr);
>>>>>>> d069633b
            i.second = vExpr;
        },
        [&](auto & i) { vExpr = i.second; });

    forceValue(*vExpr, noPos);

    v = *vExpr;
}

void EvalState::resetFileCache()
{
<<<<<<< HEAD
    fileEvalCache->inner.clear();
=======
    importResolutionCache->clear();
    fileEvalCache->clear();
>>>>>>> d069633b
    inputCache->clear();
}

void EvalState::eval(Expr * e, Value & v)
{
    e->eval(*this, baseEnv, v);
}

inline bool EvalState::evalBool(Env & env, Expr * e, const PosIdx pos, std::string_view errorCtx)
{
    try {
        Value v;
        e->eval(*this, env, v);
        if (v.type() != nBool)
            error<TypeError>(
                "expected a Boolean but found %1%: %2%", showType(v), ValuePrinter(*this, v, errorPrintOptions))
                .atPos(pos)
                .withFrame(env, *e)
                .debugThrow();
        return v.boolean();
    } catch (Error & e) {
        e.addTrace(positions[pos], errorCtx);
        throw;
    }
}

inline void EvalState::evalAttrs(Env & env, Expr * e, Value & v, const PosIdx pos, std::string_view errorCtx)
{
    try {
        e->eval(*this, env, v);
        if (v.type() != nAttrs)
            error<TypeError>(
                "expected a set but found %1%: %2%", showType(v), ValuePrinter(*this, v, errorPrintOptions))
                .withFrame(env, *e)
                .debugThrow();
    } catch (Error & e) {
        e.addTrace(positions[pos], errorCtx);
        throw;
    }
}

void Expr::eval(EvalState & state, Env & env, Value & v)
{
    unreachable();
}

void ExprInt::eval(EvalState & state, Env & env, Value & v)
{
    v = this->v;
}

void ExprFloat::eval(EvalState & state, Env & env, Value & v)
{
    v = this->v;
}

void ExprString::eval(EvalState & state, Env & env, Value & v)
{
    v = this->v;
}

void ExprPath::eval(EvalState & state, Env & env, Value & v)
{
    v = this->v;
}

Env * ExprAttrs::buildInheritFromEnv(EvalState & state, Env & up)
{
    Env & inheritEnv = state.mem.allocEnv(inheritFromExprs->size());
    inheritEnv.up = &up;

    Displacement displ = 0;
    for (auto from : *inheritFromExprs)
        inheritEnv.values[displ++] = from->maybeThunk(state, up);

    return &inheritEnv;
}

void ExprAttrs::eval(EvalState & state, Env & env, Value & v)
{
    auto bindings = state.buildBindings(attrs.size() + dynamicAttrs.size());
    auto dynamicEnv = &env;
    bool sort = false;

    if (recursive) {
        /* Create a new environment that contains the attributes in
           this `rec'. */
        Env & env2(state.mem.allocEnv(attrs.size()));
        env2.up = &env;
        dynamicEnv = &env2;
        Env * inheritEnv = inheritFromExprs ? buildInheritFromEnv(state, env2) : nullptr;

        AttrDefs::iterator overrides = attrs.find(state.s.overrides);
        bool hasOverrides = overrides != attrs.end();

        /* The recursive attributes are evaluated in the new
           environment, while the inherited attributes are evaluated
           in the original environment. */
        Displacement displ = 0;
        for (auto & i : attrs) {
            Value * vAttr;
            if (hasOverrides && i.second.kind != AttrDef::Kind::Inherited) {
                vAttr = state.allocValue();
                mkThunk(*vAttr, *i.second.chooseByKind(&env2, &env, inheritEnv), i.second.e);
            } else
                vAttr = i.second.e->maybeThunk(state, *i.second.chooseByKind(&env2, &env, inheritEnv));
            env2.values[displ++] = vAttr;
            bindings.insert(i.first, vAttr, i.second.pos);
        }

        /* If the rec contains an attribute called `__overrides', then
           evaluate it, and add the attributes in that set to the rec.
           This allows overriding of recursive attributes, which is
           otherwise not possible.  (You can use the // operator to
           replace an attribute, but other attributes in the rec will
           still reference the original value, because that value has
           been substituted into the bodies of the other attributes.
           Hence we need __overrides.) */
        if (hasOverrides) {
            Value * vOverrides = (*bindings.bindings)[overrides->second.displ].value;
            state.forceAttrs(
                *vOverrides,
                [&]() { return vOverrides->determinePos(noPos); },
                "while evaluating the `__overrides` attribute");
            bindings.grow(state.buildBindings(bindings.capacity() + vOverrides->attrs()->size()));
            for (auto & i : *vOverrides->attrs()) {
                AttrDefs::iterator j = attrs.find(i.name);
                if (j != attrs.end()) {
                    (*bindings.bindings)[j->second.displ] = i;
                    env2.values[j->second.displ] = i.value;
                } else
                    bindings.push_back(i);
            }
            sort = true;
        }
    }

    else {
        Env * inheritEnv = inheritFromExprs ? buildInheritFromEnv(state, env) : nullptr;
        for (auto & i : attrs)
            bindings.insert(
                i.first, i.second.e->maybeThunk(state, *i.second.chooseByKind(&env, &env, inheritEnv)), i.second.pos);
    }

    /* Dynamic attrs apply *after* rec and __overrides. */
    for (auto & i : dynamicAttrs) {
        Value nameVal;
        i.nameExpr->eval(state, *dynamicEnv, nameVal);
        state.forceValue(nameVal, i.pos);
        if (nameVal.type() == nNull)
            continue;
        state.forceStringNoCtx(nameVal, i.pos, "while evaluating the name of a dynamic attribute");
        auto nameSym = state.symbols.create(nameVal.string_view());
        if (sort)
            // FIXME: inefficient
            bindings.bindings->sort();
        if (auto j = bindings.bindings->get(nameSym))
            state
                .error<EvalError>(
                    "dynamic attribute '%1%' already defined at %2%", state.symbols[nameSym], state.positions[j->pos])
                .atPos(i.pos)
                .withFrame(env, *this)
                .debugThrow();

        i.valueExpr->setName(nameSym);
        /* Keep sorted order so find can catch duplicates */
        bindings.insert(nameSym, i.valueExpr->maybeThunk(state, *dynamicEnv), i.pos);
        sort = true;
    }

    bindings.bindings->pos = pos;

    v.mkAttrs(sort ? bindings.finish() : bindings.alreadySorted());
}

void ExprLet::eval(EvalState & state, Env & env, Value & v)
{
    /* Create a new environment that contains the attributes in this
       `let'. */
    Env & env2(state.mem.allocEnv(attrs->attrs.size()));
    env2.up = &env;

    Env * inheritEnv = attrs->inheritFromExprs ? attrs->buildInheritFromEnv(state, env2) : nullptr;

    /* The recursive attributes are evaluated in the new environment,
       while the inherited attributes are evaluated in the original
       environment. */
    Displacement displ = 0;
    for (auto & i : attrs->attrs) {
        env2.values[displ++] = i.second.e->maybeThunk(state, *i.second.chooseByKind(&env2, &env, inheritEnv));
    }

    auto dts = state.debugRepl
                   ? makeDebugTraceStacker(state, *this, env2, getPos(), "while evaluating a '%1%' expression", "let")
                   : nullptr;

    body->eval(state, env2, v);
}

void ExprList::eval(EvalState & state, Env & env, Value & v)
{
    auto list = state.buildList(elems.size());
    for (const auto & [n, v2] : enumerate(list))
        v2 = elems[n]->maybeThunk(state, env);
    v.mkList(list);
}

Value * ExprList::maybeThunk(EvalState & state, Env & env)
{
    if (elems.empty()) {
        return &Value::vEmptyList;
    }
    return Expr::maybeThunk(state, env);
}

void ExprVar::eval(EvalState & state, Env & env, Value & v)
{
    Value * v2 = state.lookupVar(&env, *this, false);
    state.forceValue(*v2, pos);
    v = *v2;
}

static std::string showAttrPath(EvalState & state, Env & env, std::span<const AttrName> attrPath)
{
    std::ostringstream out;
    bool first = true;
    for (auto & i : attrPath) {
        if (!first)
            out << '.';
        else
            first = false;
        try {
            out << state.symbols[getName(i, state, env)];
        } catch (Error & e) {
            assert(!i.symbol);
            out << "\"${";
            i.expr->show(state.symbols, out);
            out << "}\"";
        }
    }
    return out.str();
}

void ExprSelect::eval(EvalState & state, Env & env, Value & v)
{
    Value vTmp;
    PosIdx pos2;
    Value * vAttrs = &vTmp;

    e->eval(state, env, vTmp);

    try {
        auto dts = state.debugRepl ? makeDebugTraceStacker(
                                         state,
                                         *this,
                                         env,
                                         getPos(),
                                         "while evaluating the attribute '%1%'",
                                         showAttrPath(state, env, getAttrPath()))
                                   : nullptr;

        for (auto & i : getAttrPath()) {
            state.nrLookups++;
            const Attr * j;
            auto name = getName(i, state, env);
            if (def) {
                state.forceValue(*vAttrs, pos);
                if (vAttrs->type() != nAttrs || !(j = vAttrs->attrs()->get(name))) {
                    def->eval(state, env, v);
                    return;
                }
            } else {
                state.forceAttrs(*vAttrs, pos, "while selecting an attribute");
                if (!(j = vAttrs->attrs()->get(name))) {
                    StringSet allAttrNames;
                    for (auto & attr : *vAttrs->attrs())
                        allAttrNames.insert(std::string(state.symbols[attr.name]));
                    auto suggestions = Suggestions::bestMatches(allAttrNames, state.symbols[name]);
                    state.error<EvalError>("attribute '%1%' missing", state.symbols[name])
                        .atPos(pos)
                        .withSuggestions(suggestions)
                        .withFrame(env, *this)
                        .debugThrow();
                }
            }
            vAttrs = j->value;
            pos2 = j->pos;
            if (state.countCalls)
                state.attrSelects[pos2]++;
        }

        state.forceValue(*vAttrs, pos2 ? pos2 : this->pos);

    } catch (Error & e) {
        if (pos2) {
            auto pos2r = state.positions[pos2];
            auto origin = std::get_if<SourcePath>(&pos2r.origin);
            if (!(origin && *origin == state.derivationInternal))
                state.addErrorTrace(
                    e, pos2, "while evaluating the attribute '%1%'", showAttrPath(state, env, getAttrPath()));
        }
        throw;
    }

    v = *vAttrs;
}

Symbol ExprSelect::evalExceptFinalSelect(EvalState & state, Env & env, Value & attrs)
{
    Value vTmp;
    Symbol name = getName(attrPathStart[nAttrPath - 1], state, env);

    if (nAttrPath == 1) {
        e->eval(state, env, vTmp);
    } else {
        ExprSelect init(*this);
        init.nAttrPath--;
        init.eval(state, env, vTmp);
    }
    attrs = vTmp;
    return name;
}

void ExprOpHasAttr::eval(EvalState & state, Env & env, Value & v)
{
    Value vTmp;
    Value * vAttrs = &vTmp;

    e->eval(state, env, vTmp);

    for (auto & i : attrPath) {
        state.forceValue(*vAttrs, getPos());
        const Attr * j;
        auto name = getName(i, state, env);
        if (vAttrs->type() == nAttrs && (j = vAttrs->attrs()->get(name))) {
            vAttrs = j->value;
        } else {
            v.mkBool(false);
            return;
        }
    }

    v.mkBool(true);
}

void ExprLambda::eval(EvalState & state, Env & env, Value & v)
{
    v.mkLambda(&env, this);
}

thread_local size_t EvalState::callDepth = 0;

void EvalState::callFunction(Value & fun, std::span<Value *> args, Value & vRes, const PosIdx pos)
{
    auto _level = addCallDepth(pos);

    auto neededHooks = profiler.getNeededHooks();
    if (neededHooks.test(EvalProfiler::preFunctionCall)) [[unlikely]]
        profiler.preFunctionCallHook(*this, fun, args, pos);

    Finally traceExit_{[&]() {
        if (profiler.getNeededHooks().test(EvalProfiler::postFunctionCall)) [[unlikely]]
            profiler.postFunctionCallHook(*this, fun, args, pos);
    }};

    forceValue(fun, pos);

    Value vCur = fun;

    auto makeAppChain = [&]() {
        for (auto arg : args) {
            auto fun2 = allocValue();
            *fun2 = vCur;
            vCur.reset();
            vCur.mkPrimOpApp(fun2, arg);
        }
        vRes = vCur;
    };

    const Attr * functor;

    while (args.size() > 0) {

        if (vCur.isLambda()) {

            ExprLambda & lambda(*vCur.lambda().fun);

            auto size = (!lambda.arg ? 0 : 1) + (lambda.hasFormals() ? lambda.formals->formals.size() : 0);
            Env & env2(mem.allocEnv(size));
            env2.up = vCur.lambda().env;

            Displacement displ = 0;

            if (!lambda.hasFormals())
                env2.values[displ++] = args[0];
            else {
                try {
                    forceAttrs(*args[0], lambda.pos, "while evaluating the value passed for the lambda argument");
                } catch (Error & e) {
                    if (pos)
                        e.addTrace(positions[pos], "from call site");
                    throw;
                }

                if (lambda.arg)
                    env2.values[displ++] = args[0];

                /* For each formal argument, get the actual argument.  If
                   there is no matching actual argument but the formal
                   argument has a default, use the default. */
                size_t attrsUsed = 0;
                for (auto & i : lambda.formals->formals) {
                    auto j = args[0]->attrs()->get(i.name);
                    if (!j) {
                        if (!i.def) {
                            error<TypeError>(
                                "function '%1%' called without required argument '%2%'",
                                (lambda.name ? std::string(symbols[lambda.name]) : "anonymous lambda"),
                                symbols[i.name])
                                .atPos(lambda.pos)
                                .withTrace(pos, "from call site")
                                .withFrame(*vCur.lambda().env, lambda)
                                .debugThrow();
                        }
                        env2.values[displ++] = i.def->maybeThunk(*this, env2);
                    } else {
                        attrsUsed++;
                        env2.values[displ++] = j->value;
                    }
                }

                /* Check that each actual argument is listed as a formal
                   argument (unless the attribute match specifies a `...'). */
                if (!lambda.formals->ellipsis && attrsUsed != args[0]->attrs()->size()) {
                    /* Nope, so show the first unexpected argument to the
                       user. */
                    for (auto & i : *args[0]->attrs())
                        if (!lambda.formals->has(i.name)) {
                            StringSet formalNames;
                            for (auto & formal : lambda.formals->formals)
                                formalNames.insert(std::string(symbols[formal.name]));
                            auto suggestions = Suggestions::bestMatches(formalNames, symbols[i.name]);
                            error<TypeError>(
                                "function '%1%' called with unexpected argument '%2%'",
                                (lambda.name ? std::string(symbols[lambda.name]) : "anonymous lambda"),
                                symbols[i.name])
                                .atPos(lambda.pos)
                                .withTrace(pos, "from call site")
                                .withSuggestions(suggestions)
                                .withFrame(*vCur.lambda().env, lambda)
                                .debugThrow();
                        }
                    unreachable();
                }
            }

            nrFunctionCalls++;
            if (countCalls)
                incrFunctionCall(&lambda);

            /* Evaluate the body. */
            try {
                auto dts = debugRepl
                               ? makeDebugTraceStacker(
                                     *this,
                                     *lambda.body,
                                     env2,
                                     lambda.pos,
                                     "while calling %s",
                                     lambda.name ? concatStrings("'", symbols[lambda.name], "'") : "anonymous lambda")
                               : nullptr;

                vCur.reset();
                lambda.body->eval(*this, env2, vCur);
            } catch (Error & e) {
                if (loggerSettings.showTrace.get()) {
                    addErrorTrace(
                        e,
                        lambda.pos,
                        "while calling %s",
                        lambda.name ? concatStrings("'", symbols[lambda.name], "'") : "anonymous lambda");
                    if (pos)
                        addErrorTrace(e, pos, "from call site");
                }
                throw;
            }

            args = args.subspan(1);
        }

        else if (vCur.isPrimOp()) {

            size_t argsLeft = vCur.primOp()->arity;

            if (args.size() < argsLeft) {
                /* We don't have enough arguments, so create a tPrimOpApp chain. */
                makeAppChain();
                return;
            } else {
                /* We have all the arguments, so call the primop. */
                auto * fn = vCur.primOp();

                nrPrimOpCalls++;
                if (countCalls)
                    primOpCalls[fn->name]++;

                try {
                    auto pos = vCur.determinePos(noPos);
                    vCur.reset();
                    fn->fun(*this, pos, args.data(), vCur);
                } catch (Error & e) {
                    if (fn->addTrace)
                        addErrorTrace(e, pos, "while calling the '%1%' builtin", fn->name);
                    throw;
                }

                args = args.subspan(argsLeft);
            }
        }

        else if (vCur.isPrimOpApp()) {
            /* Figure out the number of arguments still needed. */
            size_t argsDone = 0;
            Value * primOp = &vCur;
            while (primOp->isPrimOpApp()) {
                argsDone++;
                primOp = primOp->primOpApp().left;
            }
            assert(primOp->isPrimOp());
            auto arity = primOp->primOp()->arity;
            auto argsLeft = arity - argsDone;
            assert(argsLeft);

            if (args.size() < argsLeft) {
                /* We still don't have enough arguments, so extend the tPrimOpApp chain. */
                makeAppChain();
                return;
            } else {
                /* We have all the arguments, so call the primop with
                   the previous and new arguments. */

                Value * vArgs[maxPrimOpArity];
                auto n = argsDone;
                for (Value * arg = &vCur; arg->isPrimOpApp(); arg = arg->primOpApp().left)
                    vArgs[--n] = arg->primOpApp().right;

                for (size_t i = 0; i < argsLeft; ++i)
                    vArgs[argsDone + i] = args[i];

                auto fn = primOp->primOp();
                nrPrimOpCalls++;
                if (countCalls)
                    primOpCalls[fn->name]++;

                try {
                    // TODO:
                    // 1. Unify this and above code. Heavily redundant.
                    // 2. Create a fake env (arg1, arg2, etc.) and a fake expr (arg1: arg2: etc: builtins.name arg1 arg2
                    // etc)
                    //    so the debugger allows to inspect the wrong parameters passed to the builtin.
                    auto pos = vCur.determinePos(noPos);
                    vCur.reset();
                    fn->fun(*this, pos, vArgs, vCur);
                } catch (Error & e) {
                    if (fn->addTrace)
                        addErrorTrace(e, pos, "while calling the '%1%' builtin", fn->name);
                    throw;
                }

                args = args.subspan(argsLeft);
            }
        }

        else if (vCur.type() == nAttrs && (functor = vCur.attrs()->get(s.functor))) {
            /* 'vCur' may be allocated on the stack of the calling
               function, but for functors we may keep a reference, so
               heap-allocate a copy and use that instead. */
            Value * args2[] = {allocValue(), args[0]};
            *args2[0] = vCur;
            vCur.reset();
            try {
                callFunction(*functor->value, args2, vCur, functor->pos);
            } catch (Error & e) {
                e.addTrace(positions[pos], "while calling a functor (an attribute set with a '__functor' attribute)");
                throw;
            }
            args = args.subspan(1);
        }

        else
            error<TypeError>(
                "attempt to call something which is not a function but %1%: %2%",
                showType(vCur),
                ValuePrinter(*this, vCur, errorPrintOptions))
                .atPos(pos)
                .debugThrow();
    }

    vRes = vCur;
}

void ExprCall::eval(EvalState & state, Env & env, Value & v)
{
    auto dts =
        state.debugRepl ? makeDebugTraceStacker(state, *this, env, getPos(), "while calling a function") : nullptr;

    Value vFun;
    fun->eval(state, env, vFun);

    // Empirical arity of Nixpkgs lambdas by regex e.g. ([a-zA-Z]+:(\s|(/\*.*\/)|(#.*\n))*){5}
    // 2: over 4000
    // 3: about 300
    // 4: about 60
    // 5: under 10
    // This excluded attrset lambdas (`{...}:`). Contributions of mixed lambdas appears insignificant at ~150 total.
    SmallValueVector<4> vArgs(args.size());
    for (size_t i = 0; i < args.size(); ++i)
        vArgs[i] = args[i]->maybeThunk(state, env);

    state.callFunction(vFun, vArgs, v, pos);
}

// Lifted out of callFunction() because it creates a temporary that
// prevents tail-call optimisation.
void EvalState::incrFunctionCall(ExprLambda * fun)
{
    functionCalls[fun]++;
}

void EvalState::autoCallFunction(const Bindings & args, Value & fun, Value & res)
{
    auto pos = fun.determinePos(noPos);

    forceValue(fun, pos);

    if (fun.type() == nAttrs) {
        auto found = fun.attrs()->get(s.functor);
        if (found) {
            Value * v = allocValue();
            callFunction(*found->value, fun, *v, pos);
            forceValue(*v, pos);
            return autoCallFunction(args, *v, res);
        }
    }

    if (!fun.isLambda() || !fun.lambda().fun->hasFormals()) {
        res = fun;
        return;
    }

    auto attrs = buildBindings(std::max(static_cast<uint32_t>(fun.lambda().fun->formals->formals.size()), args.size()));

    if (fun.lambda().fun->formals->ellipsis) {
        // If the formals have an ellipsis (eg the function accepts extra args) pass
        // all available automatic arguments (which includes arguments specified on
        // the command line via --arg/--argstr)
        for (auto & v : args)
            attrs.insert(v);
    } else {
        // Otherwise, only pass the arguments that the function accepts
        for (auto & i : fun.lambda().fun->formals->formals) {
            auto j = args.get(i.name);
            if (j) {
                attrs.insert(*j);
            } else if (!i.def) {
                error<MissingArgumentError>(
                    R"(cannot evaluate a function that has an argument without a value ('%1%')
Nix attempted to evaluate a function as a top level expression; in
this case it must have its arguments supplied either by default
values, or passed explicitly with '--arg' or '--argstr'. See
https://nix.dev/manual/nix/stable/language/syntax.html#functions.)",
                    symbols[i.name])
                    .atPos(i.pos)
                    .withFrame(*fun.lambda().env, *fun.lambda().fun)
                    .debugThrow();
            }
        }
    }

    callFunction(fun, allocValue()->mkAttrs(attrs), res, pos);
}

void ExprWith::eval(EvalState & state, Env & env, Value & v)
{
    Env & env2(state.mem.allocEnv(1));
    env2.up = &env;
    env2.values[0] = attrs->maybeThunk(state, env);

    body->eval(state, env2, v);
}

void ExprIf::eval(EvalState & state, Env & env, Value & v)
{
    // We cheat in the parser, and pass the position of the condition as the position of the if itself.
    (state.evalBool(env, cond, pos, "while evaluating a branch condition") ? then : else_)->eval(state, env, v);
}

void ExprAssert::eval(EvalState & state, Env & env, Value & v)
{
    if (!state.evalBool(env, cond, pos, "in the condition of the assert statement")) {
        std::ostringstream out;
        cond->show(state.symbols, out);
        auto exprStr = out.view();

        if (auto eq = dynamic_cast<ExprOpEq *>(cond)) {
            try {
                Value v1;
                eq->e1->eval(state, env, v1);
                Value v2;
                eq->e2->eval(state, env, v2);
                state.assertEqValues(v1, v2, eq->pos, "in an equality assertion");
            } catch (AssertionError & e) {
                e.addTrace(state.positions[pos], "while evaluating the condition of the assertion '%s'", exprStr);
                throw;
            }
        }

        state.error<AssertionError>("assertion '%1%' failed", exprStr).atPos(pos).withFrame(env, *this).debugThrow();
    }
    body->eval(state, env, v);
}

void ExprOpNot::eval(EvalState & state, Env & env, Value & v)
{
    v.mkBool(!state.evalBool(env, e, getPos(), "in the argument of the not operator")); // XXX: FIXME: !
}

void ExprOpEq::eval(EvalState & state, Env & env, Value & v)
{
    Value v1;
    e1->eval(state, env, v1);
    Value v2;
    e2->eval(state, env, v2);
    v.mkBool(state.eqValues(v1, v2, pos, "while testing two values for equality"));
}

void ExprOpNEq::eval(EvalState & state, Env & env, Value & v)
{
    Value v1;
    e1->eval(state, env, v1);
    Value v2;
    e2->eval(state, env, v2);
    v.mkBool(!state.eqValues(v1, v2, pos, "while testing two values for inequality"));
}

void ExprOpAnd::eval(EvalState & state, Env & env, Value & v)
{
    v.mkBool(
        state.evalBool(env, e1, pos, "in the left operand of the AND (&&) operator")
        && state.evalBool(env, e2, pos, "in the right operand of the AND (&&) operator"));
}

void ExprOpOr::eval(EvalState & state, Env & env, Value & v)
{
    v.mkBool(
        state.evalBool(env, e1, pos, "in the left operand of the OR (||) operator")
        || state.evalBool(env, e2, pos, "in the right operand of the OR (||) operator"));
}

void ExprOpImpl::eval(EvalState & state, Env & env, Value & v)
{
    v.mkBool(
        !state.evalBool(env, e1, pos, "in the left operand of the IMPL (->) operator")
        || state.evalBool(env, e2, pos, "in the right operand of the IMPL (->) operator"));
}

void ExprOpUpdate::eval(EvalState & state, Value & v, Value & v1, Value & v2)
{
    state.nrOpUpdates++;

    const Bindings & bindings1 = *v1.attrs();
    if (bindings1.empty()) {
        v = v2;
        return;
    }

    const Bindings & bindings2 = *v2.attrs();
    if (bindings2.empty()) {
        v = v1;
        return;
    }

    /* Simple heuristic for determining whether attrs2 should be "layered" on top of
       attrs1 instead of copying to a new Bindings. */
    bool shouldLayer = [&]() -> bool {
        if (bindings1.isLayerListFull())
            return false;

        if (bindings2.size() > state.settings.bindingsUpdateLayerRhsSizeThreshold)
            return false;

        return true;
    }();

    if (shouldLayer) {
        auto attrs = state.buildBindings(bindings2.size());
        attrs.layerOnTopOf(bindings1);

        std::ranges::copy(bindings2, std::back_inserter(attrs));
        v.mkAttrs(attrs.alreadySorted());

        state.nrOpUpdateValuesCopied += bindings2.size();
        return;
    }

    auto attrs = state.buildBindings(bindings1.size() + bindings2.size());

    /* Merge the sets, preferring values from the second set.  Make
       sure to keep the resulting vector in sorted order. */
    auto i = bindings1.begin();
    auto j = bindings2.begin();

    while (i != bindings1.end() && j != bindings2.end()) {
        if (i->name == j->name) {
            attrs.insert(*j);
            ++i;
            ++j;
        } else if (i->name < j->name) {
            attrs.insert(*i);
            ++i;
        } else {
            attrs.insert(*j);
            ++j;
        }
    }

    while (i != bindings1.end()) {
        attrs.insert(*i);
        ++i;
    }

    while (j != bindings2.end()) {
        attrs.insert(*j);
        ++j;
    }

    v.mkAttrs(attrs.alreadySorted());

    state.nrOpUpdateValuesCopied += v.attrs()->size();
}

void ExprOpUpdate::eval(EvalState & state, Env & env, Value & v)
{
    UpdateQueue q;
    evalForUpdate(state, env, q);

    v.mkAttrs(&Bindings::emptyBindings);
    for (auto & rhs : std::views::reverse(q)) {
        /* Remember that queue is sorted rightmost attrset first. */
        eval(state, /*v=*/v, /*v1=*/v, /*v2=*/rhs);
    }
}

void Expr::evalForUpdate(EvalState & state, Env & env, UpdateQueue & q, std::string_view errorCtx)
{
    Value v;
    state.evalAttrs(env, this, v, getPos(), errorCtx);
    q.push_back(v);
}

void ExprOpUpdate::evalForUpdate(EvalState & state, Env & env, UpdateQueue & q)
{
    /* Output rightmost attrset first to the merge queue as the one
       with the most priority. */
    e2->evalForUpdate(state, env, q, "in the right operand of the update (//) operator");
    e1->evalForUpdate(state, env, q, "in the left operand of the update (//) operator");
}

void ExprOpUpdate::evalForUpdate(EvalState & state, Env & env, UpdateQueue & q, std::string_view errorCtx)
{
    evalForUpdate(state, env, q);
}

void ExprOpConcatLists::eval(EvalState & state, Env & env, Value & v)
{
    Value v1;
    e1->eval(state, env, v1);
    Value v2;
    e2->eval(state, env, v2);
    Value * lists[2] = {&v1, &v2};
    state.concatLists(v, 2, lists, pos, "while evaluating one of the elements to concatenate");
}

void EvalState::concatLists(
    Value & v, size_t nrLists, Value * const * lists, const PosIdx pos, std::string_view errorCtx)
{
    nrListConcats++;

    Value * nonEmpty = 0;
    size_t len = 0;
    for (size_t n = 0; n < nrLists; ++n) {
        forceList(*lists[n], pos, errorCtx);
        auto l = lists[n]->listSize();
        len += l;
        if (l)
            nonEmpty = lists[n];
    }

    if (nonEmpty && len == nonEmpty->listSize()) {
        v = *nonEmpty;
        return;
    }

    auto list = buildList(len);
    auto out = list.elems;
    for (size_t n = 0, pos = 0; n < nrLists; ++n) {
        auto listView = lists[n]->listView();
        auto l = listView.size();
        if (l)
            memcpy(out + pos, listView.data(), l * sizeof(Value *));
        pos += l;
    }
    v.mkList(list);
}

void ExprConcatStrings::eval(EvalState & state, Env & env, Value & v)
{
    NixStringContext context;
    std::vector<BackedStringView> s;
    size_t sSize = 0;
    NixInt n{0};
    NixFloat nf = 0;

    bool first = !forceString;
    ValueType firstType = nString;

    const auto str = [&] {
        std::string result;
        result.reserve(sSize);
        for (const auto & part : s)
            result += *part;
        return result;
    };
    /* c_str() is not str().c_str() because we want to create a string
       Value. allocating a GC'd string directly and moving it into a
       Value lets us avoid an allocation and copy. */
    const auto c_str = [&] {
        char * result = allocString(sSize + 1);
        char * tmp = result;
        for (const auto & part : s) {
            memcpy(tmp, part->data(), part->size());
            tmp += part->size();
        }
        *tmp = 0;
        return result;
    };

    // List of returned strings. References to these Values must NOT be persisted.
    SmallTemporaryValueVector<conservativeStackReservation> values(es->size());
    Value * vTmpP = values.data();

    for (auto & [i_pos, i] : *es) {
        Value & vTmp = *vTmpP++;
        i->eval(state, env, vTmp);

        /* If the first element is a path, then the result will also
           be a path, we don't copy anything (yet - that's done later,
           since paths are copied when they are used in a derivation),
           and none of the strings are allowed to have contexts. */
        if (first) {
            firstType = vTmp.type();
        }

        if (firstType == nInt) {
            if (vTmp.type() == nInt) {
                auto newN = n + vTmp.integer();
                if (auto checked = newN.valueChecked(); checked.has_value()) {
                    n = NixInt(*checked);
                } else {
                    state.error<EvalError>("integer overflow in adding %1% + %2%", n, vTmp.integer())
                        .atPos(i_pos)
                        .debugThrow();
                }
            } else if (vTmp.type() == nFloat) {
                // Upgrade the type from int to float;
                firstType = nFloat;
                nf = n.value;
                nf += vTmp.fpoint();
            } else
                state.error<EvalError>("cannot add %1% to an integer", showType(vTmp))
                    .atPos(i_pos)
                    .withFrame(env, *this)
                    .debugThrow();
        } else if (firstType == nFloat) {
            if (vTmp.type() == nInt) {
                nf += vTmp.integer().value;
            } else if (vTmp.type() == nFloat) {
                nf += vTmp.fpoint();
            } else
                state.error<EvalError>("cannot add %1% to a float", showType(vTmp))
                    .atPos(i_pos)
                    .withFrame(env, *this)
                    .debugThrow();
        } else {
            if (s.empty())
                s.reserve(es->size());
            /* skip canonization of first path, which would only be not
            canonized in the first place if it's coming from a ./${foo} type
            path */
            auto part = state.coerceToString(
                i_pos, vTmp, context, "while evaluating a path segment", false, firstType == nString, !first);
            sSize += part->size();
            s.emplace_back(std::move(part));
        }

        first = false;
    }

    if (firstType == nInt)
        v.mkInt(n);
    else if (firstType == nFloat)
        v.mkFloat(nf);
    else if (firstType == nPath) {
        if (hasContext(context))
            state.error<EvalError>("a string that refers to a store path cannot be appended to a path")
                .atPos(pos)
                .withFrame(env, *this)
                .debugThrow();
        v.mkPath(state.rootPath(CanonPath(str())));
    } else
        v.mkStringMove(c_str(), context);
}

void ExprPos::eval(EvalState & state, Env & env, Value & v)
{
    state.mkPos(v, pos);
}

// always force this to be separate, otherwise forceValue may inline it and take
// a massive perf hit
[[gnu::noinline]]
void EvalState::tryFixupBlackHolePos(Value & v, PosIdx pos)
{
    if (!v.isBlackhole())
        return;
    auto e = std::current_exception();
    try {
        std::rethrow_exception(e);
    } catch (InfiniteRecursionError & e) {
        e.atPos(positions[pos]);
    } catch (...) {
    }
}

void EvalState::forceValueDeep(Value & v)
{
    std::set<const Value *> seen;

    std::function<void(Value & v)> recurse;

    recurse = [&](Value & v) {
        if (!seen.insert(&v).second)
            return;

        forceValue(v, v.determinePos(noPos));

        if (v.type() == nAttrs) {
            for (auto & i : *v.attrs())
                try {
                    // If the value is a thunk, we're evaling. Otherwise no trace necessary.
                    // FIXME: race, thunk might be updated by another thread
                    auto dts = debugRepl && i.value->isThunk() ? makeDebugTraceStacker(
                                                                     *this,
                                                                     *i.value->thunk().expr,
                                                                     *i.value->thunk().env,
                                                                     i.pos,
                                                                     "while evaluating the attribute '%1%'",
                                                                     symbols[i.name])
                                                               : nullptr;

                    recurse(*i.value);
                } catch (Error & e) {
                    addErrorTrace(e, i.pos, "while evaluating the attribute '%1%'", symbols[i.name]);
                    throw;
                }
        }

        else if (v.isList()) {
            for (auto v2 : v.listView())
                recurse(*v2);
        }
    };

    recurse(v);
}

NixInt EvalState::forceInt(Value & v, const PosIdx pos, std::string_view errorCtx)
{
    try {
        forceValue(v, pos);
        if (v.type() != nInt)
            error<TypeError>(
                "expected an integer but found %1%: %2%", showType(v), ValuePrinter(*this, v, errorPrintOptions))
                .atPos(pos)
                .debugThrow();
        return v.integer();
    } catch (Error & e) {
        e.addTrace(positions[pos], errorCtx);
        throw;
    }

    return v.integer();
}

NixFloat EvalState::forceFloat(Value & v, const PosIdx pos, std::string_view errorCtx)
{
    try {
        forceValue(v, pos);
        if (v.type() == nInt)
            return v.integer().value;
        else if (v.type() != nFloat)
            error<TypeError>(
                "expected a float but found %1%: %2%", showType(v), ValuePrinter(*this, v, errorPrintOptions))
                .atPos(pos)
                .debugThrow();
        return v.fpoint();
    } catch (Error & e) {
        e.addTrace(positions[pos], errorCtx);
        throw;
    }
}

bool EvalState::forceBool(Value & v, const PosIdx pos, std::string_view errorCtx)
{
    try {
        forceValue(v, pos);
        if (v.type() != nBool)
            error<TypeError>(
                "expected a Boolean but found %1%: %2%", showType(v), ValuePrinter(*this, v, errorPrintOptions))
                .atPos(pos)
                .debugThrow();
        return v.boolean();
    } catch (Error & e) {
        e.addTrace(positions[pos], errorCtx);
        throw;
    }

    return v.boolean();
}

const Attr * EvalState::getAttr(Symbol attrSym, const Bindings * attrSet, std::string_view errorCtx)
{
    auto value = attrSet->get(attrSym);
    if (!value) {
        error<TypeError>("attribute '%s' missing", symbols[attrSym]).withTrace(noPos, errorCtx).debugThrow();
    }
    return value;
}

bool EvalState::isFunctor(const Value & fun) const
{
    return fun.type() == nAttrs && fun.attrs()->get(s.functor);
}

void EvalState::forceFunction(Value & v, const PosIdx pos, std::string_view errorCtx)
{
    try {
        forceValue(v, pos);
        if (v.type() != nFunction && !isFunctor(v))
            error<TypeError>(
                "expected a function but found %1%: %2%", showType(v), ValuePrinter(*this, v, errorPrintOptions))
                .atPos(pos)
                .debugThrow();
    } catch (Error & e) {
        e.addTrace(positions[pos], errorCtx);
        throw;
    }
}

std::string_view EvalState::forceString(Value & v, const PosIdx pos, std::string_view errorCtx)
{
    try {
        forceValue(v, pos);
        if (v.type() != nString)
            error<TypeError>(
                "expected a string but found %1%: %2%", showType(v), ValuePrinter(*this, v, errorPrintOptions))
                .atPos(pos)
                .debugThrow();
        return v.string_view();
    } catch (Error & e) {
        e.addTrace(positions[pos], errorCtx);
        throw;
    }
}

void copyContext(const Value & v, NixStringContext & context, const ExperimentalFeatureSettings & xpSettings)
{
    if (v.context())
        for (const char ** p = v.context(); *p; ++p)
            context.insert(NixStringContextElem::parse(*p, xpSettings));
}

std::string_view EvalState::forceString(
    Value & v,
    NixStringContext & context,
    const PosIdx pos,
    std::string_view errorCtx,
    const ExperimentalFeatureSettings & xpSettings)
{
    auto s = forceString(v, pos, errorCtx);
    copyContext(v, context, xpSettings);
    return s;
}

std::string_view EvalState::forceStringNoCtx(Value & v, const PosIdx pos, std::string_view errorCtx)
{
    auto s = forceString(v, pos, errorCtx);
    if (v.context()) {
        NixStringContext context;
        copyContext(v, context);
        if (hasContext(context))
            error<EvalError>(
                "the string '%1%' is not allowed to refer to a store path (such as '%2%')",
                v.string_view(),
                v.context()[0])
                .withTrace(pos, errorCtx)
                .debugThrow();
    }
    return s;
}

bool EvalState::isDerivation(Value & v)
{
    if (v.type() != nAttrs)
        return false;
    auto i = v.attrs()->get(s.type);
    if (!i)
        return false;
    forceValue(*i->value, i->pos);
    if (i->value->type() != nString)
        return false;
    return i->value->string_view().compare("derivation") == 0;
}

std::optional<std::string>
EvalState::tryAttrsToString(const PosIdx pos, Value & v, NixStringContext & context, bool coerceMore, bool copyToStore)
{
    auto i = v.attrs()->get(s.toString);
    if (i) {
        Value v1;
        callFunction(*i->value, v, v1, pos);
        return coerceToString(
                   pos,
                   v1,
                   context,
                   "while evaluating the result of the `__toString` attribute",
                   coerceMore,
                   copyToStore)
            .toOwned();
    }

    return {};
}

BackedStringView EvalState::coerceToString(
    const PosIdx pos,
    Value & v,
    NixStringContext & context,
    std::string_view errorCtx,
    bool coerceMore,
    bool copyToStore,
    bool canonicalizePath)
{
    forceValue(v, pos);

    if (v.type() == nString) {
        copyContext(v, context);
        return v.string_view();
    }

    if (v.type() == nPath) {
        // FIXME: instead of copying the path to the store, we could
        // return a virtual store path that lazily copies the path to
        // the store in devirtualize().
        return !canonicalizePath && !copyToStore
                   ? // FIXME: hack to preserve path literals that end in a
                     // slash, as in /foo/${x}.
                   v.pathStr()
                   : copyToStore ? store->printStorePath(copyPathToStore(context, v.path(), v.determinePos(pos))) : ({
                         auto path = v.path();
                         if (path.accessor == rootFS && store->isInStore(path.path.abs())) {
                             context.insert(
                                 NixStringContextElem::Path{.storePath = store->toStorePath(path.path.abs()).first});
                         }
                         std::string(path.path.abs());
                     });
    }

    if (v.type() == nAttrs) {
        auto maybeString = tryAttrsToString(pos, v, context, coerceMore, copyToStore);
        if (maybeString)
            return std::move(*maybeString);
        auto i = v.attrs()->get(s.outPath);
        if (!i) {
            error<TypeError>(
                "cannot coerce %1% to a string: %2%", showType(v), ValuePrinter(*this, v, errorPrintOptions))
                .withTrace(pos, errorCtx)
                .debugThrow();
        }
        return coerceToString(pos, *i->value, context, errorCtx, coerceMore, copyToStore, canonicalizePath);
    }

    if (v.type() == nExternal) {
        try {
            return v.external()->coerceToString(*this, pos, context, coerceMore, copyToStore);
        } catch (Error & e) {
            e.addTrace(nullptr, errorCtx);
            throw;
        }
    }

    if (coerceMore) {
        /* Note that `false' is represented as an empty string for
           shell scripting convenience, just like `null'. */
        if (v.type() == nBool && v.boolean())
            return "1";
        if (v.type() == nBool && !v.boolean())
            return "";
        if (v.type() == nInt)
            return std::to_string(v.integer().value);
        if (v.type() == nFloat)
            return std::to_string(v.fpoint());
        if (v.type() == nNull)
            return "";

        if (v.isList()) {
            std::string result;
            auto listView = v.listView();
            for (auto [n, v2] : enumerate(listView)) {
                try {
                    result += *coerceToString(
                        pos,
                        *v2,
                        context,
                        "while evaluating one element of the list",
                        coerceMore,
                        copyToStore,
                        canonicalizePath);
                } catch (Error & e) {
                    e.addTrace(positions[pos], errorCtx);
                    throw;
                }
                if (n < v.listSize() - 1
                    /* !!! not quite correct */
                    && (!v2->isList() || v2->listSize() != 0))
                    result += " ";
            }
            return result;
        }
    }

    error<TypeError>("cannot coerce %1% to a string: %2%", showType(v), ValuePrinter(*this, v, errorPrintOptions))
        .withTrace(pos, errorCtx)
        .debugThrow();
}

StorePath EvalState::copyPathToStore(NixStringContext & context, const SourcePath & path, PosIdx pos)
{
    if (nix::isDerivation(path.path.abs()))
        error<EvalError>("file names are not allowed to end in '%1%'", drvExtension).debugThrow();

<<<<<<< HEAD
    auto dstPathCached = getConcurrent(srcToStore->inner, path);
=======
    auto dstPathCached = getConcurrent(*srcToStore, path);
>>>>>>> d069633b

    auto dstPath = dstPathCached ? *dstPathCached : [&]() {
        auto dstPath = fetchToStore(
            fetchSettings,
            *store,
            path.resolveSymlinks(SymlinkResolution::Ancestors),
            settings.readOnlyMode ? FetchMode::DryRun : FetchMode::Copy,
            computeBaseName(path, pos),
            ContentAddressMethod::Raw::NixArchive,
            nullptr,
            repair);
        allowPath(dstPath);
<<<<<<< HEAD
        srcToStore->inner.try_emplace(path, dstPath);
=======
        srcToStore->try_emplace(path, dstPath);
>>>>>>> d069633b
        printMsg(lvlChatty, "copied source '%1%' -> '%2%'", path, store->printStorePath(dstPath));
        return dstPath;
    }();

    context.insert(NixStringContextElem::Opaque{.path = dstPath});
    return dstPath;
}

SourcePath EvalState::coerceToPath(const PosIdx pos, Value & v, NixStringContext & context, std::string_view errorCtx)
{
    try {
        forceValue(v, pos);
    } catch (Error & e) {
        e.addTrace(positions[pos], errorCtx);
        throw;
    }

    /* Handle path values directly, without coercing to a string. */
    if (v.type() == nPath)
        return v.path();

    /* Similarly, handle __toString where the result may be a path
       value. */
    if (v.type() == nAttrs) {
        auto i = v.attrs()->get(s.toString);
        if (i) {
            Value v1;
            callFunction(*i->value, v, v1, pos);
            return coerceToPath(pos, v1, context, errorCtx);
        }
    }

    /* Any other value should be coercible to a string, interpreted
       relative to the root filesystem. */
    auto path = coerceToString(pos, v, context, errorCtx, false, false, true).toOwned();
    if (path == "" || path[0] != '/')
        error<EvalError>("string '%1%' doesn't represent an absolute path", path).withTrace(pos, errorCtx).debugThrow();
    return rootPath(path);
}

StorePath
EvalState::coerceToStorePath(const PosIdx pos, Value & v, NixStringContext & context, std::string_view errorCtx)
{
    auto path = coerceToString(pos, v, context, errorCtx, false, false, true).toOwned();
    if (auto storePath = store->maybeParseStorePath(path))
        return *storePath;
    error<EvalError>("cannot coerce '%s' to a store path because it is not a subpath of the Nix store", path)
        .withTrace(pos, errorCtx)
        .debugThrow();
}

std::pair<SingleDerivedPath, std::string_view> EvalState::coerceToSingleDerivedPathUnchecked(
    const PosIdx pos, Value & v, std::string_view errorCtx, const ExperimentalFeatureSettings & xpSettings)
{
    NixStringContext context;
    auto s = forceString(v, context, pos, errorCtx, xpSettings);
    auto csize = context.size();
    if (csize != 1)
        error<EvalError>("string '%s' has %d entries in its context. It should only have exactly one entry", s, csize)
            .withTrace(pos, errorCtx)
            .debugThrow();
    auto derivedPath = std::visit(
        overloaded{
            [&](NixStringContextElem::Opaque && o) -> SingleDerivedPath { return std::move(o); },
            [&](NixStringContextElem::DrvDeep &&) -> SingleDerivedPath {
                error<EvalError>(
                    "string '%s' has a context which refers to a complete source and binary closure. This is not supported at this time",
                    s)
                    .withTrace(pos, errorCtx)
                    .debugThrow();
            },
            [&](NixStringContextElem::Built && b) -> SingleDerivedPath { return std::move(b); },
            [&](NixStringContextElem::Path && p) -> SingleDerivedPath {
                error<EvalError>("string '%s' has no context", s).withTrace(pos, errorCtx).debugThrow();
            },
        },
        ((NixStringContextElem &&) *context.begin()).raw);
    return {
        std::move(derivedPath),
        std::move(s),
    };
}

SingleDerivedPath EvalState::coerceToSingleDerivedPath(const PosIdx pos, Value & v, std::string_view errorCtx)
{
    auto [derivedPath, s_] = coerceToSingleDerivedPathUnchecked(pos, v, errorCtx);
    auto s = s_;
    auto sExpected = mkSingleDerivedPathStringRaw(derivedPath);
    if (s != sExpected) {
        /* `std::visit` is used here just to provide a more precise
           error message. */
        std::visit(
            overloaded{
                [&](const SingleDerivedPath::Opaque & o) {
                    error<EvalError>("path string '%s' has context with the different path '%s'", s, sExpected)
                        .withTrace(pos, errorCtx)
                        .debugThrow();
                },
                [&](const SingleDerivedPath::Built & b) {
                    error<EvalError>(
                        "string '%s' has context with the output '%s' from derivation '%s', but the string is not the right placeholder for this derivation output. It should be '%s'",
                        s,
                        b.output,
                        b.drvPath->to_string(*store),
                        sExpected)
                        .withTrace(pos, errorCtx)
                        .debugThrow();
                }},
            derivedPath.raw());
    }
    return derivedPath;
}

// NOTE: This implementation must match eqValues!
// We accept this burden because informative error messages for
// `assert a == b; x` are critical for our users' testing UX.
void EvalState::assertEqValues(Value & v1, Value & v2, const PosIdx pos, std::string_view errorCtx)
{
    // This implementation must match eqValues.
    forceValue(v1, pos);
    forceValue(v2, pos);

    if (&v1 == &v2)
        return;

    // Special case type-compatibility between float and int
    if ((v1.type() == nInt || v1.type() == nFloat) && (v2.type() == nInt || v2.type() == nFloat)) {
        if (eqValues(v1, v2, pos, errorCtx)) {
            return;
        } else {
            error<AssertionError>(
                "%s with value '%s' is not equal to %s with value '%s'",
                showType(v1),
                ValuePrinter(*this, v1, errorPrintOptions),
                showType(v2),
                ValuePrinter(*this, v2, errorPrintOptions))
                .debugThrow();
        }
    }

    if (v1.type() != v2.type()) {
        error<AssertionError>(
            "%s of value '%s' is not equal to %s of value '%s'",
            showType(v1),
            ValuePrinter(*this, v1, errorPrintOptions),
            showType(v2),
            ValuePrinter(*this, v2, errorPrintOptions))
            .debugThrow();
    }

    switch (v1.type()) {
    case nInt:
        if (v1.integer() != v2.integer()) {
            error<AssertionError>("integer '%d' is not equal to integer '%d'", v1.integer(), v2.integer()).debugThrow();
        }
        return;

    case nBool:
        if (v1.boolean() != v2.boolean()) {
            error<AssertionError>(
                "boolean '%s' is not equal to boolean '%s'",
                ValuePrinter(*this, v1, errorPrintOptions),
                ValuePrinter(*this, v2, errorPrintOptions))
                .debugThrow();
        }
        return;

    case nString:
        if (strcmp(v1.c_str(), v2.c_str()) != 0) {
            error<AssertionError>(
                "string '%s' is not equal to string '%s'",
                ValuePrinter(*this, v1, errorPrintOptions),
                ValuePrinter(*this, v2, errorPrintOptions))
                .debugThrow();
        }
        return;

    case nPath:
        if (v1.pathAccessor() != v2.pathAccessor()) {
            error<AssertionError>(
                "path '%s' is not equal to path '%s' because their accessors are different",
                ValuePrinter(*this, v1, errorPrintOptions),
                ValuePrinter(*this, v2, errorPrintOptions))
                .debugThrow();
        }
        if (strcmp(v1.pathStr(), v2.pathStr()) != 0) {
            error<AssertionError>(
                "path '%s' is not equal to path '%s'",
                ValuePrinter(*this, v1, errorPrintOptions),
                ValuePrinter(*this, v2, errorPrintOptions))
                .debugThrow();
        }
        return;

    case nNull:
        return;

    case nList:
        if (v1.listSize() != v2.listSize()) {
            error<AssertionError>(
                "list of size '%d' is not equal to list of size '%d', left hand side is '%s', right hand side is '%s'",
                v1.listSize(),
                v2.listSize(),
                ValuePrinter(*this, v1, errorPrintOptions),
                ValuePrinter(*this, v2, errorPrintOptions))
                .debugThrow();
        }
        for (size_t n = 0; n < v1.listSize(); ++n) {
            try {
                assertEqValues(*v1.listView()[n], *v2.listView()[n], pos, errorCtx);
            } catch (Error & e) {
                e.addTrace(positions[pos], "while comparing list element %d", n);
                throw;
            }
        }
        return;

    case nAttrs: {
        if (isDerivation(v1) && isDerivation(v2)) {
            auto i = v1.attrs()->get(s.outPath);
            auto j = v2.attrs()->get(s.outPath);
            if (i && j) {
                try {
                    assertEqValues(*i->value, *j->value, pos, errorCtx);
                    return;
                } catch (Error & e) {
                    e.addTrace(positions[pos], "while comparing a derivation by its '%s' attribute", "outPath");
                    throw;
                }
                assert(false);
            }
        }

        if (v1.attrs()->size() != v2.attrs()->size()) {
            error<AssertionError>(
                "attribute names of attribute set '%s' differs from attribute set '%s'",
                ValuePrinter(*this, v1, errorPrintOptions),
                ValuePrinter(*this, v2, errorPrintOptions))
                .debugThrow();
        }

        // Like normal comparison, we compare the attributes in non-deterministic Symbol index order.
        // This function is called when eqValues has found a difference, so to reliably
        // report about its result, we should follow in its literal footsteps and not
        // try anything fancy that could lead to an error.
        Bindings::const_iterator i, j;
        for (i = v1.attrs()->begin(), j = v2.attrs()->begin(); i != v1.attrs()->end(); ++i, ++j) {
            if (i->name != j->name) {
                // A difference in a sorted list means that one attribute is not contained in the other, but we don't
                // know which. Let's find out. Could use <, but this is more clear.
                if (!v2.attrs()->get(i->name)) {
                    error<AssertionError>(
                        "attribute name '%s' is contained in '%s', but not in '%s'",
                        symbols[i->name],
                        ValuePrinter(*this, v1, errorPrintOptions),
                        ValuePrinter(*this, v2, errorPrintOptions))
                        .debugThrow();
                }
                if (!v1.attrs()->get(j->name)) {
                    error<AssertionError>(
                        "attribute name '%s' is missing in '%s', but is contained in '%s'",
                        symbols[j->name],
                        ValuePrinter(*this, v1, errorPrintOptions),
                        ValuePrinter(*this, v2, errorPrintOptions))
                        .debugThrow();
                }
                assert(false);
            }
            try {
                assertEqValues(*i->value, *j->value, pos, errorCtx);
            } catch (Error & e) {
                // The order of traces is reversed, so this presents as
                //  where left hand side is
                //    at <pos>
                //  where right hand side is
                //    at <pos>
                //  while comparing attribute '<name>'
                if (j->pos != noPos)
                    e.addTrace(positions[j->pos], "where right hand side is");
                if (i->pos != noPos)
                    e.addTrace(positions[i->pos], "where left hand side is");
                e.addTrace(positions[pos], "while comparing attribute '%s'", symbols[i->name]);
                throw;
            }
        }
        return;
    }

    case nFunction:
        error<AssertionError>("distinct functions and immediate comparisons of identical functions compare as unequal")
            .debugThrow();

    case nExternal:
        if (!(*v1.external() == *v2.external())) {
            error<AssertionError>(
                "external value '%s' is not equal to external value '%s'",
                ValuePrinter(*this, v1, errorPrintOptions),
                ValuePrinter(*this, v2, errorPrintOptions))
                .debugThrow();
        }
        return;

    case nFloat:
        // !!!
        if (!(v1.fpoint() == v2.fpoint())) {
            error<AssertionError>("float '%f' is not equal to float '%f'", v1.fpoint(), v2.fpoint()).debugThrow();
        }
        return;

    // Cannot be returned by forceValue().
    case nThunk:
    case nFailed:
        unreachable();

    default: // Note that we pass compiler flags that should make `default:` unreachable.
        // Also note that this probably ran after `eqValues`, which implements
        // the same logic more efficiently (without having to unwind stacks),
        // so maybe `assertEqValues` and `eqValues` are out of sync. Check it for solutions.
        error<EvalError>("assertEqValues: cannot compare %1% with %2%", showType(v1), showType(v2))
            .withTrace(pos, errorCtx)
            .panic();
    }
}

// This implementation must match assertEqValues
bool EvalState::eqValues(Value & v1, Value & v2, const PosIdx pos, std::string_view errorCtx)
{
    forceValue(v1, pos);
    forceValue(v2, pos);

    /* !!! Hack to support some old broken code that relies on pointer
       equality tests between sets.  (Specifically, builderDefs calls
       uniqList on a list of sets.)  Will remove this eventually. */
    if (&v1 == &v2)
        return true;

    // Special case type-compatibility between float and int
    if (v1.type() == nInt && v2.type() == nFloat)
        return v1.integer().value == v2.fpoint();
    if (v1.type() == nFloat && v2.type() == nInt)
        return v1.fpoint() == v2.integer().value;

    // All other types are not compatible with each other.
    if (v1.type() != v2.type())
        return false;

    switch (v1.type()) {
    case nInt:
        return v1.integer() == v2.integer();

    case nBool:
        return v1.boolean() == v2.boolean();

    case nString:
        return strcmp(v1.c_str(), v2.c_str()) == 0;

    case nPath:
        return
            // FIXME: compare accessors by their fingerprint.
            v1.pathAccessor() == v2.pathAccessor() && strcmp(v1.pathStr(), v2.pathStr()) == 0;

    case nNull:
        return true;

    case nList:
        if (v1.listSize() != v2.listSize())
            return false;
        for (size_t n = 0; n < v1.listSize(); ++n)
            if (!eqValues(*v1.listView()[n], *v2.listView()[n], pos, errorCtx))
                return false;
        return true;

    case nAttrs: {
        /* If both sets denote a derivation (type = "derivation"),
           then compare their outPaths. */
        if (isDerivation(v1) && isDerivation(v2)) {
            auto i = v1.attrs()->get(s.outPath);
            auto j = v2.attrs()->get(s.outPath);
            if (i && j)
                return eqValues(*i->value, *j->value, pos, errorCtx);
        }

        if (v1.attrs()->size() != v2.attrs()->size())
            return false;

        /* Otherwise, compare the attributes one by one. */
        Bindings::const_iterator i, j;
        for (i = v1.attrs()->begin(), j = v2.attrs()->begin(); i != v1.attrs()->end(); ++i, ++j)
            if (i->name != j->name || !eqValues(*i->value, *j->value, pos, errorCtx))
                return false;

        return true;
    }

    /* Functions are incomparable. */
    case nFunction:
        return false;

    case nExternal:
        return *v1.external() == *v2.external();

    case nFloat:
        // !!!
        return v1.fpoint() == v2.fpoint();

    // Cannot be returned by forceValue().
    case nThunk:
    case nFailed:
        unreachable();

    default: // Note that we pass compiler flags that should make `default:` unreachable.
        error<EvalError>("eqValues: cannot compare %1% with %2%", showType(v1), showType(v2))
            .withTrace(pos, errorCtx)
            .panic();
    }
}

bool EvalState::fullGC()
{
#if NIX_USE_BOEHMGC
    GC_gcollect();
    // Check that it ran. We might replace this with a version that uses more
    // of the boehm API to get this reliably, at a maintenance cost.
    // We use a 1K margin because technically this has a race condition, but we
    // probably won't encounter it in practice, because the CLI isn't concurrent
    // like that.
    return GC_get_bytes_since_gc() < 1024;
#else
    return false;
#endif
}

bool Counter::enabled = getEnv("NIX_SHOW_STATS").value_or("0") != "0";

void EvalState::maybePrintStats()
{
    if (Counter::enabled) {
        // Make the final heap size more deterministic.
#if NIX_USE_BOEHMGC
        if (!fullGC()) {
            warn("failed to perform a full GC before reporting stats");
        }
#endif
        printStatistics();
    }
}

void EvalState::printStatistics()
{
    std::chrono::microseconds cpuTimeDuration = getCpuUserTime();
    float cpuTime = std::chrono::duration_cast<std::chrono::duration<float>>(cpuTimeDuration).count();

    auto & memstats = mem.getStats();

    uint64_t bEnvs = memstats.nrEnvs * sizeof(Env) + memstats.nrValuesInEnvs * sizeof(Value *);
    uint64_t bLists = memstats.nrListElems * sizeof(Value *);
    uint64_t bValues = memstats.nrValues * sizeof(Value);
    uint64_t bAttrsets = memstats.nrAttrsets * sizeof(Bindings) + memstats.nrAttrsInAttrsets * sizeof(Attr);

#if NIX_USE_BOEHMGC
    GC_word heapSize, totalBytes;
    GC_get_heap_usage_safe(&heapSize, 0, 0, 0, &totalBytes);
    double gcFullOnlyTime = ({
        auto ms = GC_get_full_gc_total_time();
        ms * 0.001;
    });
    auto gcCycles = getGCCycles();
#endif

    auto outPath = getEnv("NIX_SHOW_STATS_PATH").value_or("-");
    std::fstream fs;
    if (outPath != "-")
        fs.open(outPath, std::fstream::out);
    json topObj = json::object();
    topObj["cpuTime"] = cpuTime;
    topObj["time"] = {
        {"cpu", cpuTime},
#if NIX_USE_BOEHMGC
        {GC_is_incremental_mode() ? "gcNonIncremental" : "gc", gcFullOnlyTime},
        {GC_is_incremental_mode() ? "gcNonIncrementalFraction" : "gcFraction", gcFullOnlyTime / cpuTime},
#endif
    };
    topObj["envs"] = {
<<<<<<< HEAD
        {"number", nrEnvs.load()},
        {"elements", nrValuesInEnvs.load()},
=======
        {"number", memstats.nrEnvs.load()},
        {"elements", memstats.nrValuesInEnvs.load()},
>>>>>>> d069633b
        {"bytes", bEnvs},
    };
    topObj["nrExprs"] = Expr::nrExprs.load();
    topObj["list"] = {
<<<<<<< HEAD
        {"elements", nrListElems.load()},
=======
        {"elements", memstats.nrListElems.load()},
>>>>>>> d069633b
        {"bytes", bLists},
        {"concats", nrListConcats.load()},
    };
    topObj["values"] = {
<<<<<<< HEAD
        {"number", nrValues.load()},
=======
        {"number", memstats.nrValues.load()},
>>>>>>> d069633b
        {"bytes", bValues},
    };
    topObj["symbols"] = {
        {"number", symbols.size()},
        {"bytes", symbols.totalSize()},
    };
    topObj["sets"] = {
<<<<<<< HEAD
        {"number", nrAttrsets.load()},
        {"bytes", bAttrsets},
        {"elements", nrAttrsInAttrsets.load()},
=======
        {"number", memstats.nrAttrsets.load()},
        {"bytes", bAttrsets},
        {"elements", memstats.nrAttrsInAttrsets.load()},
>>>>>>> d069633b
    };
    topObj["sizes"] = {
        {"Env", sizeof(Env)},
        {"Value", sizeof(Value)},
        {"Bindings", sizeof(Bindings)},
        {"Attr", sizeof(Attr)},
    };
    topObj["nrOpUpdates"] = nrOpUpdates.load();
    topObj["nrOpUpdateValuesCopied"] = nrOpUpdateValuesCopied.load();
    topObj["nrThunks"] = nrThunks.load();
<<<<<<< HEAD
    topObj["nrThunksAwaited"] = nrThunksAwaited.load();
    topObj["nrThunksAwaitedSlow"] = nrThunksAwaitedSlow.load();
    topObj["nrSpuriousWakeups"] = nrSpuriousWakeups.load();
    topObj["maxWaiting"] = maxWaiting.load();
    topObj["waitingTime"] = microsecondsWaiting / (double) 1000000;
=======
>>>>>>> d069633b
    topObj["nrAvoided"] = nrAvoided.load();
    topObj["nrLookups"] = nrLookups.load();
    topObj["nrPrimOpCalls"] = nrPrimOpCalls.load();
    topObj["nrFunctionCalls"] = nrFunctionCalls.load();
#if NIX_USE_BOEHMGC
    topObj["gc"] = {
        {"heapSize", heapSize},
        {"totalBytes", totalBytes},
        {"cycles", gcCycles},
    };
#endif

    if (countCalls) {
        topObj["primops"] = primOpCalls;
        {
            auto & list = topObj["functions"];
            list = json::array();
            for (auto & [fun, count] : functionCalls) {
                json obj = json::object();
                if (fun->name)
                    obj["name"] = (std::string_view) symbols[fun->name];
                else
                    obj["name"] = nullptr;
                if (auto pos = positions[fun->pos]) {
                    if (auto path = std::get_if<SourcePath>(&pos.origin))
                        obj["file"] = path->to_string();
                    obj["line"] = pos.line;
                    obj["column"] = pos.column;
                }
                obj["count"] = count;
                list.push_back(obj);
            }
        }
        {
            auto list = topObj["attributes"];
            list = json::array();
            for (auto & i : attrSelects) {
                json obj = json::object();
                if (auto pos = positions[i.first]) {
                    if (auto path = std::get_if<SourcePath>(&pos.origin))
                        obj["file"] = path->to_string();
                    obj["line"] = pos.line;
                    obj["column"] = pos.column;
                }
                obj["count"] = i.second;
                list.push_back(obj);
            }
        }
    }

    if (getEnv("NIX_SHOW_SYMBOLS").value_or("0") != "0") {
        auto list = json::array();
        symbols.dump([&](std::string_view s) { list.emplace_back(std::string(s)); });
        // XXX: overrides earlier assignment
        topObj["symbols"] = std::move(list);
    }
    if (outPath == "-") {
        std::cerr << topObj.dump(2) << std::endl;
    } else {
        fs << topObj.dump(2) << std::endl;
    }
}

SourcePath resolveExprPath(SourcePath path, bool addDefaultNix)
{
    unsigned int followCount = 0, maxFollow = 1024;

    /* If `path' is a symlink, follow it.  This is so that relative
       path references work. */
    while (!path.path.isRoot()) {
        // Basic cycle/depth limit to avoid infinite loops.
        if (++followCount >= maxFollow)
            throw Error("too many symbolic links encountered while traversing the path '%s'", path);
        auto p = path.parent().resolveSymlinks() / path.baseName();
        if (p.lstat().type != SourceAccessor::tSymlink)
            break;
        path = {path.accessor, CanonPath(p.readLink(), path.path.parent().value_or(CanonPath::root))};
    }

    /* If `path' refers to a directory, append `/default.nix'. */
    if (addDefaultNix && path.resolveSymlinks().lstat().type == SourceAccessor::tDirectory)
        return path / "default.nix";

    return path;
}

Expr * EvalState::parseExprFromFile(const SourcePath & path)
{
    return parseExprFromFile(path, staticBaseEnv);
}

Expr * EvalState::parseExprFromFile(const SourcePath & path, std::shared_ptr<StaticEnv> & staticEnv)
{
    auto buffer = path.resolveSymlinks().readFile();
    // readFile hopefully have left some extra space for terminators
    buffer.append("\0\0", 2);
    return parse(buffer.data(), buffer.size(), Pos::Origin(path), path.parent(), staticEnv);
}

Expr *
EvalState::parseExprFromString(std::string s_, const SourcePath & basePath, std::shared_ptr<StaticEnv> & staticEnv)
{
    // NOTE this method (and parseStdin) must take care to *fully copy* their input
    // into their respective Pos::Origin until the parser stops overwriting its input
    // data.
    auto s = make_ref<std::string>(s_);
    s_.append("\0\0", 2);
    return parse(s_.data(), s_.size(), Pos::String{.source = s}, basePath, staticEnv);
}

Expr * EvalState::parseExprFromString(std::string s, const SourcePath & basePath)
{
    return parseExprFromString(std::move(s), basePath, staticBaseEnv);
}

Expr * EvalState::parseStdin()
{
    // NOTE this method (and parseExprFromString) must take care to *fully copy* their
    // input into their respective Pos::Origin until the parser stops overwriting its
    // input data.
    // Activity act(*logger, lvlTalkative, "parsing standard input");
    auto buffer = drainFD(0);
    // drainFD should have left some extra space for terminators
    buffer.append("\0\0", 2);
    auto s = make_ref<std::string>(buffer);
    return parse(buffer.data(), buffer.size(), Pos::Stdin{.source = s}, rootPath("."), staticBaseEnv);
}

SourcePath EvalState::findFile(const std::string_view path)
{
    return findFile(lookupPath, path);
}

SourcePath EvalState::findFile(const LookupPath & lookupPath, const std::string_view path, const PosIdx pos)
{
    for (auto & i : lookupPath.elements) {
        auto suffixOpt = i.prefix.suffixIfPotentialMatch(path);

        if (!suffixOpt)
            continue;
        auto suffix = *suffixOpt;

        auto rOpt = resolveLookupPathPath(i.path);
        if (!rOpt)
            continue;
        auto r = *rOpt;

        auto res = (r / CanonPath(suffix)).resolveSymlinks();
        if (res.pathExists())
            return res;

        // Backward compatibility hack: throw an exception if access
        // to this path is not allowed.
        if (auto accessor = res.accessor.dynamic_pointer_cast<FilteringSourceAccessor>())
            accessor->checkAccess(res.path);
    }

    if (hasPrefix(path, "nix/"))
        return {corepkgsFS, CanonPath(path.substr(3))};

    error<ThrownError>(
        settings.pureEval ? "cannot look up '<%s>' in pure evaluation mode (use '--impure' to override)"
                          : "file '%s' was not found in the Nix search path (add it using $NIX_PATH or -I)",
        path)
        .atPos(pos)
        .debugThrow();
}

std::optional<SourcePath> EvalState::resolveLookupPathPath(const LookupPath::Path & value0, bool initAccessControl)
{
    auto & value = value0.s;
    auto i = lookupPathResolved.find(value);
    if (i != lookupPathResolved.end())
        return i->second;

    auto finish = [&](std::optional<SourcePath> res) {
        if (res)
            debug("resolved search path element '%s' to '%s'", value, *res);
        else
            debug("failed to resolve search path element '%s'", value);
        lookupPathResolved.emplace(value, res);
        return res;
    };

    if (EvalSettings::isPseudoUrl(value)) {
        try {
            auto accessor = fetchers::downloadTarball(store, fetchSettings, EvalSettings::resolvePseudoUrl(value));
            auto storePath = fetchToStore(fetchSettings, *store, SourcePath(accessor), FetchMode::Copy);
            return finish(this->storePath(storePath));
        } catch (Error & e) {
            logWarning({.msg = HintFmt("Nix search path entry '%1%' cannot be downloaded, ignoring", value)});
        }
    }

    if (auto colPos = value.find(':'); colPos != value.npos) {
        auto scheme = value.substr(0, colPos);
        auto rest = value.substr(colPos + 1);
        if (auto * hook = get(settings.lookupPathHooks, scheme)) {
            auto res = (*hook)(*this, rest);
            if (res)
                return finish(std::move(*res));
        }
    }

    {
        auto path = rootPath(value);

        /* Allow access to paths in the search path. */
        if (initAccessControl) {
            allowPathLegacy(path.path.abs());
            if (store->isInStore(path.path.abs())) {
                try {
                    allowClosure(store->toStorePath(path.path.abs()).first);
                } catch (InvalidPath &) {
                }
            }
        }

        if (path.resolveSymlinks().pathExists())
            return finish(std::move(path));
        else {
            // Backward compatibility hack: throw an exception if access
            // to this path is not allowed.
            if (auto accessor = path.accessor.dynamic_pointer_cast<FilteringSourceAccessor>())
                accessor->checkAccess(path.path);

            logWarning({.msg = HintFmt("Nix search path entry '%1%' does not exist, ignoring", value)});
        }
    }

    return finish(std::nullopt);
}

Expr * EvalState::parse(
    char * text, size_t length, Pos::Origin origin, const SourcePath & basePath, std::shared_ptr<StaticEnv> & staticEnv)
{
    DocCommentMap tmpDocComments; // Only used when not origin is not a SourcePath
    auto * docComments = &tmpDocComments;

    if (auto sourcePath = std::get_if<SourcePath>(&origin)) {
        auto [it, _] = positionToDocComment.lock()->try_emplace(*sourcePath);
        docComments = &it->second;
    }

    auto result = parseExprFromBuf(
        text, length, origin, basePath, mem.exprs.alloc, symbols, settings, positions, *docComments, rootFS);

    result->bindVars(*this, staticEnv);

    return result;
}

DocComment EvalState::getDocCommentForPos(PosIdx pos)
{
    auto pos2 = positions[pos];
    auto path = pos2.getSourcePath();
    if (!path)
        return {};

    auto positionToDocComment_ = positionToDocComment.readLock();

    auto table = positionToDocComment_->find(*path);
    if (table == positionToDocComment_->end())
        return {};

    auto it = table->second.find(pos);
    if (it == table->second.end())
        return {};
    return it->second;
}

std::string ExternalValueBase::coerceToString(
    EvalState & state, const PosIdx & pos, NixStringContext & context, bool copyMore, bool copyToStore) const
{
    state.error<TypeError>("cannot coerce %1% to a string: %2%", showType(), *this).atPos(pos).debugThrow();
}

bool ExternalValueBase::operator==(const ExternalValueBase & b) const noexcept
{
    return false;
}

std::ostream & operator<<(std::ostream & str, const ExternalValueBase & v)
{
    return v.print(str);
}

void forceNoNullByte(std::string_view s, std::function<Pos()> pos)
{
    if (s.find('\0') != s.npos) {
        using namespace std::string_view_literals;
        auto str = replaceStrings(std::string(s), "\0"sv, "␀"sv);
        Error error("input string '%s' cannot be represented as Nix string because it contains null bytes", str);
        if (pos) {
            error.atPos(pos());
        }
        throw error;
    }
}

void EvalState::waitForPath(const StorePath & path)
{
    asyncPathWriter->waitForPath(path);
}

void EvalState::waitForPath(const SingleDerivedPath & path)
{
    std::visit(
        overloaded{
            [&](const DerivedPathOpaque & p) { waitForPath(p.path); },
            [&](const SingleDerivedPathBuilt & p) { waitForPath(*p.drvPath); },
        },
        path.raw());
}

void EvalState::waitForAllPaths()
{
    asyncPathWriter->waitForAllPaths();
}

} // namespace nix<|MERGE_RESOLUTION|>--- conflicted
+++ resolved
@@ -23,12 +23,9 @@
 #include "nix/fetchers/fetch-to-store.hh"
 #include "nix/fetchers/tarball.hh"
 #include "nix/fetchers/input-cache.hh"
-<<<<<<< HEAD
+#include "nix/util/current-process.hh"
 #include "nix/store/async-path-writer.hh"
 #include "nix/expr/parallel-eval.hh"
-=======
-#include "nix/util/current-process.hh"
->>>>>>> d069633b
 
 #include "parser-tab.hh"
 
@@ -45,13 +42,11 @@
 #include <nlohmann/json.hpp>
 #include <boost/container/small_vector.hpp>
 #include <boost/unordered/concurrent_flat_map.hpp>
-<<<<<<< HEAD
+#include <boost/unordered/unordered_flat_set.hpp>
 
 #ifndef _WIN32 // TODO use portable implementation
 #  include <sys/resource.h>
 #endif
-=======
->>>>>>> d069633b
 
 #include "nix/util/strings-inline.hh"
 
@@ -221,28 +216,6 @@
 
 static constexpr size_t BASE_ENV_SIZE = 128;
 
-<<<<<<< HEAD
-struct EvalState::SrcToStore
-{
-    boost::concurrent_flat_map<SourcePath, StorePath> inner;
-};
-
-struct EvalState::ImportResolutionCache
-{
-    boost::concurrent_flat_map<SourcePath, SourcePath> inner;
-};
-
-struct EvalState::FileEvalCache
-{
-    boost::concurrent_flat_map<
-        SourcePath,
-        Value *,
-        std::hash<SourcePath>,
-        std::equal_to<SourcePath>,
-        traceable_allocator<std::pair<const SourcePath, Value *>>>
-        inner;
-};
-=======
 EvalMemory::EvalMemory()
 #if NIX_USE_BOEHMGC
     : valueAllocCache(std::allocate_shared<void *>(traceable_allocator<void *>(), nullptr))
@@ -251,7 +224,6 @@
 {
     assertGCInitialized();
 }
->>>>>>> d069633b
 
 EvalState::EvalState(
     const LookupPath & lookupPathFromArguments,
@@ -263,62 +235,6 @@
     , settings{settings}
     , symbols(StaticEvalSymbols::staticSymbolTable())
     , repair(NoRepair)
-<<<<<<< HEAD
-    , emptyBindings(0)
-    , storeFS(
-        makeMountedSourceAccessor(
-            {
-                {CanonPath::root, makeEmptySourceAccessor()},
-                /* In the pure eval case, we can simply require
-                   valid paths. However, in the *impure* eval
-                   case this gets in the way of the union
-                   mechanism, because an invalid access in the
-                   upper layer will *not* be caught by the union
-                   source accessor, but instead abort the entire
-                   lookup.
-
-                   This happens when the store dir in the
-                   ambient file system has a path (e.g. because
-                   another Nix store there), but the relocated
-                   store does not.
-
-                   TODO make the various source accessors doing
-                   access control all throw the same type of
-                   exception, and make union source accessor
-                   catch it, so we don't need to do this hack.
-                 */
-                {CanonPath(store->storeDir), makeFSSourceAccessor(dirOf(store->toRealPath(StorePath::dummy)))}
-            }))
-    , rootFS(
-        ({
-            /* In pure eval mode, we provide a filesystem that only
-               contains the Nix store.
-
-               If we have a chroot store and pure eval is not enabled,
-               use a union accessor to make the chroot store available
-               at its logical location while still having the
-               underlying directory available. This is necessary for
-               instance if we're evaluating a file from the physical
-               /nix/store while using a chroot store. */
-            auto accessor = getFSSourceAccessor();
-
-            accessor = settings.pureEval
-                ? storeFS.cast<SourceAccessor>()
-                : makeUnionSourceAccessor({accessor, storeFS});
-
-            /* Apply access control if needed. */
-            if (settings.restrictEval || settings.pureEval)
-                accessor = AllowListSourceAccessor::create(accessor, {}, {},
-                    [&settings](const CanonPath & path) -> RestrictedPathError {
-                        auto modeInformation = settings.pureEval
-                            ? "in pure evaluation mode (use '--impure' to override)"
-                            : "in restricted mode";
-                        throw RestrictedPathError("access to absolute path '%1%' is forbidden %2%", path, modeInformation);
-                    });
-
-            accessor;
-        }))
-=======
     , storeFS(makeMountedSourceAccessor({
           {CanonPath::root, makeEmptySourceAccessor()},
           /* In the pure eval case, we can simply require
@@ -365,7 +281,6 @@
 
         return accessor;
     }())
->>>>>>> d069633b
     , corepkgsFS(make_ref<MemorySourceAccessor>())
     , internalFS(make_ref<MemorySourceAccessor>())
     , derivationInternal{internalFS->addFile(
@@ -378,22 +293,13 @@
     , debugRepl(nullptr)
     , debugStop(false)
     , trylevel(0)
-<<<<<<< HEAD
     , asyncPathWriter(AsyncPathWriter::make(store))
-    , srcToStore(make_ref<SrcToStore>())
-    , importResolutionCache(make_ref<ImportResolutionCache>())
-    , fileEvalCache(make_ref<FileEvalCache>())
-    , regexCache(makeRegexCache())
-#if NIX_USE_BOEHMGC
-    , baseEnvP(std::allocate_shared<Env *>(traceable_allocator<Env *>(), &allocEnv(BASE_ENV_SIZE)))
-=======
     , srcToStore(make_ref<decltype(srcToStore)::element_type>())
     , importResolutionCache(make_ref<decltype(importResolutionCache)::element_type>())
     , fileEvalCache(make_ref<decltype(fileEvalCache)::element_type>())
     , regexCache(makeRegexCache())
 #if NIX_USE_BOEHMGC
     , baseEnvP(std::allocate_shared<Env *>(traceable_allocator<Env *>(), &mem.allocEnv(BASE_ENV_SIZE)))
->>>>>>> d069633b
     , baseEnv(**baseEnvP)
 #else
     , baseEnv(mem.allocEnv(BASE_ENV_SIZE))
@@ -408,18 +314,6 @@
 
     static_assert(sizeof(Env) <= 16, "environment must be <= 16 bytes");
     static_assert(sizeof(Counter) == 64, "counters must be 64 bytes");
-<<<<<<< HEAD
-
-    vEmptyList.mkList(buildList(0));
-    vNull.mkNull();
-    vTrue.mkBool(true);
-    vFalse.mkBool(false);
-    vStringRegular.mkString("regular");
-    vStringDirectory.mkString("directory");
-    vStringSymlink.mkString("symlink");
-    vStringUnknown.mkString("unknown");
-=======
->>>>>>> d069633b
 
     /* Construct the Nix expression search path. */
     assert(lookupPath.elements.empty());
@@ -1045,19 +939,14 @@
     auto origin = positions.originOf(p);
     if (auto path = std::get_if<SourcePath>(&origin)) {
         auto attrs = buildBindings(3);
-<<<<<<< HEAD
         if (path->accessor == rootFS && store->isInStore(path->path.abs()))
             // FIXME: only do this for virtual store paths?
-            attrs.alloc(sFile).mkString(
+            attrs.alloc(s.file).mkString(
                 path->path.abs(),
                 {NixStringContextElem::Path{.storePath = store->toStorePath(path->path.abs()).first}});
         else
-            attrs.alloc(sFile).mkString(path->path.abs());
-        makePositionThunks(*this, p, attrs.alloc(sLine), attrs.alloc(sColumn));
-=======
-        attrs.alloc(s.file).mkString(path->path.abs());
+            attrs.alloc(s.file).mkString(path->path.abs());
         makePositionThunks(*this, p, attrs.alloc(s.line), attrs.alloc(s.column));
->>>>>>> d069633b
         v.mkAttrs(attrs);
     } else
         v.mkNull();
@@ -1178,16 +1067,9 @@
  * from a thunk, ensuring that every file is parsed/evaluated only
  * once (via the thunk stored in `EvalState::fileEvalCache`).
  */
-<<<<<<< HEAD
 struct ExprParseFile : Expr
 {
     SourcePath & path;
-=======
-struct ExprParseFile : Expr, gc
-{
-    // FIXME: make this a reference (see below).
-    SourcePath path;
->>>>>>> d069633b
     bool mustBeTrivial;
 
     ExprParseFile(SourcePath & path, bool mustBeTrivial)
@@ -1199,7 +1081,6 @@
     void eval(EvalState & state, Env & env, Value & v) override
     {
         printTalkative("evaluating file '%s'", path);
-<<<<<<< HEAD
 
         auto e = state.parseExprFromFile(path);
 
@@ -1225,40 +1106,6 @@
 
 void EvalState::evalFile(const SourcePath & path, Value & v, bool mustBeTrivial)
 {
-    auto resolvedPath = getConcurrent(importResolutionCache->inner, path);
-
-    if (!resolvedPath) {
-        resolvedPath = resolveExprPath(path);
-        importResolutionCache->inner.emplace(path, *resolvedPath);
-    }
-
-    if (auto v2 = getConcurrent(fileEvalCache->inner, *resolvedPath)) {
-=======
-
-        auto e = state.parseExprFromFile(path);
-
-        try {
-            auto dts =
-                state.debugRepl
-                    ? makeDebugTraceStacker(
-                          state, *e, state.baseEnv, e->getPos(), "while evaluating the file '%s':", path.to_string())
-                    : nullptr;
-
-            // Enforce that 'flake.nix' is a direct attrset, not a
-            // computation.
-            if (mustBeTrivial && !(dynamic_cast<ExprAttrs *>(e)))
-                state.error<EvalError>("file '%s' must be an attribute set", path).debugThrow();
-
-            state.eval(e, v);
-        } catch (Error & e) {
-            state.addErrorTrace(e, "while evaluating the file '%s':", path.to_string());
-            throw;
-        }
-    }
-};
-
-void EvalState::evalFile(const SourcePath & path, Value & v, bool mustBeTrivial)
-{
     auto resolvedPath = getConcurrent(*importResolutionCache, path);
 
     if (!resolvedPath) {
@@ -1267,35 +1114,20 @@
     }
 
     if (auto v2 = getConcurrent(*fileEvalCache, *resolvedPath)) {
->>>>>>> d069633b
         forceValue(**v2, noPos);
         v = **v2;
         return;
     }
 
     Value * vExpr;
-<<<<<<< HEAD
     ExprParseFile expr{*resolvedPath, mustBeTrivial};
 
-    fileEvalCache->inner.try_emplace_and_cvisit(
-=======
-    // FIXME: put ExprParseFile on the stack instead of the heap once
-    // https://github.com/NixOS/nix/pull/13930 is merged. That will ensure
-    // the post-condition that `expr` is unreachable after
-    // `forceValue()` returns.
-    auto expr = new ExprParseFile{*resolvedPath, mustBeTrivial};
-
     fileEvalCache->try_emplace_and_cvisit(
->>>>>>> d069633b
         *resolvedPath,
         nullptr,
         [&](auto & i) {
             vExpr = allocValue();
-<<<<<<< HEAD
             vExpr->mkThunk(&baseEnv, &expr);
-=======
-            vExpr->mkThunk(&baseEnv, expr);
->>>>>>> d069633b
             i.second = vExpr;
         },
         [&](auto & i) { vExpr = i.second; });
@@ -1307,12 +1139,8 @@
 
 void EvalState::resetFileCache()
 {
-<<<<<<< HEAD
-    fileEvalCache->inner.clear();
-=======
     importResolutionCache->clear();
     fileEvalCache->clear();
->>>>>>> d069633b
     inputCache->clear();
 }
 
@@ -2674,11 +2502,7 @@
     if (nix::isDerivation(path.path.abs()))
         error<EvalError>("file names are not allowed to end in '%1%'", drvExtension).debugThrow();
 
-<<<<<<< HEAD
-    auto dstPathCached = getConcurrent(srcToStore->inner, path);
-=======
     auto dstPathCached = getConcurrent(*srcToStore, path);
->>>>>>> d069633b
 
     auto dstPath = dstPathCached ? *dstPathCached : [&]() {
         auto dstPath = fetchToStore(
@@ -2691,11 +2515,7 @@
             nullptr,
             repair);
         allowPath(dstPath);
-<<<<<<< HEAD
-        srcToStore->inner.try_emplace(path, dstPath);
-=======
         srcToStore->try_emplace(path, dstPath);
->>>>>>> d069633b
         printMsg(lvlChatty, "copied source '%1%' -> '%2%'", path, store->printStorePath(dstPath));
         return dstPath;
     }();
@@ -3179,31 +2999,18 @@
 #endif
     };
     topObj["envs"] = {
-<<<<<<< HEAD
-        {"number", nrEnvs.load()},
-        {"elements", nrValuesInEnvs.load()},
-=======
         {"number", memstats.nrEnvs.load()},
         {"elements", memstats.nrValuesInEnvs.load()},
->>>>>>> d069633b
         {"bytes", bEnvs},
     };
     topObj["nrExprs"] = Expr::nrExprs.load();
     topObj["list"] = {
-<<<<<<< HEAD
-        {"elements", nrListElems.load()},
-=======
         {"elements", memstats.nrListElems.load()},
->>>>>>> d069633b
         {"bytes", bLists},
         {"concats", nrListConcats.load()},
     };
     topObj["values"] = {
-<<<<<<< HEAD
-        {"number", nrValues.load()},
-=======
         {"number", memstats.nrValues.load()},
->>>>>>> d069633b
         {"bytes", bValues},
     };
     topObj["symbols"] = {
@@ -3211,15 +3018,9 @@
         {"bytes", symbols.totalSize()},
     };
     topObj["sets"] = {
-<<<<<<< HEAD
-        {"number", nrAttrsets.load()},
-        {"bytes", bAttrsets},
-        {"elements", nrAttrsInAttrsets.load()},
-=======
         {"number", memstats.nrAttrsets.load()},
         {"bytes", bAttrsets},
         {"elements", memstats.nrAttrsInAttrsets.load()},
->>>>>>> d069633b
     };
     topObj["sizes"] = {
         {"Env", sizeof(Env)},
@@ -3230,14 +3031,11 @@
     topObj["nrOpUpdates"] = nrOpUpdates.load();
     topObj["nrOpUpdateValuesCopied"] = nrOpUpdateValuesCopied.load();
     topObj["nrThunks"] = nrThunks.load();
-<<<<<<< HEAD
     topObj["nrThunksAwaited"] = nrThunksAwaited.load();
     topObj["nrThunksAwaitedSlow"] = nrThunksAwaitedSlow.load();
     topObj["nrSpuriousWakeups"] = nrSpuriousWakeups.load();
     topObj["maxWaiting"] = maxWaiting.load();
     topObj["waitingTime"] = microsecondsWaiting / (double) 1000000;
-=======
->>>>>>> d069633b
     topObj["nrAvoided"] = nrAvoided.load();
     topObj["nrLookups"] = nrLookups.load();
     topObj["nrPrimOpCalls"] = nrPrimOpCalls.load();
