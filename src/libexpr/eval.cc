--- conflicted
+++ resolved
@@ -160,21 +160,12 @@
 bool Value::isTrivial() const
 {
     return
-<<<<<<< HEAD
         isFinished()
-        || (internalType == tThunk
-            && ((dynamic_cast<ExprAttrs *>(payload.thunk.expr)
-                    && ((ExprAttrs *) payload.thunk.expr)->dynamicAttrs.empty())
-                || dynamic_cast<ExprLambda *>(payload.thunk.expr)
-                || dynamic_cast<ExprList *>(payload.thunk.expr)));
-=======
-        !isa<tApp, tPrimOpApp>()
-        && (!isa<tThunk>()
-            || (dynamic_cast<ExprAttrs *>(thunk().expr)
-                && ((ExprAttrs *) thunk().expr)->dynamicAttrs.empty())
-            || dynamic_cast<ExprLambda *>(thunk().expr)
-            || dynamic_cast<ExprList *>(thunk().expr));
->>>>>>> facfff45
+        || (isa<tThunk>()
+            && ((dynamic_cast<ExprAttrs *>(thunk().expr)
+                    && ((ExprAttrs *) thunk().expr)->dynamicAttrs.empty())
+                || dynamic_cast<ExprLambda *>(thunk().expr)
+                || dynamic_cast<ExprList *>(thunk().expr)));
 }
 
 
@@ -487,7 +478,10 @@
 Value * EvalState::addConstant(const std::string & name, Value & v, Constant info)
 {
     Value * v2 = allocValue();
+    // FIXME
+    #if 0
     v2->finishValue(v.internalType, v.payload);
+    #endif
     addConstant(name, v2, info);
     return v2;
 }
@@ -504,7 +498,7 @@
 
            We might know the type of a thunk in advance, so be allowed
            to just write it down in that case. */
-        if (v->internalType != tUninitialized) {
+        if (v->isFinished()) {
             if (auto gotType = v->type(); gotType != nThunk)
                 assert(info.type == gotType);
         }
@@ -1665,11 +1659,7 @@
                                              symbols[i.name])
                                     .atPos(lambda.pos)
                                     .withTrace(pos, "from call site")
-<<<<<<< HEAD
-                                    .withFrame(*vCur.payload.lambda.env, lambda)
-=======
-                                    .withFrame(*fun.lambda().env, lambda)
->>>>>>> facfff45
+                                    .withFrame(*vCur.lambda().env, lambda)
                                     .debugThrow();
                         }
                         env2.values[displ++] = i.def->maybeThunk(*this, env2);
@@ -1696,11 +1686,7 @@
                                 .atPos(lambda.pos)
                                 .withTrace(pos, "from call site")
                                 .withSuggestions(suggestions)
-<<<<<<< HEAD
-                                .withFrame(*vCur.payload.lambda.env, lambda)
-=======
-                                .withFrame(*fun.lambda().env, lambda)
->>>>>>> facfff45
+                                .withFrame(*vCur.lambda().env, lambda)
                                 .debugThrow();
                         }
                     unreachable();
@@ -2230,13 +2216,9 @@
             for (auto & i : *v.attrs())
                 try {
                     // If the value is a thunk, we're evaling. Otherwise no trace necessary.
-<<<<<<< HEAD
-                    auto dts = debugRepl && i.value->internalType == tThunk
-                        ? makeDebugTraceStacker(*this, *i.value->payload.thunk.expr, *i.value->payload.thunk.env, i.pos,
-=======
+                    // FIXME: race, thunk might be updated by another thread
                     auto dts = debugRepl && i.value->isThunk()
                         ? makeDebugTraceStacker(*this, *i.value->thunk().expr, *i.value->thunk().env, i.pos,
->>>>>>> facfff45
                             "while evaluating the attribute '%1%'", symbols[i.name])
                         : nullptr;
 
@@ -3124,13 +3106,7 @@
         auto list = json::array();
         symbols.dump([&](std::string_view s) { list.emplace_back(std::string(s)); });
         // XXX: overrides earlier assignment
-<<<<<<< HEAD
         topObj["symbols"] = std::move(list);
-=======
-        topObj["symbols"] = json::array();
-        auto &list = topObj["symbols"];
-        symbols.dump([&](std::string_view s) { list.emplace_back(s); });
->>>>>>> facfff45
     }
     if (outPath == "-") {
         std::cerr << topObj.dump(2) << std::endl;
