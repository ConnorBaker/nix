#include "eval.hh"
#include "eval-settings.hh"
#include "hash.hh"
#include "primops.hh"
#include "print-options.hh"
#include "shared.hh"
#include "types.hh"
#include "util.hh"
#include "store-api.hh"
#include "derivations.hh"
#include "downstream-placeholder.hh"
#include "globals.hh"
#include "eval-inline.hh"
#include "filetransfer.hh"
#include "function-trace.hh"
#include "profiles.hh"
#include "print.hh"
#include "filtering-source-accessor.hh"
#include "memory-source-accessor.hh"
#include "signals.hh"
#include "gc-small-vector.hh"
#include "url.hh"
#include "fetch-to-store.hh"
#include "tarball.hh"
#include "flake/flakeref.hh"
#include "parser-tab.hh"

#include <algorithm>
#include <chrono>
#include <iostream>
#include <sstream>
#include <cstring>
#include <optional>
#include <unistd.h>
#include <sys/time.h>
#include <fstream>
#include <functional>

#include <nlohmann/json.hpp>
#include <boost/container/small_vector.hpp>

#ifndef _WIN32 // TODO use portable implementation
#  include <sys/resource.h>
#endif

#if HAVE_BOEHMGC

#  define GC_INCLUDE_NEW

#  include <gc/gc.h>
#  include <gc/gc_cpp.h>
#  include <gc/gc_allocator.h>

#endif

using json = nlohmann::json;

namespace nix {

static char * allocString(size_t size)
{
    char * t;
#if HAVE_BOEHMGC
    t = (char *) GC_MALLOC_ATOMIC(size);
#else
    t = (char *) malloc(size);
#endif
    if (!t) throw std::bad_alloc();
    return t;
}


static char * dupString(const char * s)
{
    char * t;
#if HAVE_BOEHMGC
    t = GC_STRDUP(s);
#else
    t = strdup(s);
#endif
    if (!t) throw std::bad_alloc();
    return t;
}


// When there's no need to write to the string, we can optimize away empty
// string allocations.
// This function handles makeImmutableString(std::string_view()) by returning
// the empty string.
static const char * makeImmutableString(std::string_view s)
{
    const size_t size = s.size();
    if (size == 0)
        return "";
    auto t = allocString(size + 1);
    memcpy(t, s.data(), size);
    t[size] = '\0';
    return t;
}


RootValue allocRootValue(Value * v)
{
#if HAVE_BOEHMGC
    return std::allocate_shared<Value *>(traceable_allocator<Value *>(), v);
#else
    return std::make_shared<Value *>(v);
#endif
}

// Pretty print types for assertion errors
std::ostream & operator << (std::ostream & os, const ValueType t) {
    os << showType(t);
    return os;
}

std::string printValue(EvalState & state, Value & v)
{
    std::ostringstream out;
    v.print(state, out);
    return out.str();
}

void Value::print(EvalState & state, std::ostream & str, PrintOptions options)
{
    printValue(state, str, *this, options);
}

const Value * getPrimOp(const Value &v) {
    const Value * primOp = &v;
    while (primOp->isPrimOpApp()) {
        primOp = primOp->payload.primOpApp.left;
    }
    assert(primOp->isPrimOp());
    return primOp;
}

std::string_view showType(ValueType type, bool withArticle)
{
    #define WA(a, w) withArticle ? a " " w : w
    switch (type) {
        case nInt: return WA("an", "integer");
        case nBool: return WA("a", "Boolean");
        case nString: return WA("a", "string");
        case nPath: return WA("a", "path");
        case nNull: return "null";
        case nAttrs: return WA("a", "set");
        case nList: return WA("a", "list");
        case nFunction: return WA("a", "function");
        case nExternal: return WA("an", "external value");
        case nFloat: return WA("a", "float");
        case nThunk: return WA("a", "thunk");
    }
    abort();
}


std::string showType(const Value & v)
{
    // Allow selecting a subset of enum values
    #pragma GCC diagnostic push
    #pragma GCC diagnostic ignored "-Wswitch-enum"
    switch (v.internalType) {
        case tString: return v.payload.string.context ? "a string with context" : "a string";
        case tPrimOp:
            return fmt("the built-in function '%s'", std::string(v.payload.primOp->name));
        case tPrimOpApp:
            return fmt("the partially applied built-in function '%s'", std::string(getPrimOp(v)->payload.primOp->name));
        case tExternal: return v.external()->showType();
        case tThunk: return v.isBlackhole() ? "a black hole" : "a thunk";
        case tApp: return "a function application";
    default:
        return std::string(showType(v.type()));
    }
    #pragma GCC diagnostic pop
}

PosIdx Value::determinePos(const PosIdx pos) const
{
    // Allow selecting a subset of enum values
    #pragma GCC diagnostic push
    #pragma GCC diagnostic ignored "-Wswitch-enum"
    switch (internalType) {
        case tAttrs: return attrs()->pos;
        case tLambda: return payload.lambda.fun->pos;
        case tApp: return payload.app.left->determinePos(pos);
        default: return pos;
    }
    #pragma GCC diagnostic pop
}

bool Value::isTrivial() const
{
    return
        internalType != tApp
        && internalType != tPrimOpApp
        && (internalType != tThunk
            || (dynamic_cast<ExprAttrs *>(payload.thunk.expr)
                && ((ExprAttrs *) payload.thunk.expr)->dynamicAttrs.empty())
            || dynamic_cast<ExprLambda *>(payload.thunk.expr)
            || dynamic_cast<ExprList *>(payload.thunk.expr));
}


static Symbol getName(const AttrName & name, EvalState & state, Env & env)
{
    if (name.symbol) {
        return name.symbol;
    } else {
        Value nameValue;
        name.expr->eval(state, env, nameValue);
        state.forceStringNoCtx(nameValue, name.expr->getPos(), "while evaluating an attribute name");
        return state.symbols.create(nameValue.string_view());
    }
}

<<<<<<< HEAD
#if HAVE_BOEHMGC
/* Disable GC while this object lives. Used by CoroutineContext.
 *
 * Boehm keeps a count of GC_disable() and GC_enable() calls,
 * and only enables GC when the count matches.
 */
class BoehmDisableGC {
public:
    BoehmDisableGC() {
        GC_disable();
    };
    ~BoehmDisableGC() {
        GC_enable();
    };
};
#endif

static bool gcInitialised = false;

void initGC()
{
    if (gcInitialised) return;

#if HAVE_BOEHMGC
    /* Initialise the Boehm garbage collector. */

    /* Don't look for interior pointers. This reduces the odds of
       misdetection a bit. */
    GC_set_all_interior_pointers(0);

    /* We don't have any roots in data segments, so don't scan from
       there. */
    GC_set_no_dls(1);

    GC_INIT();

    GC_allow_register_threads();

    GC_set_oom_fn(oomHandler);

    StackAllocator::defaultAllocator = &boehmGCStackAllocator;


#if NIX_BOEHM_PATCH_VERSION != 1
    printTalkative("Unpatched BoehmGC, disabling GC inside coroutines");
    /* Used to disable GC when entering coroutines on macOS */
    create_coro_gc_hook = []() -> std::shared_ptr<void> {
        return std::make_shared<BoehmDisableGC>();
    };
#endif

    /* Set the initial heap size to something fairly big (25% of
       physical RAM, up to a maximum of 384 MiB) so that in most cases
       we don't need to garbage collect at all.  (Collection has a
       fairly significant overhead.)  The heap size can be overridden
       through libgc's GC_INITIAL_HEAP_SIZE environment variable.  We
       should probably also provide a nix.conf setting for this.  Note
       that GC_expand_hp() causes a lot of virtual, but not physical
       (resident) memory to be allocated.  This might be a problem on
       systems that don't overcommit. */
    if (!getEnv("GC_INITIAL_HEAP_SIZE")) {
        size_t size = 32 * 1024 * 1024;
#if HAVE_SYSCONF && defined(_SC_PAGESIZE) && defined(_SC_PHYS_PAGES)
        size_t maxSize = 384 * 1024 * 1024;
        long pageSize = sysconf(_SC_PAGESIZE);
        long pages = sysconf(_SC_PHYS_PAGES);
        if (pageSize != -1)
            size = (pageSize * pages) / 4; // 25% of RAM
        if (size > maxSize) size = maxSize;
#endif
        debug("setting initial heap size to %1% bytes", size);
        GC_expand_hp(size);
    }

#endif

    gcInitialised = true;
}

=======
>>>>>>> daf1b6b2
static constexpr size_t BASE_ENV_SIZE = 128;

EvalState::EvalState(
    const LookupPath & _lookupPath,
    ref<Store> store,
    std::shared_ptr<Store> buildStore)
    : sWith(symbols.create("<with>"))
    , sOutPath(symbols.create("outPath"))
    , sDrvPath(symbols.create("drvPath"))
    , sType(symbols.create("type"))
    , sMeta(symbols.create("meta"))
    , sName(symbols.create("name"))
    , sValue(symbols.create("value"))
    , sSystem(symbols.create("system"))
    , sOverrides(symbols.create("__overrides"))
    , sOutputs(symbols.create("outputs"))
    , sOutputName(symbols.create("outputName"))
    , sIgnoreNulls(symbols.create("__ignoreNulls"))
    , sFile(symbols.create("file"))
    , sLine(symbols.create("line"))
    , sColumn(symbols.create("column"))
    , sFunctor(symbols.create("__functor"))
    , sToString(symbols.create("__toString"))
    , sRight(symbols.create("right"))
    , sWrong(symbols.create("wrong"))
    , sStructuredAttrs(symbols.create("__structuredAttrs"))
    , sBuilder(symbols.create("builder"))
    , sArgs(symbols.create("args"))
    , sContentAddressed(symbols.create("__contentAddressed"))
    , sImpure(symbols.create("__impure"))
    , sOutputHash(symbols.create("outputHash"))
    , sOutputHashAlgo(symbols.create("outputHashAlgo"))
    , sOutputHashMode(symbols.create("outputHashMode"))
    , sRecurseForDerivations(symbols.create("recurseForDerivations"))
    , sDescription(symbols.create("description"))
    , sSelf(symbols.create("self"))
    , sEpsilon(symbols.create(""))
    , sStartSet(symbols.create("startSet"))
    , sOperator(symbols.create("operator"))
    , sKey(symbols.create("key"))
    , sPath(symbols.create("path"))
    , sPrefix(symbols.create("prefix"))
    , sOutputSpecified(symbols.create("outputSpecified"))
    , exprSymbols{
        .sub = symbols.create("__sub"),
        .lessThan = symbols.create("__lessThan"),
        .mul = symbols.create("__mul"),
        .div = symbols.create("__div"),
        .or_ = symbols.create("or"),
        .findFile = symbols.create("__findFile"),
        .nixPath = symbols.create("__nixPath"),
        .body = symbols.create("body"),
    }
    , repair(NoRepair)
    , emptyBindings(0)
    , rootFS(
        evalSettings.restrictEval || evalSettings.pureEval
        ? ref<SourceAccessor>(AllowListSourceAccessor::create(getFSSourceAccessor(), {},
            [](const CanonPath & path) -> RestrictedPathError {
                auto modeInformation = evalSettings.pureEval
                    ? "in pure evaluation mode (use '--impure' to override)"
                    : "in restricted mode";
                throw RestrictedPathError("access to absolute path '%1%' is forbidden %2%", path, modeInformation);
            }))
        : getFSSourceAccessor())
    , corepkgsFS(make_ref<MemorySourceAccessor>())
    , internalFS(make_ref<MemorySourceAccessor>())
    , derivationInternal{corepkgsFS->addFile(
        CanonPath("derivation-internal.nix"),
        #include "primops/derivation.nix.gen.hh"
    )}
    , callFlakeInternal{internalFS->addFile(
        CanonPath("call-flake.nix"),
        #include "flake/call-flake.nix.gen.hh"
    )}
    , store(store)
    , buildStore(buildStore ? buildStore : store)
    , debugRepl(nullptr)
    , debugStop(false)
    , trylevel(0)
    , regexCache(makeRegexCache())
#if HAVE_BOEHMGC
    , baseEnvP(std::allocate_shared<Env *>(traceable_allocator<Env *>(), &allocEnv(BASE_ENV_SIZE)))
    , baseEnv(**baseEnvP)
#else
    , baseEnv(allocEnv(BASE_ENV_SIZE))
#endif
    , staticBaseEnv{std::make_shared<StaticEnv>(nullptr, nullptr)}
{
    corepkgsFS->setPathDisplay("<nix", ">");
    internalFS->setPathDisplay("«nix-internal»", "");

    countCalls = getEnv("NIX_COUNT_CALLS").value_or("0") != "0";

    assertGCInitialized();

    static_assert(sizeof(Env) <= 16, "environment must be <= 16 bytes");

    vEmptyList.mkList(buildList(0));
    vNull.mkNull();
    vTrue.mkBool(true);
    vFalse.mkBool(false);
    vStringRegular.mkString("regular");
    vStringDirectory.mkString("directory");
    vStringSymlink.mkString("symlink");
    vStringUnknown.mkString("unknown");

    /* Initialise the Nix expression search path. */
    if (!evalSettings.pureEval) {
        for (auto & i : _lookupPath.elements)
            lookupPath.elements.emplace_back(LookupPath::Elem {i});
        for (auto & i : evalSettings.nixPath.get())
            lookupPath.elements.emplace_back(LookupPath::Elem::parse(i));
    }

    /* Allow access to all paths in the search path. */
    if (rootFS.dynamic_pointer_cast<AllowListSourceAccessor>())
        for (auto & i : lookupPath.elements)
            resolveLookupPathPath(i.path, true);

    corepkgsFS->addFile(
        CanonPath("fetchurl.nix"),
        #include "fetchurl.nix.gen.hh"
    );

    createBaseEnv();
}


EvalState::~EvalState()
{
}


void EvalState::allowPath(const Path & path)
{
    if (auto rootFS2 = rootFS.dynamic_pointer_cast<AllowListSourceAccessor>())
        rootFS2->allowPrefix(CanonPath(path));
}

void EvalState::allowPath(const StorePath & storePath)
{
    if (auto rootFS2 = rootFS.dynamic_pointer_cast<AllowListSourceAccessor>())
        rootFS2->allowPrefix(CanonPath(store->toRealPath(storePath)));
}

void EvalState::allowAndSetStorePathString(const StorePath & storePath, Value & v)
{
    allowPath(storePath);

    mkStorePathString(storePath, v);
}

inline static bool isJustSchemePrefix(std::string_view prefix)
{
    return
        !prefix.empty()
        && prefix[prefix.size() - 1] == ':'
        && isValidSchemeName(prefix.substr(0, prefix.size() - 1));
}

bool isAllowedURI(std::string_view uri, const Strings & allowedUris)
{
    /* 'uri' should be equal to a prefix, or in a subdirectory of a
       prefix. Thus, the prefix https://github.co does not permit
       access to https://github.com. */
    for (auto & prefix : allowedUris) {
        if (uri == prefix
            // Allow access to subdirectories of the prefix.
            || (uri.size() > prefix.size()
                && prefix.size() > 0
                && hasPrefix(uri, prefix)
                && (
                    // Allow access to subdirectories of the prefix.
                    prefix[prefix.size() - 1] == '/'
                    || uri[prefix.size()] == '/'

                    // Allow access to whole schemes
                    || isJustSchemePrefix(prefix)
                    )
                ))
            return true;
    }

    return false;
}

void EvalState::checkURI(const std::string & uri)
{
    if (!evalSettings.restrictEval) return;

    if (isAllowedURI(uri, evalSettings.allowedUris.get())) return;

    /* If the URI is a path, then check it against allowedPaths as
       well. */
    if (hasPrefix(uri, "/")) {
        if (auto rootFS2 = rootFS.dynamic_pointer_cast<AllowListSourceAccessor>())
            rootFS2->checkAccess(CanonPath(uri));
        return;
    }

    if (hasPrefix(uri, "file://")) {
        if (auto rootFS2 = rootFS.dynamic_pointer_cast<AllowListSourceAccessor>())
            rootFS2->checkAccess(CanonPath(uri.substr(7)));
        return;
    }

    throw RestrictedPathError("access to URI '%s' is forbidden in restricted mode", uri);
}


Path EvalState::toRealPath(const Path & path, const NixStringContext & context)
{
    // FIXME: check whether 'path' is in 'context'.
    return
        !context.empty() && store->isInStore(path)
        ? store->toRealPath(path)
        : path;
}


Value * EvalState::addConstant(const std::string & name, Value & v, Constant info)
{
    Value * v2 = allocValue();
    v2->finishValue(v.internalType, v.payload);
    addConstant(name, v2, info);
    return v2;
}


void EvalState::addConstant(const std::string & name, Value * v, Constant info)
{
    auto name2 = name.substr(0, 2) == "__" ? name.substr(2) : name;

    constantInfos.push_back({name2, info});

    if (!(evalSettings.pureEval && info.impureOnly)) {
        /* Check the type, if possible.

           We might know the type of a thunk in advance, so be allowed
           to just write it down in that case. */
        if (v->internalType != tUninitialized) {
            if (auto gotType = v->type(); gotType != nThunk)
                assert(info.type == gotType);
        }

        /* Install value the base environment. */
        staticBaseEnv->vars.emplace_back(symbols.create(name), baseEnvDispl);
        baseEnv.values[baseEnvDispl++] = v;
        baseEnv.values[0]->payload.attrs->push_back(Attr(symbols.create(name2), v));
    }
}


void PrimOp::check()
{
    if (arity > maxPrimOpArity) {
        throw Error("primop arity must not exceed %1%", maxPrimOpArity);
    }
}


std::ostream & operator<<(std::ostream & output, const PrimOp & primOp)
{
    output << "primop " << primOp.name;
    return output;
}


const PrimOp * Value::primOpAppPrimOp() const
{
    Value * left = payload.primOpApp.left;
    while (left && !left->isPrimOp()) {
        left = left->payload.primOpApp.left;
    }

    if (!left)
        return nullptr;
    return left->primOp();
}


void Value::mkPrimOp(PrimOp * p)
{
    p->check();
    finishValue(tPrimOp, { .primOp = p });
}


Value * EvalState::addPrimOp(PrimOp && primOp)
{
    /* Hack to make constants lazy: turn them into a application of
       the primop to a dummy value. */
    if (primOp.arity == 0) {
        primOp.arity = 1;
        auto vPrimOp = allocValue();
        vPrimOp->mkPrimOp(new PrimOp(primOp));
        Value v;
        v.mkApp(vPrimOp, vPrimOp);
        return addConstant(primOp.name, v, {
            .type = nThunk, // FIXME
            .doc = primOp.doc,
        });
    }

    auto envName = symbols.create(primOp.name);
    if (hasPrefix(primOp.name, "__"))
        primOp.name = primOp.name.substr(2);

    Value * v = allocValue();
    v->mkPrimOp(new PrimOp(primOp));
    staticBaseEnv->vars.emplace_back(envName, baseEnvDispl);
    baseEnv.values[baseEnvDispl++] = v;
    baseEnv.values[0]->payload.attrs->push_back(Attr(symbols.create(primOp.name), v));
    return v;
}


Value & EvalState::getBuiltin(const std::string & name)
{
    return *baseEnv.values[0]->attrs()->find(symbols.create(name))->value;
}


std::optional<EvalState::Doc> EvalState::getDoc(Value & v)
{
    if (v.isPrimOp()) {
        auto v2 = &v;
        if (auto * doc = v2->primOp()->doc)
            return Doc {
                .pos = {},
                .name = v2->primOp()->name,
                .arity = v2->primOp()->arity,
                .args = v2->primOp()->args,
                .doc = doc,
            };
    }
    return {};
}


// just for the current level of StaticEnv, not the whole chain.
void printStaticEnvBindings(const SymbolTable & st, const StaticEnv & se)
{
    std::cout << ANSI_MAGENTA;
    for (auto & i : se.vars)
        std::cout << st[i.first] << " ";
    std::cout << ANSI_NORMAL;
    std::cout << std::endl;
}

// just for the current level of Env, not the whole chain.
void printWithBindings(const SymbolTable & st, const Env & env)
{
    if (!env.values[0]->isThunk()) {
        std::cout << "with: ";
        std::cout << ANSI_MAGENTA;
        auto j = env.values[0]->attrs()->begin();
        while (j != env.values[0]->attrs()->end()) {
            std::cout << st[j->name] << " ";
            ++j;
        }
        std::cout << ANSI_NORMAL;
        std::cout << std::endl;
    }
}

void printEnvBindings(const SymbolTable & st, const StaticEnv & se, const Env & env, int lvl)
{
    std::cout << "Env level " << lvl << std::endl;

    if (se.up && env.up) {
        std::cout << "static: ";
        printStaticEnvBindings(st, se);
        if (se.isWith)
            printWithBindings(st, env);
        std::cout << std::endl;
        printEnvBindings(st, *se.up, *env.up, ++lvl);
    } else {
        std::cout << ANSI_MAGENTA;
        // for the top level, don't print the double underscore ones;
        // they are in builtins.
        for (auto & i : se.vars)
            if (!hasPrefix(st[i.first], "__"))
                std::cout << st[i.first] << " ";
        std::cout << ANSI_NORMAL;
        std::cout << std::endl;
        if (se.isWith)
            printWithBindings(st, env);  // probably nothing there for the top level.
        std::cout << std::endl;

    }
}

void printEnvBindings(const EvalState &es, const Expr & expr, const Env & env)
{
    // just print the names for now
    auto se = es.getStaticEnv(expr);
    if (se)
        printEnvBindings(es.symbols, *se, env, 0);
}

void mapStaticEnvBindings(const SymbolTable & st, const StaticEnv & se, const Env & env, ValMap & vm)
{
    // add bindings for the next level up first, so that the bindings for this level
    // override the higher levels.
    // The top level bindings (builtins) are skipped since they are added for us by initEnv()
    if (env.up && se.up) {
        mapStaticEnvBindings(st, *se.up, *env.up, vm);

        if (se.isWith && !env.values[0]->isThunk()) {
            // add 'with' bindings.
            for (auto & j : *env.values[0]->attrs())
                vm.insert_or_assign(std::string(st[j.name]), j.value);
        } else {
            // iterate through staticenv bindings and add them.
            for (auto & i : se.vars)
                vm.insert_or_assign(std::string(st[i.first]), env.values[i.second]);
        }
    }
}

std::unique_ptr<ValMap> mapStaticEnvBindings(const SymbolTable & st, const StaticEnv & se, const Env & env)
{
    auto vm = std::make_unique<ValMap>();
    mapStaticEnvBindings(st, se, env, *vm);
    return vm;
}

/**
 * Sets `inDebugger` to true on construction and false on destruction.
 */
class DebuggerGuard {
    bool & inDebugger;
public:
    DebuggerGuard(bool & inDebugger) : inDebugger(inDebugger) {
        inDebugger = true;
    }
    ~DebuggerGuard() {
        inDebugger = false;
    }
};

bool EvalState::canDebug()
{
    return debugRepl && !debugTraces.empty();
}

void EvalState::runDebugRepl(const Error * error)
{
    if (!canDebug())
        return;

    assert(!debugTraces.empty());
    const DebugTrace & last = debugTraces.front();
    const Env & env = last.env;
    const Expr & expr = last.expr;

    runDebugRepl(error, env, expr);
}

void EvalState::runDebugRepl(const Error * error, const Env & env, const Expr & expr)
{
    // Make sure we have a debugger to run and we're not already in a debugger.
    if (!debugRepl || inDebugger)
        return;

    auto dts =
        error && expr.getPos()
        ? std::make_unique<DebugTraceStacker>(
            *this,
            DebugTrace {
                .pos = error->info().pos ? error->info().pos : positions[expr.getPos()],
                .expr = expr,
                .env = env,
                .hint = error->info().msg,
                .isError = true
            })
        : nullptr;

    if (error)
    {
        printError("%s\n", error->what());

        if (trylevel > 0 && error->info().level != lvlInfo)
            printError("This exception occurred in a 'tryEval' call. Use " ANSI_GREEN "--ignore-try" ANSI_NORMAL " to skip these.\n");
    }

    auto se = getStaticEnv(expr);
    if (se) {
        auto vm = mapStaticEnvBindings(symbols, *se.get(), env);
        DebuggerGuard _guard(inDebugger);
        auto exitStatus = (debugRepl)(ref<EvalState>(shared_from_this()), *vm);
        switch (exitStatus) {
            case ReplExitStatus::QuitAll:
                if (error)
                    throw *error;
                throw Exit(0);
            case ReplExitStatus::Continue:
                break;
            default:
                abort();
        }
    }
}

template<typename... Args>
void EvalState::addErrorTrace(Error & e, const Args & ... formatArgs) const
{
    e.addTrace(nullptr, HintFmt(formatArgs...));
}

template<typename... Args>
void EvalState::addErrorTrace(Error & e, const PosIdx pos, const Args & ... formatArgs) const
{
    e.addTrace(positions[pos], HintFmt(formatArgs...));
}

template<typename... Args>
static std::unique_ptr<DebugTraceStacker> makeDebugTraceStacker(
    EvalState & state,
    Expr & expr,
    Env & env,
    std::shared_ptr<Pos> && pos,
    const Args & ... formatArgs)
{
    return std::make_unique<DebugTraceStacker>(state,
        DebugTrace {
            .pos = std::move(pos),
            .expr = expr,
            .env = env,
            .hint = HintFmt(formatArgs...),
            .isError = false
        });
}

DebugTraceStacker::DebugTraceStacker(EvalState & evalState, DebugTrace t)
    : evalState(evalState)
    , trace(std::move(t))
{
    evalState.debugTraces.push_front(trace);
    if (evalState.debugStop && evalState.debugRepl)
        evalState.runDebugRepl(nullptr, trace.env, trace.expr);
}

void Value::mkString(std::string_view s)
{
    mkString(makeImmutableString(s));
}


static const char * * encodeContext(const NixStringContext & context)
{
    if (!context.empty()) {
        size_t n = 0;
        auto ctx = (const char * *)
            allocBytes((context.size() + 1) * sizeof(char *));
        for (auto & i : context)
            ctx[n++] = dupString(i.to_string().c_str());
        ctx[n] = 0;
        return ctx;
    } else
        return nullptr;
}

void Value::mkString(std::string_view s, const NixStringContext & context)
{
    mkString(makeImmutableString(s), encodeContext(context));
}

void Value::mkStringMove(const char * s, const NixStringContext & context)
{
    mkString(s, encodeContext(context));
}

void Value::mkPath(const SourcePath & path)
{
    mkPath(&*path.accessor, makeImmutableString(path.path.abs()));
}


inline Value * EvalState::lookupVar(Env * env, const ExprVar & var, bool noEval)
{
    for (auto l = var.level; l; --l, env = env->up) ;

    if (!var.fromWith) return env->values[var.displ];

    // This early exit defeats the `maybeThunk` optimization for variables from `with`,
    // The added complexity of handling this appears to be similarly in cost, or
    // the cases where applicable were insignificant in the first place.
    if (noEval) return nullptr;

    auto * fromWith = var.fromWith;
    while (1) {
        forceAttrs(*env->values[0], fromWith->pos, "while evaluating the first subexpression of a with expression");
        if (auto j = env->values[0]->attrs()->get(var.name)) {
            if (countCalls) attrSelects[j->pos]++;
            return j->value;
        }
        if (!fromWith->parentWith)
            error<UndefinedVarError>("undefined variable '%1%'", symbols[var.name]).atPos(var.pos).withFrame(*env, var).debugThrow();
        for (size_t l = fromWith->prevWith; l; --l, env = env->up) ;
        fromWith = fromWith->parentWith;
    }
}

ListBuilder::ListBuilder(EvalState & state, size_t size)
    : size(size)
    , elems(size <= 2 ? inlineElems : (Value * *) allocBytes(size * sizeof(Value *)))
{
    state.nrListElems += size;
}

Value * EvalState::getBool(bool b) {
    return b ? &vTrue : &vFalse;
}

unsigned long nrThunks = 0;

static inline void mkThunk(Value & v, Env & env, Expr * expr)
{
    v.mkThunk(&env, expr);
    nrThunks++;
}


void EvalState::mkThunk_(Value & v, Expr * expr)
{
    mkThunk(v, baseEnv, expr);
}


void EvalState::mkPos(Value & v, PosIdx p)
{
    auto origin = positions.originOf(p);
    if (auto path = std::get_if<SourcePath>(&origin)) {
        auto attrs = buildBindings(3);
        attrs.alloc(sFile).mkString(path->path.abs());
        makePositionThunks(*this, p, attrs.alloc(sLine), attrs.alloc(sColumn));
        v.mkAttrs(attrs);
    } else
        v.mkNull();
}


void EvalState::mkStorePathString(const StorePath & p, Value & v)
{
    v.mkString(
        store->printStorePath(p),
        NixStringContext {
            NixStringContextElem::Opaque { .path = p },
        });
}


std::string EvalState::mkOutputStringRaw(
    const SingleDerivedPath::Built & b,
    std::optional<StorePath> optStaticOutputPath,
    const ExperimentalFeatureSettings & xpSettings)
{
    /* In practice, this is testing for the case of CA derivations, or
       dynamic derivations. */
    return optStaticOutputPath
        ? store->printStorePath(std::move(*optStaticOutputPath))
        /* Downstream we would substitute this for an actual path once
           we build the floating CA derivation */
        : DownstreamPlaceholder::fromSingleDerivedPathBuilt(b, xpSettings).render();
}


void EvalState::mkOutputString(
    Value & value,
    const SingleDerivedPath::Built & b,
    std::optional<StorePath> optStaticOutputPath,
    const ExperimentalFeatureSettings & xpSettings)
{
    value.mkString(
        mkOutputStringRaw(b, optStaticOutputPath, xpSettings),
        NixStringContext { b });
}


std::string EvalState::mkSingleDerivedPathStringRaw(
    const SingleDerivedPath & p)
{
    return std::visit(overloaded {
        [&](const SingleDerivedPath::Opaque & o) {
            return store->printStorePath(o.path);
        },
        [&](const SingleDerivedPath::Built & b) {
            auto optStaticOutputPath = std::visit(overloaded {
                [&](const SingleDerivedPath::Opaque & o) {
                    auto drv = store->readDerivation(o.path);
                    auto i = drv.outputs.find(b.output);
                    if (i == drv.outputs.end())
                        throw Error("derivation '%s' does not have output '%s'", b.drvPath->to_string(*store), b.output);
                    return i->second.path(*store, drv.name, b.output);
                },
                [&](const SingleDerivedPath::Built & o) -> std::optional<StorePath> {
                    return std::nullopt;
                },
            }, b.drvPath->raw());
            return mkOutputStringRaw(b, optStaticOutputPath);
        }
    }, p.raw());
}


void EvalState::mkSingleDerivedPathString(
    const SingleDerivedPath & p,
    Value & v)
{
    v.mkString(
        mkSingleDerivedPathStringRaw(p),
        NixStringContext {
            std::visit([](auto && v) -> NixStringContextElem { return v; }, p),
        });
}


/* Create a thunk for the delayed computation of the given expression
   in the given environment.  But if the expression is a variable,
   then look it up right away.  This significantly reduces the number
   of thunks allocated. */
Value * Expr::maybeThunk(EvalState & state, Env & env)
{
    Value * v = state.allocValue();
    mkThunk(*v, env, this);
    return v;
}


Value * ExprVar::maybeThunk(EvalState & state, Env & env)
{
    Value * v = state.lookupVar(&env, *this, true);
    /* The value might not be initialised in the environment yet.
       In that case, ignore it. */
    if (v) { state.nrAvoided++; return v; }
    return Expr::maybeThunk(state, env);
}


Value * ExprString::maybeThunk(EvalState & state, Env & env)
{
    state.nrAvoided++;
    return &v;
}

Value * ExprInt::maybeThunk(EvalState & state, Env & env)
{
    state.nrAvoided++;
    return &v;
}

Value * ExprFloat::maybeThunk(EvalState & state, Env & env)
{
    state.nrAvoided++;
    return &v;
}

Value * ExprPath::maybeThunk(EvalState & state, Env & env)
{
    state.nrAvoided++;
    return &v;
}


/**
 * A helper `Expr` class to lets us parse and evaluate Nix expressions
 * from a thunk, ensuring that every file is parsed/evaluated only
 * once (via the thunk stored in `EvalState::fileEvalCache`).
 */
struct ExprParseFile : Expr
{
    SourcePath & path;
    bool mustBeTrivial;

    ExprParseFile(SourcePath & path, bool mustBeTrivial)
        : path(path)
        , mustBeTrivial(mustBeTrivial)
    { }

    void eval(EvalState & state, Env & env, Value & v) override
    {
        printTalkative("evaluating file '%s'", path);

        auto e = state.parseExprFromFile(path);

        try {
            auto dts = state.debugRepl
                ? makeDebugTraceStacker(
                    state,
                    *e,
                    state.baseEnv,
                    e->getPos() ? std::make_shared<Pos>(state.positions[e->getPos()]) : nullptr,
                    "while evaluating the file '%s':", path.to_string())
                : nullptr;

            // Enforce that 'flake.nix' is a direct attrset, not a
            // computation.
            if (mustBeTrivial &&
                !(dynamic_cast<ExprAttrs *>(e)))
                state.error<EvalError>("file '%s' must be an attribute set", path).debugThrow();

            state.eval(e, v);
        } catch (Error & e) {
            state.addErrorTrace(e, "while evaluating the file '%s':", path.to_string());
            throw;
        }
    }
};


void EvalState::evalFile(const SourcePath & path, Value & v, bool mustBeTrivial)
{
    auto resolvedPath = getOptional(*importResolutionCache.read(), path);

    if (!resolvedPath) {
        resolvedPath = resolveExprPath(path);
        importResolutionCache.lock()->emplace(path, *resolvedPath);
    }

    if (auto v2 = get(*fileEvalCache.read(), *resolvedPath)) {
        forceValue(*const_cast<Value *>(v2), noPos);
        v = *v2;
        return;
    }

    Value * vExpr;
    ExprParseFile expr{*resolvedPath, mustBeTrivial};

    {
        auto cache(fileEvalCache.lock());
        auto [i, inserted] = cache->emplace(*resolvedPath, Value());
        if (inserted)
            i->second.mkThunk(nullptr, &expr);
        vExpr = &i->second;
    }

    forceValue(*vExpr, noPos);

    v = *vExpr;
}


void EvalState::resetFileCache()
{
    fileEvalCache.lock()->clear();
}


void EvalState::eval(Expr * e, Value & v)
{
    e->eval(*this, baseEnv, v);
}


inline bool EvalState::evalBool(Env & env, Expr * e, const PosIdx pos, std::string_view errorCtx)
{
    try {
        Value v;
        e->eval(*this, env, v);
        if (v.type() != nBool)
            error<TypeError>(
                 "expected a Boolean but found %1%: %2%",
                 showType(v),
                 ValuePrinter(*this, v, errorPrintOptions)
             ).atPos(pos).withFrame(env, *e).debugThrow();
        return v.boolean();
    } catch (Error & e) {
        e.addTrace(positions[pos], errorCtx);
        throw;
    }
}


inline void EvalState::evalAttrs(Env & env, Expr * e, Value & v, const PosIdx pos, std::string_view errorCtx)
{
    try {
        e->eval(*this, env, v);
        if (v.type() != nAttrs)
            error<TypeError>(
                "expected a set but found %1%: %2%",
                showType(v),
                ValuePrinter(*this, v, errorPrintOptions)
            ).withFrame(env, *e).debugThrow();
    } catch (Error & e) {
        e.addTrace(positions[pos], errorCtx);
        throw;
    }
}


void Expr::eval(EvalState & state, Env & env, Value & v)
{
    abort();
}


void ExprInt::eval(EvalState & state, Env & env, Value & v)
{
    v = this->v;
}


void ExprFloat::eval(EvalState & state, Env & env, Value & v)
{
    v = this->v;
}

void ExprString::eval(EvalState & state, Env & env, Value & v)
{
    v = this->v;
}


void ExprPath::eval(EvalState & state, Env & env, Value & v)
{
    v = this->v;
}


Env * ExprAttrs::buildInheritFromEnv(EvalState & state, Env & up)
{
    Env & inheritEnv = state.allocEnv(inheritFromExprs->size());
    inheritEnv.up = &up;

    Displacement displ = 0;
    for (auto from : *inheritFromExprs)
        inheritEnv.values[displ++] = from->maybeThunk(state, up);

    return &inheritEnv;
}

void ExprAttrs::eval(EvalState & state, Env & env, Value & v)
{
    auto bindings = state.buildBindings(attrs.size() + dynamicAttrs.size());
    auto dynamicEnv = &env;
    bool sort = false;

    if (recursive) {
        /* Create a new environment that contains the attributes in
           this `rec'. */
        Env & env2(state.allocEnv(attrs.size()));
        env2.up = &env;
        dynamicEnv = &env2;
        Env * inheritEnv = inheritFromExprs ? buildInheritFromEnv(state, env2) : nullptr;

        AttrDefs::iterator overrides = attrs.find(state.sOverrides);
        bool hasOverrides = overrides != attrs.end();

        /* The recursive attributes are evaluated in the new
           environment, while the inherited attributes are evaluated
           in the original environment. */
        Displacement displ = 0;
        for (auto & i : attrs) {
            Value * vAttr;
            if (hasOverrides && i.second.kind != AttrDef::Kind::Inherited) {
                vAttr = state.allocValue();
                mkThunk(*vAttr, *i.second.chooseByKind(&env2, &env, inheritEnv), i.second.e);
            } else
                vAttr = i.second.e->maybeThunk(state, *i.second.chooseByKind(&env2, &env, inheritEnv));
            env2.values[displ++] = vAttr;
            bindings.insert(i.first, vAttr, i.second.pos);
        }

        /* If the rec contains an attribute called `__overrides', then
           evaluate it, and add the attributes in that set to the rec.
           This allows overriding of recursive attributes, which is
           otherwise not possible.  (You can use the // operator to
           replace an attribute, but other attributes in the rec will
           still reference the original value, because that value has
           been substituted into the bodies of the other attributes.
           Hence we need __overrides.) */
        if (hasOverrides) {
            Value * vOverrides = (*bindings.bindings)[overrides->second.displ].value;
            state.forceAttrs(*vOverrides, [&]() { return vOverrides->determinePos(noPos); }, "while evaluating the `__overrides` attribute");
            bindings.grow(state.allocBindings(bindings.capacity() + vOverrides->attrs()->size()));
            for (auto & i : *vOverrides->attrs()) {
                AttrDefs::iterator j = attrs.find(i.name);
                if (j != attrs.end()) {
                    (*bindings.bindings)[j->second.displ] = i;
                    env2.values[j->second.displ] = i.value;
                } else
                    bindings.push_back(i);
            }
            sort = true;
        }
    }

    else {
        Env * inheritEnv = inheritFromExprs ? buildInheritFromEnv(state, env) : nullptr;
        for (auto & i : attrs)
            bindings.insert(
                i.first,
                i.second.e->maybeThunk(state, *i.second.chooseByKind(&env, &env, inheritEnv)),
                i.second.pos);
    }

    /* Dynamic attrs apply *after* rec and __overrides. */
    for (auto & i : dynamicAttrs) {
        Value nameVal;
        i.nameExpr->eval(state, *dynamicEnv, nameVal);
        state.forceValue(nameVal, i.pos);
        if (nameVal.type() == nNull)
            continue;
        state.forceStringNoCtx(nameVal, i.pos, "while evaluating the name of a dynamic attribute");
        auto nameSym = state.symbols.create(nameVal.string_view());
        if (sort)
            // FIXME: inefficient
            bindings.bindings->sort();
        if (auto j = bindings.bindings->get(nameSym))
            state.error<EvalError>("dynamic attribute '%1%' already defined at %2%", state.symbols[nameSym], state.positions[j->pos]).atPos(i.pos).withFrame(env, *this).debugThrow();

        i.valueExpr->setName(nameSym);
        /* Keep sorted order so find can catch duplicates */
        bindings.insert(nameSym, i.valueExpr->maybeThunk(state, *dynamicEnv), i.pos);
        sort = true;
    }

    bindings.bindings->pos = pos;

    v.mkAttrs(sort ? bindings.finish() : bindings.alreadySorted());
}


void ExprLet::eval(EvalState & state, Env & env, Value & v)
{
    /* Create a new environment that contains the attributes in this
       `let'. */
    Env & env2(state.allocEnv(attrs->attrs.size()));
    env2.up = &env;

    Env * inheritEnv = attrs->inheritFromExprs ? attrs->buildInheritFromEnv(state, env2) : nullptr;

    /* The recursive attributes are evaluated in the new environment,
       while the inherited attributes are evaluated in the original
       environment. */
    Displacement displ = 0;
    for (auto & i : attrs->attrs) {
        env2.values[displ++] = i.second.e->maybeThunk(
            state,
            *i.second.chooseByKind(&env2, &env, inheritEnv));
    }

    auto dts = state.debugRepl
        ? makeDebugTraceStacker(
            state,
            *this,
            env2,
            getPos()
                ? std::make_shared<Pos>(state.positions[getPos()])
                : nullptr,
            "while evaluating a '%1%' expression",
            "let"
        )
        : nullptr;

    body->eval(state, env2, v);
}


void ExprList::eval(EvalState & state, Env & env, Value & v)
{
    auto list = state.buildList(elems.size());
    for (const auto & [n, v2] : enumerate(list))
        v2 = elems[n]->maybeThunk(state, env);
    v.mkList(list);
}


Value * ExprList::maybeThunk(EvalState & state, Env & env)
{
    if (elems.empty()) {
        return &state.vEmptyList;
    }
    return Expr::maybeThunk(state, env);
}


void ExprVar::eval(EvalState & state, Env & env, Value & v)
{
    Value * v2 = state.lookupVar(&env, *this, false);
    state.forceValue(*v2, pos);
    v = *v2;
}


static std::string showAttrPath(EvalState & state, Env & env, const AttrPath & attrPath)
{
    std::ostringstream out;
    bool first = true;
    for (auto & i : attrPath) {
        if (!first) out << '.'; else first = false;
        try {
            out << state.symbols[getName(i, state, env)];
        } catch (Error & e) {
            assert(!i.symbol);
            out << "\"${";
            i.expr->show(state.symbols, out);
            out << "}\"";
        }
    }
    return out.str();
}


void ExprSelect::eval(EvalState & state, Env & env, Value & v)
{
    Value vTmp;
    PosIdx pos2;
    Value * vAttrs = &vTmp;

    e->eval(state, env, vTmp);

    try {
        auto dts = state.debugRepl
            ? makeDebugTraceStacker(
                state,
                *this,
                env,
                state.positions[getPos()],
                "while evaluating the attribute '%1%'",
                showAttrPath(state, env, attrPath))
            : nullptr;

        for (auto & i : attrPath) {
            state.nrLookups++;
            const Attr * j;
            auto name = getName(i, state, env);
            if (def) {
                state.forceValue(*vAttrs, pos);
                if (vAttrs->type() != nAttrs ||
                    !(j = vAttrs->attrs()->get(name)))
                {
                    def->eval(state, env, v);
                    return;
                }
            } else {
                state.forceAttrs(*vAttrs, pos, "while selecting an attribute");
                if (!(j = vAttrs->attrs()->get(name))) {
                    std::set<std::string> allAttrNames;
                    for (auto & attr : *vAttrs->attrs())
                        allAttrNames.insert(std::string(state.symbols[attr.name]));
                    auto suggestions = Suggestions::bestMatches(allAttrNames, state.symbols[name]);
                    state.error<EvalError>("attribute '%1%' missing", state.symbols[name])
                        .atPos(pos).withSuggestions(suggestions).withFrame(env, *this).debugThrow();
                }
            }
            vAttrs = j->value;
            pos2 = j->pos;
            if (state.countCalls) state.attrSelects[pos2]++;
        }

        state.forceValue(*vAttrs, pos2 ? pos2 : this->pos);

    } catch (Error & e) {
        if (pos2) {
            auto pos2r = state.positions[pos2];
            auto origin = std::get_if<SourcePath>(&pos2r.origin);
            if (!(origin && *origin == state.derivationInternal))
                state.addErrorTrace(e, pos2, "while evaluating the attribute '%1%'",
                    showAttrPath(state, env, attrPath));
        }
        throw;
    }

    v = *vAttrs;
}


void ExprOpHasAttr::eval(EvalState & state, Env & env, Value & v)
{
    Value vTmp;
    Value * vAttrs = &vTmp;

    e->eval(state, env, vTmp);

    for (auto & i : attrPath) {
        state.forceValue(*vAttrs, getPos());
        const Attr * j;
        auto name = getName(i, state, env);
        if (vAttrs->type() == nAttrs &&
            (j = vAttrs->attrs()->get(name)))
        {
            vAttrs = j->value;
        } else {
            v.mkBool(false);
            return;
        }
    }

    v.mkBool(true);
}


void ExprLambda::eval(EvalState & state, Env & env, Value & v)
{
    v.mkLambda(&env, this);
}

thread_local size_t EvalState::callDepth = 0;

namespace {
/**
 * Increments a count on construction and decrements on destruction.
 */
class CallDepth {
    size_t & count;
public:
    CallDepth(size_t & count) : count(count) {
        ++count;
    }
    ~CallDepth() {
        --count;
    }
};
};

void EvalState::callFunction(Value & fun, size_t nrArgs, Value * * args, Value & vRes, const PosIdx pos)
{
    if (callDepth > evalSettings.maxCallDepth)
        error<EvalError>("stack overflow; max-call-depth exceeded").atPos(pos).debugThrow();
    CallDepth _level(callDepth);

    auto trace = evalSettings.traceFunctionCalls
        ? std::make_unique<FunctionCallTrace>(positions[pos])
        : nullptr;

    forceValue(fun, pos);

    Value vCur = fun;

    auto makeAppChain = [&]()
    {
        vRes = vCur;
        for (size_t i = 0; i < nrArgs; ++i) {
            auto fun2 = allocValue();
            *fun2 = vRes;
            vRes.reset();
            vRes.mkPrimOpApp(fun2, args[i]);
        }
    };

    const Attr * functor;

    while (nrArgs > 0) {

        if (vCur.isLambda()) {

            ExprLambda & lambda(*vCur.payload.lambda.fun);

            auto size =
                (!lambda.arg ? 0 : 1) +
                (lambda.hasFormals() ? lambda.formals->formals.size() : 0);
            Env & env2(allocEnv(size));
            env2.up = vCur.payload.lambda.env;

            Displacement displ = 0;

            if (!lambda.hasFormals())
                env2.values[displ++] = args[0];
            else {
                try {
                    forceAttrs(*args[0], lambda.pos, "while evaluating the value passed for the lambda argument");
                } catch (Error & e) {
                    if (pos) e.addTrace(positions[pos], "from call site");
                    throw;
                }

                if (lambda.arg)
                    env2.values[displ++] = args[0];

                /* For each formal argument, get the actual argument.  If
                   there is no matching actual argument but the formal
                   argument has a default, use the default. */
                size_t attrsUsed = 0;
                for (auto & i : lambda.formals->formals) {
                    auto j = args[0]->attrs()->get(i.name);
                    if (!j) {
                        if (!i.def) {
                            error<TypeError>("function '%1%' called without required argument '%2%'",
                                             (lambda.name ? std::string(symbols[lambda.name]) : "anonymous lambda"),
                                             symbols[i.name])
                                    .atPos(lambda.pos)
                                    .withTrace(pos, "from call site")
                                    .withFrame(*fun.payload.lambda.env, lambda)
                                    .debugThrow();
                        }
                        env2.values[displ++] = i.def->maybeThunk(*this, env2);
                    } else {
                        attrsUsed++;
                        env2.values[displ++] = j->value;
                    }
                }

                /* Check that each actual argument is listed as a formal
                   argument (unless the attribute match specifies a `...'). */
                if (!lambda.formals->ellipsis && attrsUsed != args[0]->attrs()->size()) {
                    /* Nope, so show the first unexpected argument to the
                       user. */
                    for (auto & i : *args[0]->attrs())
                        if (!lambda.formals->has(i.name)) {
                            std::set<std::string> formalNames;
                            for (auto & formal : lambda.formals->formals)
                                formalNames.insert(std::string(symbols[formal.name]));
                            auto suggestions = Suggestions::bestMatches(formalNames, symbols[i.name]);
                            error<TypeError>("function '%1%' called with unexpected argument '%2%'",
                                             (lambda.name ? std::string(symbols[lambda.name]) : "anonymous lambda"),
                                             symbols[i.name])
                                .atPos(lambda.pos)
                                .withTrace(pos, "from call site")
                                .withSuggestions(suggestions)
                                .withFrame(*fun.payload.lambda.env, lambda)
                                .debugThrow();
                        }
                    abort(); // can't happen
                }
            }

            nrFunctionCalls++;
            if (countCalls) incrFunctionCall(&lambda);

            /* Evaluate the body. */
            try {
                auto dts = debugRepl
                    ? makeDebugTraceStacker(
                        *this, *lambda.body, env2, positions[lambda.pos],
                        "while calling %s",
                        lambda.name
                        ? concatStrings("'", symbols[lambda.name], "'")
                        : "anonymous lambda")
                    : nullptr;

                vCur.reset();
                lambda.body->eval(*this, env2, vCur);
            } catch (Error & e) {
                if (loggerSettings.showTrace.get()) {
                    addErrorTrace(
                        e,
                        lambda.pos,
                        "while calling %s",
                        lambda.name
                        ? concatStrings("'", symbols[lambda.name], "'")
                        : "anonymous lambda");
                    if (pos) addErrorTrace(e, pos, "from call site");
                }
                throw;
            }

            nrArgs--;
            args += 1;
        }

        else if (vCur.isPrimOp()) {

            size_t argsLeft = vCur.primOp()->arity;

            if (nrArgs < argsLeft) {
                /* We don't have enough arguments, so create a tPrimOpApp chain. */
                makeAppChain();
                return;
            } else {
                /* We have all the arguments, so call the primop. */
                auto * fn = vCur.primOp();

                nrPrimOpCalls++;
                if (countCalls) primOpCalls[fn->name]++;

                try {
                    auto pos = vCur.determinePos(noPos);
                    vCur.reset();
                    fn->fun(*this, pos, args, vCur);
                } catch (Error & e) {
                    if (fn->addTrace)
                        addErrorTrace(e, pos, "while calling the '%1%' builtin", fn->name);
                    throw;
                }

                nrArgs -= argsLeft;
                args += argsLeft;
            }
        }

        else if (vCur.isPrimOpApp()) {
            /* Figure out the number of arguments still needed. */
            size_t argsDone = 0;
            Value * primOp = &vCur;
            while (primOp->isPrimOpApp()) {
                argsDone++;
                primOp = primOp->payload.primOpApp.left;
            }
            assert(primOp->isPrimOp());
            auto arity = primOp->primOp()->arity;
            auto argsLeft = arity - argsDone;

            if (nrArgs < argsLeft) {
                /* We still don't have enough arguments, so extend the tPrimOpApp chain. */
                makeAppChain();
                return;
            } else {
                /* We have all the arguments, so call the primop with
                   the previous and new arguments. */

                Value * vArgs[maxPrimOpArity];
                auto n = argsDone;
                for (Value * arg = &vCur; arg->isPrimOpApp(); arg = arg->payload.primOpApp.left)
                    vArgs[--n] = arg->payload.primOpApp.right;

                for (size_t i = 0; i < argsLeft; ++i)
                    vArgs[argsDone + i] = args[i];

                auto fn = primOp->primOp();
                nrPrimOpCalls++;
                if (countCalls) primOpCalls[fn->name]++;

                try {
                    // TODO:
                    // 1. Unify this and above code. Heavily redundant.
                    // 2. Create a fake env (arg1, arg2, etc.) and a fake expr (arg1: arg2: etc: builtins.name arg1 arg2 etc)
                    //    so the debugger allows to inspect the wrong parameters passed to the builtin.
                    auto pos = vCur.determinePos(noPos);
                    vCur.reset();
                    fn->fun(*this, pos, vArgs, vCur);
                } catch (Error & e) {
                    if (fn->addTrace)
                        addErrorTrace(e, pos, "while calling the '%1%' builtin", fn->name);
                    throw;
                }

                nrArgs -= argsLeft;
                args += argsLeft;
            }
        }

        else if (vCur.type() == nAttrs && (functor = vCur.attrs()->get(sFunctor))) {
            /* 'vCur' may be allocated on the stack of the calling
               function, but for functors we may keep a reference, so
               heap-allocate a copy and use that instead. */
            Value * args2[] = {allocValue(), args[0]};
            *args2[0] = vCur;
            vCur.reset();
            try {
                callFunction(*functor->value, 2, args2, vCur, functor->pos);
            } catch (Error & e) {
                e.addTrace(positions[pos], "while calling a functor (an attribute set with a '__functor' attribute)");
                throw;
            }
            nrArgs--;
            args++;
        }

        else
            error<TypeError>(
                    "attempt to call something which is not a function but %1%: %2%",
                    showType(vCur),
                    ValuePrinter(*this, vCur, errorPrintOptions))
                .atPos(pos)
                .debugThrow();
    }

    debug("DONE %x %x", &vRes, &vCur);
    vRes = vCur;
}


void ExprCall::eval(EvalState & state, Env & env, Value & v)
{
    auto dts = state.debugRepl
        ? makeDebugTraceStacker(
            state,
            *this,
            env,
            getPos()
                ? std::make_shared<Pos>(state.positions[getPos()])
                : nullptr,
            "while calling a function"
        )
        : nullptr;

    Value vFun;
    fun->eval(state, env, vFun);

    // Empirical arity of Nixpkgs lambdas by regex e.g. ([a-zA-Z]+:(\s|(/\*.*\/)|(#.*\n))*){5}
    // 2: over 4000
    // 3: about 300
    // 4: about 60
    // 5: under 10
    // This excluded attrset lambdas (`{...}:`). Contributions of mixed lambdas appears insignificant at ~150 total.
    SmallValueVector<4> vArgs(args.size());
    for (size_t i = 0; i < args.size(); ++i)
        vArgs[i] = args[i]->maybeThunk(state, env);

    state.callFunction(vFun, args.size(), vArgs.data(), v, pos);
}


// Lifted out of callFunction() because it creates a temporary that
// prevents tail-call optimisation.
void EvalState::incrFunctionCall(ExprLambda * fun)
{
    functionCalls[fun]++;
}


void EvalState::autoCallFunction(Bindings & args, Value & fun, Value & res)
{
    auto pos = fun.determinePos(noPos);

    forceValue(fun, pos);

    if (fun.type() == nAttrs) {
        auto found = fun.attrs()->find(sFunctor);
        if (found != fun.attrs()->end()) {
            Value * v = allocValue();
            callFunction(*found->value, fun, *v, pos);
            forceValue(*v, pos);
            return autoCallFunction(args, *v, res);
        }
    }

    if (!fun.isLambda() || !fun.payload.lambda.fun->hasFormals()) {
        res = fun;
        return;
    }

    auto attrs = buildBindings(std::max(static_cast<uint32_t>(fun.payload.lambda.fun->formals->formals.size()), args.size()));

    if (fun.payload.lambda.fun->formals->ellipsis) {
        // If the formals have an ellipsis (eg the function accepts extra args) pass
        // all available automatic arguments (which includes arguments specified on
        // the command line via --arg/--argstr)
        for (auto & v : args)
            attrs.insert(v);
    } else {
        // Otherwise, only pass the arguments that the function accepts
        for (auto & i : fun.payload.lambda.fun->formals->formals) {
            auto j = args.get(i.name);
            if (j) {
                attrs.insert(*j);
            } else if (!i.def) {
                error<MissingArgumentError>(R"(cannot evaluate a function that has an argument without a value ('%1%')
Nix attempted to evaluate a function as a top level expression; in
this case it must have its arguments supplied either by default
values, or passed explicitly with '--arg' or '--argstr'. See
https://nixos.org/manual/nix/stable/language/constructs.html#functions.)", symbols[i.name])
                    .atPos(i.pos).withFrame(*fun.payload.lambda.env, *fun.payload.lambda.fun).debugThrow();
            }
        }
    }

    callFunction(fun, allocValue()->mkAttrs(attrs), res, pos);
}


void ExprWith::eval(EvalState & state, Env & env, Value & v)
{
    Env & env2(state.allocEnv(1));
    env2.up = &env;
    env2.values[0] = attrs->maybeThunk(state, env);

    body->eval(state, env2, v);
}


void ExprIf::eval(EvalState & state, Env & env, Value & v)
{
    // We cheat in the parser, and pass the position of the condition as the position of the if itself.
    (state.evalBool(env, cond, pos, "while evaluating a branch condition") ? then : else_)->eval(state, env, v);
}


void ExprAssert::eval(EvalState & state, Env & env, Value & v)
{
    if (!state.evalBool(env, cond, pos, "in the condition of the assert statement")) {
        std::ostringstream out;
        cond->show(state.symbols, out);
        state.error<AssertionError>("assertion '%1%' failed", out.str()).atPos(pos).withFrame(env, *this).debugThrow();
    }
    body->eval(state, env, v);
}


void ExprOpNot::eval(EvalState & state, Env & env, Value & v)
{
    v.mkBool(!state.evalBool(env, e, getPos(), "in the argument of the not operator")); // XXX: FIXME: !
}


void ExprOpEq::eval(EvalState & state, Env & env, Value & v)
{
    Value v1; e1->eval(state, env, v1);
    Value v2; e2->eval(state, env, v2);
    v.mkBool(state.eqValues(v1, v2, pos, "while testing two values for equality"));
}


void ExprOpNEq::eval(EvalState & state, Env & env, Value & v)
{
    Value v1; e1->eval(state, env, v1);
    Value v2; e2->eval(state, env, v2);
    v.mkBool(!state.eqValues(v1, v2, pos, "while testing two values for inequality"));
}


void ExprOpAnd::eval(EvalState & state, Env & env, Value & v)
{
    v.mkBool(state.evalBool(env, e1, pos, "in the left operand of the AND (&&) operator") && state.evalBool(env, e2, pos, "in the right operand of the AND (&&) operator"));
}


void ExprOpOr::eval(EvalState & state, Env & env, Value & v)
{
    v.mkBool(state.evalBool(env, e1, pos, "in the left operand of the OR (||) operator") || state.evalBool(env, e2, pos, "in the right operand of the OR (||) operator"));
}


void ExprOpImpl::eval(EvalState & state, Env & env, Value & v)
{
    v.mkBool(!state.evalBool(env, e1, pos, "in the left operand of the IMPL (->) operator") || state.evalBool(env, e2, pos, "in the right operand of the IMPL (->) operator"));
}


void ExprOpUpdate::eval(EvalState & state, Env & env, Value & v)
{
    Value v1, v2;
    state.evalAttrs(env, e1, v1, pos, "in the left operand of the update (//) operator");
    state.evalAttrs(env, e2, v2, pos, "in the right operand of the update (//) operator");

    state.nrOpUpdates++;

    if (v1.attrs()->size() == 0) { v = v2; return; }
    if (v2.attrs()->size() == 0) { v = v1; return; }

    auto attrs = state.buildBindings(v1.attrs()->size() + v2.attrs()->size());

    /* Merge the sets, preferring values from the second set.  Make
       sure to keep the resulting vector in sorted order. */
    auto i = v1.attrs()->begin();
    auto j = v2.attrs()->begin();

    while (i != v1.attrs()->end() && j != v2.attrs()->end()) {
        if (i->name == j->name) {
            attrs.insert(*j);
            ++i; ++j;
        }
        else if (i->name < j->name)
            attrs.insert(*i++);
        else
            attrs.insert(*j++);
    }

    while (i != v1.attrs()->end()) attrs.insert(*i++);
    while (j != v2.attrs()->end()) attrs.insert(*j++);

    v.mkAttrs(attrs.alreadySorted());

    state.nrOpUpdateValuesCopied += v.attrs()->size();
}


void ExprOpConcatLists::eval(EvalState & state, Env & env, Value & v)
{
    Value v1; e1->eval(state, env, v1);
    Value v2; e2->eval(state, env, v2);
    Value * lists[2] = { &v1, &v2 };
    state.concatLists(v, 2, lists, pos, "while evaluating one of the elements to concatenate");
}


void EvalState::concatLists(Value & v, size_t nrLists, Value * const * lists, const PosIdx pos, std::string_view errorCtx)
{
    nrListConcats++;

    Value * nonEmpty = 0;
    size_t len = 0;
    for (size_t n = 0; n < nrLists; ++n) {
        forceList(*lists[n], pos, errorCtx);
        auto l = lists[n]->listSize();
        len += l;
        if (l) nonEmpty = lists[n];
    }

    if (nonEmpty && len == nonEmpty->listSize()) {
        v = *nonEmpty;
        return;
    }

    auto list = buildList(len);
    auto out = list.elems;
    for (size_t n = 0, pos = 0; n < nrLists; ++n) {
        auto l = lists[n]->listSize();
        if (l)
            memcpy(out + pos, lists[n]->listElems(), l * sizeof(Value *));
        pos += l;
    }
    v.mkList(list);
}


void ExprConcatStrings::eval(EvalState & state, Env & env, Value & v)
{
    NixStringContext context;
    std::vector<BackedStringView> s;
    size_t sSize = 0;
    NixInt n = 0;
    NixFloat nf = 0;

    bool first = !forceString;
    ValueType firstType = nString;

    const auto str = [&] {
        std::string result;
        result.reserve(sSize);
        for (const auto & part : s) result += *part;
        return result;
    };
    /* c_str() is not str().c_str() because we want to create a string
       Value. allocating a GC'd string directly and moving it into a
       Value lets us avoid an allocation and copy. */
    const auto c_str = [&] {
        char * result = allocString(sSize + 1);
        char * tmp = result;
        for (const auto & part : s) {
            memcpy(tmp, part->data(), part->size());
            tmp += part->size();
        }
        *tmp = 0;
        return result;
    };

    // List of returned strings. References to these Values must NOT be persisted.
    SmallTemporaryValueVector<conservativeStackReservation> values(es->size());
    Value * vTmpP = values.data();

    for (auto & [i_pos, i] : *es) {
        Value & vTmp = *vTmpP++;
        i->eval(state, env, vTmp);

        /* If the first element is a path, then the result will also
           be a path, we don't copy anything (yet - that's done later,
           since paths are copied when they are used in a derivation),
           and none of the strings are allowed to have contexts. */
        if (first) {
            firstType = vTmp.type();
        }

        if (firstType == nInt) {
            if (vTmp.type() == nInt) {
                n += vTmp.integer();
            } else if (vTmp.type() == nFloat) {
                // Upgrade the type from int to float;
                firstType = nFloat;
                nf = n;
                nf += vTmp.fpoint();
            } else
                state.error<EvalError>("cannot add %1% to an integer", showType(vTmp)).atPos(i_pos).withFrame(env, *this).debugThrow();
        } else if (firstType == nFloat) {
            if (vTmp.type() == nInt) {
                nf += vTmp.integer();
            } else if (vTmp.type() == nFloat) {
                nf += vTmp.fpoint();
            } else
                state.error<EvalError>("cannot add %1% to a float", showType(vTmp)).atPos(i_pos).withFrame(env, *this).debugThrow();
        } else {
            if (s.empty()) s.reserve(es->size());
            /* skip canonization of first path, which would only be not
            canonized in the first place if it's coming from a ./${foo} type
            path */
            auto part = state.coerceToString(i_pos, vTmp, context,
                                             "while evaluating a path segment",
                                             false, firstType == nString, !first);
            sSize += part->size();
            s.emplace_back(std::move(part));
        }

        first = false;
    }

    if (firstType == nInt)
        v.mkInt(n);
    else if (firstType == nFloat)
        v.mkFloat(nf);
    else if (firstType == nPath) {
        if (!context.empty())
            state.error<EvalError>("a string that refers to a store path cannot be appended to a path").atPos(pos).withFrame(env, *this).debugThrow();
        v.mkPath(state.rootPath(CanonPath(canonPath(str()))));
    } else
        v.mkStringMove(c_str(), context);
}


void ExprPos::eval(EvalState & state, Env & env, Value & v)
{
    state.mkPos(v, pos);
}


void ExprBlackHole::eval(EvalState & state, Env & env, Value & v)
{
    state.error<InfiniteRecursionError>("infinite recursion encountered")
        .atPos(v.determinePos(noPos))
        .debugThrow();
}

// always force this to be separate, otherwise forceValue may inline it and take
// a massive perf hit
[[gnu::noinline]]
void EvalState::tryFixupBlackHolePos(Value & v, PosIdx pos)
{
    if (!v.isBlackhole())
        return;
    auto e = std::current_exception();
    try {
        std::rethrow_exception(e);
    } catch (InfiniteRecursionError & e) {
        e.atPos(positions[pos]);
    } catch (...) {
    }
}


void EvalState::forceValueDeep(Value & v)
{
    std::set<const Value *> seen;

    std::function<void(Value & v)> recurse;

    recurse = [&](Value & v) {
        if (!seen.insert(&v).second) return;

        forceValue(v, v.determinePos(noPos));

        if (v.type() == nAttrs) {
            for (auto & i : *v.attrs())
                try {
                    // If the value is a thunk, we're evaling. Otherwise no trace necessary.
                    auto dts = debugRepl && i.value->isThunk()
                        ? makeDebugTraceStacker(*this, *i.value->payload.thunk.expr, *i.value->payload.thunk.env, positions[i.pos],
                            "while evaluating the attribute '%1%'", symbols[i.name])
                        : nullptr;

                    recurse(*i.value);
                } catch (Error & e) {
                    addErrorTrace(e, i.pos, "while evaluating the attribute '%1%'", symbols[i.name]);
                    throw;
                }
        }

        else if (v.isList()) {
            for (auto v2 : v.listItems())
                recurse(*v2);
        }
    };

    recurse(v);
}


NixInt EvalState::forceInt(Value & v, const PosIdx pos, std::string_view errorCtx)
{
    try {
        forceValue(v, pos);
        if (v.type() != nInt)
            error<TypeError>(
                "expected an integer but found %1%: %2%",
                showType(v),
                ValuePrinter(*this, v, errorPrintOptions)
            ).atPos(pos).debugThrow();
        return v.integer();
    } catch (Error & e) {
        e.addTrace(positions[pos], errorCtx);
        throw;
    }

    return v.integer();
}


NixFloat EvalState::forceFloat(Value & v, const PosIdx pos, std::string_view errorCtx)
{
    try {
        forceValue(v, pos);
        if (v.type() == nInt)
            return v.integer();
        else if (v.type() != nFloat)
            error<TypeError>(
                "expected a float but found %1%: %2%",
                showType(v),
                ValuePrinter(*this, v, errorPrintOptions)
            ).atPos(pos).debugThrow();
        return v.fpoint();
    } catch (Error & e) {
        e.addTrace(positions[pos], errorCtx);
        throw;
    }
}


bool EvalState::forceBool(Value & v, const PosIdx pos, std::string_view errorCtx)
{
    try {
        forceValue(v, pos);
        if (v.type() != nBool)
            error<TypeError>(
                "expected a Boolean but found %1%: %2%",
                showType(v),
                ValuePrinter(*this, v, errorPrintOptions)
            ).atPos(pos).debugThrow();
        return v.boolean();
    } catch (Error & e) {
        e.addTrace(positions[pos], errorCtx);
        throw;
    }

    return v.boolean();
}


bool EvalState::isFunctor(Value & fun)
{
    return fun.type() == nAttrs && fun.attrs()->find(sFunctor) != fun.attrs()->end();
}


void EvalState::forceFunction(Value & v, const PosIdx pos, std::string_view errorCtx)
{
    try {
        forceValue(v, pos);
        if (v.type() != nFunction && !isFunctor(v))
            error<TypeError>(
                "expected a function but found %1%: %2%",
                showType(v),
                ValuePrinter(*this, v, errorPrintOptions)
            ).atPos(pos).debugThrow();
    } catch (Error & e) {
        e.addTrace(positions[pos], errorCtx);
        throw;
    }
}


std::string_view EvalState::forceString(Value & v, const PosIdx pos, std::string_view errorCtx)
{
    try {
        forceValue(v, pos);
        if (v.type() != nString)
            error<TypeError>(
                "expected a string but found %1%: %2%",
                showType(v),
                ValuePrinter(*this, v, errorPrintOptions)
            ).atPos(pos).debugThrow();
        return v.string_view();
    } catch (Error & e) {
        e.addTrace(positions[pos], errorCtx);
        throw;
    }
}


void copyContext(const Value & v, NixStringContext & context)
{
    if (v.payload.string.context)
        for (const char * * p = v.payload.string.context; *p; ++p)
            context.insert(NixStringContextElem::parse(*p));
}


std::string_view EvalState::forceString(Value & v, NixStringContext & context, const PosIdx pos, std::string_view errorCtx)
{
    auto s = forceString(v, pos, errorCtx);
    copyContext(v, context);
    return s;
}


std::string_view EvalState::forceStringNoCtx(Value & v, const PosIdx pos, std::string_view errorCtx)
{
    auto s = forceString(v, pos, errorCtx);
    if (v.context()) {
        error<EvalError>("the string '%1%' is not allowed to refer to a store path (such as '%2%')", v.string_view(), v.context()[0]).withTrace(pos, errorCtx).debugThrow();
    }
    return s;
}


bool EvalState::isDerivation(Value & v)
{
    if (v.type() != nAttrs) return false;
    auto i = v.attrs()->get(sType);
    if (!i) return false;
    forceValue(*i->value, i->pos);
    if (i->value->type() != nString) return false;
    return i->value->string_view().compare("derivation") == 0;
}


std::optional<std::string> EvalState::tryAttrsToString(const PosIdx pos, Value & v,
    NixStringContext & context, bool coerceMore, bool copyToStore)
{
    auto i = v.attrs()->find(sToString);
    if (i != v.attrs()->end()) {
        Value v1;
        callFunction(*i->value, v, v1, pos);
        return coerceToString(pos, v1, context,
                "while evaluating the result of the `__toString` attribute",
                coerceMore, copyToStore).toOwned();
    }

    return {};
}

BackedStringView EvalState::coerceToString(
    const PosIdx pos,
    Value & v,
    NixStringContext & context,
    std::string_view errorCtx,
    bool coerceMore,
    bool copyToStore,
    bool canonicalizePath)
{
    forceValue(v, pos);

    if (v.type() == nString) {
        copyContext(v, context);
        return v.string_view();
    }

    if (v.type() == nPath) {
        return
            !canonicalizePath && !copyToStore
            ? // FIXME: hack to preserve path literals that end in a
              // slash, as in /foo/${x}.
              v.payload.path.path
            : copyToStore
            ? store->printStorePath(copyPathToStore(context, v.path()))
            : std::string(v.path().path.abs());
    }

    if (v.type() == nAttrs) {
        auto maybeString = tryAttrsToString(pos, v, context, coerceMore, copyToStore);
        if (maybeString)
            return std::move(*maybeString);
        auto i = v.attrs()->find(sOutPath);
        if (i == v.attrs()->end()) {
            error<TypeError>(
                "cannot coerce %1% to a string: %2%",
                showType(v),
                ValuePrinter(*this, v, errorPrintOptions)
            )
                .withTrace(pos, errorCtx)
                .debugThrow();
        }
        return coerceToString(pos, *i->value, context, errorCtx,
                              coerceMore, copyToStore, canonicalizePath);
    }

    if (v.type() == nExternal) {
        try {
            return v.external()->coerceToString(*this, pos, context, coerceMore, copyToStore);
        } catch (Error & e) {
            e.addTrace(nullptr, errorCtx);
            throw;
        }
    }

    if (coerceMore) {
        /* Note that `false' is represented as an empty string for
           shell scripting convenience, just like `null'. */
        if (v.type() == nBool && v.boolean()) return "1";
        if (v.type() == nBool && !v.boolean()) return "";
        if (v.type() == nInt) return std::to_string(v.integer());
        if (v.type() == nFloat) return std::to_string(v.fpoint());
        if (v.type() == nNull) return "";

        if (v.isList()) {
            std::string result;
            for (auto [n, v2] : enumerate(v.listItems())) {
                try {
                    result += *coerceToString(pos, *v2, context,
                            "while evaluating one element of the list",
                            coerceMore, copyToStore, canonicalizePath);
                } catch (Error & e) {
                    e.addTrace(positions[pos], errorCtx);
                    throw;
                }
                if (n < v.listSize() - 1
                    /* !!! not quite correct */
                    && (!v2->isList() || v2->listSize() != 0))
                    result += " ";
            }
            return result;
        }
    }

    error<TypeError>("cannot coerce %1% to a string: %2%",
        showType(v),
        ValuePrinter(*this, v, errorPrintOptions)
    )
        .withTrace(pos, errorCtx)
        .debugThrow();
}


StorePath EvalState::copyPathToStore(NixStringContext & context, const SourcePath & path)
{
    if (nix::isDerivation(path.path.abs()))
        error<EvalError>("file names are not allowed to end in '%1%'", drvExtension).debugThrow();

    auto dstPathCached = get(*srcToStore.lock(), path);

    auto dstPath = dstPathCached
        ? *dstPathCached
        : [&]() {
            auto dstPath = fetchToStore(
                *store,
                path.resolveSymlinks(),
                settings.readOnlyMode ? FetchMode::DryRun : FetchMode::Copy,
                path.baseName(),
                FileIngestionMethod::Recursive,
                nullptr,
                repair);
            allowPath(dstPath);
            srcToStore.lock()->try_emplace(path, dstPath);
            printMsg(lvlChatty, "copied source '%1%' -> '%2%'", path, store->printStorePath(dstPath));
            return dstPath;
        }();

    context.insert(NixStringContextElem::Opaque {
        .path = dstPath
    });
    return dstPath;
}


SourcePath EvalState::coerceToPath(const PosIdx pos, Value & v, NixStringContext & context, std::string_view errorCtx)
{
    try {
        forceValue(v, pos);
    } catch (Error & e) {
        e.addTrace(positions[pos], errorCtx);
        throw;
    }

    /* Handle path values directly, without coercing to a string. */
    if (v.type() == nPath)
        return v.path();

    /* Similarly, handle __toString where the result may be a path
       value. */
    if (v.type() == nAttrs) {
        auto i = v.attrs()->find(sToString);
        if (i != v.attrs()->end()) {
            Value v1;
            callFunction(*i->value, v, v1, pos);
            return coerceToPath(pos, v1, context, errorCtx);
        }
    }

    /* Any other value should be coercable to a string, interpreted
       relative to the root filesystem. */
    auto path = coerceToString(pos, v, context, errorCtx, false, false, true).toOwned();
    if (path == "" || path[0] != '/')
        error<EvalError>("string '%1%' doesn't represent an absolute path", path).withTrace(pos, errorCtx).debugThrow();
    return rootPath(CanonPath(path));
}


StorePath EvalState::coerceToStorePath(const PosIdx pos, Value & v, NixStringContext & context, std::string_view errorCtx)
{
    auto path = coerceToString(pos, v, context, errorCtx, false, false, true).toOwned();
    if (auto storePath = store->maybeParseStorePath(path))
        return *storePath;
    error<EvalError>("path '%1%' is not in the Nix store", path).withTrace(pos, errorCtx).debugThrow();
}


std::pair<SingleDerivedPath, std::string_view> EvalState::coerceToSingleDerivedPathUnchecked(const PosIdx pos, Value & v, std::string_view errorCtx)
{
    NixStringContext context;
    auto s = forceString(v, context, pos, errorCtx);
    auto csize = context.size();
    if (csize != 1)
        error<EvalError>(
            "string '%s' has %d entries in its context. It should only have exactly one entry",
            s, csize)
            .withTrace(pos, errorCtx).debugThrow();
    auto derivedPath = std::visit(overloaded {
        [&](NixStringContextElem::Opaque && o) -> SingleDerivedPath {
            return std::move(o);
        },
        [&](NixStringContextElem::DrvDeep &&) -> SingleDerivedPath {
            error<EvalError>(
                "string '%s' has a context which refers to a complete source and binary closure. This is not supported at this time",
                s).withTrace(pos, errorCtx).debugThrow();
        },
        [&](NixStringContextElem::Built && b) -> SingleDerivedPath {
            return std::move(b);
        },
    }, ((NixStringContextElem &&) *context.begin()).raw);
    return {
        std::move(derivedPath),
        std::move(s),
    };
}


SingleDerivedPath EvalState::coerceToSingleDerivedPath(const PosIdx pos, Value & v, std::string_view errorCtx)
{
    auto [derivedPath, s_] = coerceToSingleDerivedPathUnchecked(pos, v, errorCtx);
    auto s = s_;
    auto sExpected = mkSingleDerivedPathStringRaw(derivedPath);
    if (s != sExpected) {
        /* `std::visit` is used here just to provide a more precise
           error message. */
        std::visit(overloaded {
            [&](const SingleDerivedPath::Opaque & o) {
                error<EvalError>(
                    "path string '%s' has context with the different path '%s'",
                    s, sExpected)
                    .withTrace(pos, errorCtx).debugThrow();
            },
            [&](const SingleDerivedPath::Built & b) {
                error<EvalError>(
                    "string '%s' has context with the output '%s' from derivation '%s', but the string is not the right placeholder for this derivation output. It should be '%s'",
                    s, b.output, b.drvPath->to_string(*store), sExpected)
                    .withTrace(pos, errorCtx).debugThrow();
            }
        }, derivedPath.raw());
    }
    return derivedPath;
}


bool EvalState::eqValues(Value & v1, Value & v2, const PosIdx pos, std::string_view errorCtx)
{
    forceValue(v1, pos);
    forceValue(v2, pos);

    /* !!! Hack to support some old broken code that relies on pointer
       equality tests between sets.  (Specifically, builderDefs calls
       uniqList on a list of sets.)  Will remove this eventually. */
    if (&v1 == &v2) return true;

    // Special case type-compatibility between float and int
    if (v1.type() == nInt && v2.type() == nFloat)
        return v1.integer() == v2.fpoint();
    if (v1.type() == nFloat && v2.type() == nInt)
        return v1.fpoint() == v2.integer();

    // All other types are not compatible with each other.
    if (v1.type() != v2.type()) return false;

    switch (v1.type()) {
        case nInt:
            return v1.integer() == v2.integer();

        case nBool:
            return v1.boolean() == v2.boolean();

        case nString:
            return strcmp(v1.c_str(), v2.c_str()) == 0;

        case nPath:
            return
                // FIXME: compare accessors by their fingerprint.
                v1.payload.path.accessor == v2.payload.path.accessor
                && strcmp(v1.payload.path.path, v2.payload.path.path) == 0;

        case nNull:
            return true;

        case nList:
            if (v1.listSize() != v2.listSize()) return false;
            for (size_t n = 0; n < v1.listSize(); ++n)
                if (!eqValues(*v1.listElems()[n], *v2.listElems()[n], pos, errorCtx)) return false;
            return true;

        case nAttrs: {
            /* If both sets denote a derivation (type = "derivation"),
               then compare their outPaths. */
            if (isDerivation(v1) && isDerivation(v2)) {
                auto i = v1.attrs()->get(sOutPath);
                auto j = v2.attrs()->get(sOutPath);
                if (i && j)
                    return eqValues(*i->value, *j->value, pos, errorCtx);
            }

            if (v1.attrs()->size() != v2.attrs()->size()) return false;

            /* Otherwise, compare the attributes one by one. */
            Bindings::const_iterator i, j;
            for (i = v1.attrs()->begin(), j = v2.attrs()->begin(); i != v1.attrs()->end(); ++i, ++j)
                if (i->name != j->name || !eqValues(*i->value, *j->value, pos, errorCtx))
                    return false;

            return true;
        }

        /* Functions are incomparable. */
        case nFunction:
            return false;

        case nExternal:
            return *v1.external() == *v2.external();

        case nFloat:
            return v1.fpoint() == v2.fpoint();

        case nThunk: // Must not be left by forceValue
        default:
            error<EvalError>("cannot compare %1% with %2%", showType(v1), showType(v2)).withTrace(pos, errorCtx).debugThrow();
    }
}

bool EvalState::fullGC() {
#if HAVE_BOEHMGC
    GC_gcollect();
    // Check that it ran. We might replace this with a version that uses more
    // of the boehm API to get this reliably, at a maintenance cost.
    // We use a 1K margin because technically this has a race condtion, but we
    // probably won't encounter it in practice, because the CLI isn't concurrent
    // like that.
    return GC_get_bytes_since_gc() < 1024;
#else
    return false;
#endif
}

extern std::atomic<uint64_t> nrThunksAwaited, nrThunksAwaitedSlow, usWaiting, maxWaiting;

void EvalState::maybePrintStats()
{
    bool showStats = getEnv("NIX_SHOW_STATS").value_or("0") != "0";

    if (showStats) {
        // Make the final heap size more deterministic.
#if HAVE_BOEHMGC
        if (!fullGC()) {
            warn("failed to perform a full GC before reporting stats");
        }
#endif
        printStatistics();
    }

    if (getEnv("NIX_SHOW_THREAD_STATS").value_or("0") != "0") {
        printError("THUNKS AWAITED: %d", nrThunksAwaited);
        printError("THUNKS AWAITED SLOW: %d", nrThunksAwaitedSlow);
        printError("WAITING TIME: %d μs", usWaiting);
        printError("MAX WAITING: %d", maxWaiting);
    }
}

void EvalState::printStatistics()
{
#ifndef _WIN32 // TODO use portable implementation
    struct rusage buf;
    getrusage(RUSAGE_SELF, &buf);
    float cpuTime = buf.ru_utime.tv_sec + ((float) buf.ru_utime.tv_usec / 1000000);
#endif

    uint64_t bEnvs = nrEnvs * sizeof(Env) + nrValuesInEnvs * sizeof(Value *);
    uint64_t bLists = nrListElems * sizeof(Value *);
    uint64_t bValues = nrValues * sizeof(Value);
    uint64_t bAttrsets = nrAttrsets * sizeof(Bindings) + nrAttrsInAttrsets * sizeof(Attr);

#if HAVE_BOEHMGC
    GC_word heapSize, totalBytes;
    GC_get_heap_usage_safe(&heapSize, 0, 0, 0, &totalBytes);
#endif

    auto outPath = getEnv("NIX_SHOW_STATS_PATH").value_or("-");
    std::fstream fs;
    if (outPath != "-")
        fs.open(outPath, std::fstream::out);
    json topObj = json::object();
#ifndef _WIN32 // TODO implement
    topObj["cpuTime"] = cpuTime;
#endif
    topObj["envs"] = {
        {"number", nrEnvs},
        {"elements", nrValuesInEnvs},
        {"bytes", bEnvs},
    };
    topObj["nrExprs"] = Expr::nrExprs;
    topObj["list"] = {
        {"elements", nrListElems},
        {"bytes", bLists},
        {"concats", nrListConcats},
    };
    topObj["values"] = {
        {"number", nrValues},
        {"bytes", bValues},
    };
    topObj["symbols"] = {
        {"number", symbols.size()},
        {"bytes", symbols.totalSize()},
    };
    topObj["sets"] = {
        {"number", nrAttrsets},
        {"bytes", bAttrsets},
        {"elements", nrAttrsInAttrsets},
    };
    topObj["sizes"] = {
        {"Env", sizeof(Env)},
        {"Value", sizeof(Value)},
        {"Bindings", sizeof(Bindings)},
        {"Attr", sizeof(Attr)},
    };
    topObj["nrOpUpdates"] = nrOpUpdates;
    topObj["nrOpUpdateValuesCopied"] = nrOpUpdateValuesCopied;
    topObj["nrThunks"] = nrThunks;
    topObj["nrAvoided"] = nrAvoided;
    topObj["nrLookups"] = nrLookups;
    topObj["nrPrimOpCalls"] = nrPrimOpCalls;
    topObj["nrFunctionCalls"] = nrFunctionCalls;
#if HAVE_BOEHMGC
    topObj["gc"] = {
        {"heapSize", heapSize},
        {"totalBytes", totalBytes},
    };
#endif

    if (countCalls) {
        topObj["primops"] = primOpCalls;
        {
            auto& list = topObj["functions"];
            list = json::array();
            for (auto & [fun, count] : functionCalls) {
                json obj = json::object();
                if (fun->name)
                    obj["name"] = (std::string_view) symbols[fun->name];
                else
                    obj["name"] = nullptr;
                if (auto pos = positions[fun->pos]) {
                    if (auto path = std::get_if<SourcePath>(&pos.origin))
                        obj["file"] = path->to_string();
                    obj["line"] = pos.line;
                    obj["column"] = pos.column;
                }
                obj["count"] = count;
                list.push_back(obj);
            }
        }
        {
            auto list = topObj["attributes"];
            list = json::array();
            for (auto & i : attrSelects) {
                json obj = json::object();
                if (auto pos = positions[i.first]) {
                    if (auto path = std::get_if<SourcePath>(&pos.origin))
                        obj["file"] = path->to_string();
                    obj["line"] = pos.line;
                    obj["column"] = pos.column;
                }
                obj["count"] = i.second;
                list.push_back(obj);
            }
        }
    }

    if (getEnv("NIX_SHOW_SYMBOLS").value_or("0") != "0") {
        // XXX: overrides earlier assignment
        topObj["symbols"] = json::array();
        auto &list = topObj["symbols"];
        symbols.dump([&](const std::string & s) { list.emplace_back(s); });
    }
    if (outPath == "-") {
        std::cerr << topObj.dump(2) << std::endl;
    } else {
        fs << topObj.dump(2) << std::endl;
    }
}


SourcePath resolveExprPath(SourcePath path)
{
    unsigned int followCount = 0, maxFollow = 1024;

    /* If `path' is a symlink, follow it.  This is so that relative
       path references work. */
    while (!path.path.isRoot()) {
        // Basic cycle/depth limit to avoid infinite loops.
        if (++followCount >= maxFollow)
            throw Error("too many symbolic links encountered while traversing the path '%s'", path);
        auto p = path.parent().resolveSymlinks() / path.baseName();
        if (p.lstat().type != SourceAccessor::tSymlink) break;
        path = {path.accessor, CanonPath(p.readLink(), path.path.parent().value_or(CanonPath::root))};
    }

    /* If `path' refers to a directory, append `/default.nix'. */
    if (path.resolveSymlinks().lstat().type == SourceAccessor::tDirectory)
        return path / "default.nix";

    return path;
}


Expr * EvalState::parseExprFromFile(const SourcePath & path)
{
    return parseExprFromFile(path, staticBaseEnv);
}


Expr * EvalState::parseExprFromFile(const SourcePath & path, std::shared_ptr<StaticEnv> & staticEnv)
{
    auto buffer = path.resolveSymlinks().readFile();
    // readFile hopefully have left some extra space for terminators
    buffer.append("\0\0", 2);
    return parse(buffer.data(), buffer.size(), Pos::Origin(path), path.parent(), staticEnv);
}


Expr * EvalState::parseExprFromString(std::string s_, const SourcePath & basePath, std::shared_ptr<StaticEnv> & staticEnv)
{
    // NOTE this method (and parseStdin) must take care to *fully copy* their input
    // into their respective Pos::Origin until the parser stops overwriting its input
    // data.
    auto s = make_ref<std::string>(s_);
    s_.append("\0\0", 2);
    return parse(s_.data(), s_.size(), Pos::String{.source = s}, basePath, staticEnv);
}


Expr * EvalState::parseExprFromString(std::string s, const SourcePath & basePath)
{
    return parseExprFromString(std::move(s), basePath, staticBaseEnv);
}


Expr * EvalState::parseStdin()
{
    // NOTE this method (and parseExprFromString) must take care to *fully copy* their
    // input into their respective Pos::Origin until the parser stops overwriting its
    // input data.
    //Activity act(*logger, lvlTalkative, "parsing standard input");
    auto buffer = drainFD(0);
    // drainFD should have left some extra space for terminators
    buffer.append("\0\0", 2);
    auto s = make_ref<std::string>(buffer);
    return parse(buffer.data(), buffer.size(), Pos::Stdin{.source = s}, rootPath("."), staticBaseEnv);
}


SourcePath EvalState::findFile(const std::string_view path)
{
    return findFile(lookupPath, path);
}


SourcePath EvalState::findFile(const LookupPath & lookupPath, const std::string_view path, const PosIdx pos)
{
    for (auto & i : lookupPath.elements) {
        auto suffixOpt = i.prefix.suffixIfPotentialMatch(path);

        if (!suffixOpt) continue;
        auto suffix = *suffixOpt;

        auto rOpt = resolveLookupPathPath(i.path);
        if (!rOpt) continue;
        auto r = *rOpt;

        Path res = suffix == "" ? r : concatStrings(r, "/", suffix);
        if (pathExists(res)) return rootPath(CanonPath(canonPath(res)));
    }

    if (hasPrefix(path, "nix/"))
        return {corepkgsFS, CanonPath(path.substr(3))};

    error<ThrownError>(
        evalSettings.pureEval
            ? "cannot look up '<%s>' in pure evaluation mode (use '--impure' to override)"
            : "file '%s' was not found in the Nix search path (add it using $NIX_PATH or -I)",
        path
    ).atPos(pos).debugThrow();
}


std::optional<std::string> EvalState::resolveLookupPathPath(const LookupPath::Path & value0, bool initAccessControl)
{
    auto & value = value0.s;
    auto i = lookupPathResolved.find(value);
    if (i != lookupPathResolved.end()) return i->second;

    std::optional<std::string> res;

    if (EvalSettings::isPseudoUrl(value)) {
        try {
            auto accessor = fetchers::downloadTarball(
                EvalSettings::resolvePseudoUrl(value)).accessor;
            auto storePath = fetchToStore(*store, SourcePath(accessor), FetchMode::Copy);
            res = { store->toRealPath(storePath) };
        } catch (Error & e) {
            logWarning({
                .msg = HintFmt("Nix search path entry '%1%' cannot be downloaded, ignoring", value)
            });
        }
    }

    else if (hasPrefix(value, "flake:")) {
        experimentalFeatureSettings.require(Xp::Flakes);
        auto flakeRef = parseFlakeRef(value.substr(6), {}, true, false);
        debug("fetching flake search path element '%s''", value);
        auto storePath = flakeRef.resolve(store).fetchTree(store).first;
        res = { store->toRealPath(storePath) };
    }

    else {
        auto path = absPath(value);

        /* Allow access to paths in the search path. */
        if (initAccessControl) {
            allowPath(path);
            if (store->isInStore(path)) {
                try {
                    StorePathSet closure;
                    store->computeFSClosure(store->toStorePath(path).first, closure);
                    for (auto & p : closure)
                        allowPath(p);
                } catch (InvalidPath &) { }
            }
        }

        if (pathExists(path))
            res = { path };
        else {
            logWarning({
                .msg = HintFmt("Nix search path entry '%1%' does not exist, ignoring", value)
            });
            res = std::nullopt;
        }
    }

    if (res)
        debug("resolved search path element '%s' to '%s'", value, *res);
    else
        debug("failed to resolve search path element '%s'", value);

    lookupPathResolved.emplace(value, res);
    return res;
}


Expr * EvalState::parse(
    char * text,
    size_t length,
    Pos::Origin origin,
    const SourcePath & basePath,
    std::shared_ptr<StaticEnv> & staticEnv)
{
    auto result = parseExprFromBuf(text, length, origin, basePath, symbols, positions, rootFS, exprSymbols);

    result->bindVars(*this, staticEnv);

    return result;
}


std::string ExternalValueBase::coerceToString(EvalState & state, const PosIdx & pos, NixStringContext & context, bool copyMore, bool copyToStore) const
{
    state.error<TypeError>(
        "cannot coerce %1% to a string: %2%", showType(), *this
    ).atPos(pos).debugThrow();
}


bool ExternalValueBase::operator==(const ExternalValueBase & b) const
{
    return false;
}


std::ostream & operator << (std::ostream & str, const ExternalValueBase & v) {
    return v.print(str);
}


}<|MERGE_RESOLUTION|>--- conflicted
+++ resolved
@@ -214,88 +214,6 @@
     }
 }
 
-<<<<<<< HEAD
-#if HAVE_BOEHMGC
-/* Disable GC while this object lives. Used by CoroutineContext.
- *
- * Boehm keeps a count of GC_disable() and GC_enable() calls,
- * and only enables GC when the count matches.
- */
-class BoehmDisableGC {
-public:
-    BoehmDisableGC() {
-        GC_disable();
-    };
-    ~BoehmDisableGC() {
-        GC_enable();
-    };
-};
-#endif
-
-static bool gcInitialised = false;
-
-void initGC()
-{
-    if (gcInitialised) return;
-
-#if HAVE_BOEHMGC
-    /* Initialise the Boehm garbage collector. */
-
-    /* Don't look for interior pointers. This reduces the odds of
-       misdetection a bit. */
-    GC_set_all_interior_pointers(0);
-
-    /* We don't have any roots in data segments, so don't scan from
-       there. */
-    GC_set_no_dls(1);
-
-    GC_INIT();
-
-    GC_allow_register_threads();
-
-    GC_set_oom_fn(oomHandler);
-
-    StackAllocator::defaultAllocator = &boehmGCStackAllocator;
-
-
-#if NIX_BOEHM_PATCH_VERSION != 1
-    printTalkative("Unpatched BoehmGC, disabling GC inside coroutines");
-    /* Used to disable GC when entering coroutines on macOS */
-    create_coro_gc_hook = []() -> std::shared_ptr<void> {
-        return std::make_shared<BoehmDisableGC>();
-    };
-#endif
-
-    /* Set the initial heap size to something fairly big (25% of
-       physical RAM, up to a maximum of 384 MiB) so that in most cases
-       we don't need to garbage collect at all.  (Collection has a
-       fairly significant overhead.)  The heap size can be overridden
-       through libgc's GC_INITIAL_HEAP_SIZE environment variable.  We
-       should probably also provide a nix.conf setting for this.  Note
-       that GC_expand_hp() causes a lot of virtual, but not physical
-       (resident) memory to be allocated.  This might be a problem on
-       systems that don't overcommit. */
-    if (!getEnv("GC_INITIAL_HEAP_SIZE")) {
-        size_t size = 32 * 1024 * 1024;
-#if HAVE_SYSCONF && defined(_SC_PAGESIZE) && defined(_SC_PHYS_PAGES)
-        size_t maxSize = 384 * 1024 * 1024;
-        long pageSize = sysconf(_SC_PAGESIZE);
-        long pages = sysconf(_SC_PHYS_PAGES);
-        if (pageSize != -1)
-            size = (pageSize * pages) / 4; // 25% of RAM
-        if (size > maxSize) size = maxSize;
-#endif
-        debug("setting initial heap size to %1% bytes", size);
-        GC_expand_hp(size);
-    }
-
-#endif
-
-    gcInitialised = true;
-}
-
-=======
->>>>>>> daf1b6b2
 static constexpr size_t BASE_ENV_SIZE = 128;
 
 EvalState::EvalState(
