#include "eval.hh"
#include "eval-settings.hh"
#include "primops.hh"
#include "print-options.hh"
#include "exit.hh"
#include "types.hh"
#include "util.hh"
#include "store-api.hh"
#include "derivations.hh"
#include "downstream-placeholder.hh"
#include "eval-inline.hh"
#include "filetransfer.hh"
#include "function-trace.hh"
#include "profiles.hh"
#include "print.hh"
#include "filtering-source-accessor.hh"
#include "memory-source-accessor.hh"
#include "gc-small-vector.hh"
#include "url.hh"
#include "fetch-to-store.hh"
#include "tarball.hh"
#include "parser-tab.hh"

#include <algorithm>
#include <iostream>
#include <sstream>
#include <cstring>
#include <optional>
#include <unistd.h>
#include <sys/time.h>
#include <fstream>
#include <functional>

#include <nlohmann/json.hpp>
#include <boost/container/small_vector.hpp>

#ifndef _WIN32 // TODO use portable implementation
#  include <sys/resource.h>
#endif

#include "strings-inline.hh"

using json = nlohmann::json;

namespace nix {

static char * allocString(size_t size)
{
    char * t;
    t = (char *) GC_MALLOC_ATOMIC(size);
    if (!t) throw std::bad_alloc();
    return t;
}


// When there's no need to write to the string, we can optimize away empty
// string allocations.
// This function handles makeImmutableString(std::string_view()) by returning
// the empty string.
static const char * makeImmutableString(std::string_view s)
{
    const size_t size = s.size();
    if (size == 0)
        return "";
    auto t = allocString(size + 1);
    memcpy(t, s.data(), size);
    t[size] = '\0';
    return t;
}


RootValue allocRootValue(Value * v)
{
    return std::allocate_shared<Value *>(traceable_allocator<Value *>(), v);
}

// Pretty print types for assertion errors
std::ostream & operator << (std::ostream & os, const ValueType t) {
    os << showType(t);
    return os;
}

std::string printValue(EvalState & state, Value & v)
{
    std::ostringstream out;
    v.print(state, out);
    return out.str();
}

void Value::print(EvalState & state, std::ostream & str, PrintOptions options)
{
    printValue(state, str, *this, options);
}

const Value * getPrimOp(const Value &v) {
    const Value * primOp = &v;
    while (primOp->isPrimOpApp()) {
        primOp = primOp->payload.primOpApp.left;
    }
    assert(primOp->isPrimOp());
    return primOp;
}

std::string_view showType(ValueType type, bool withArticle)
{
    #define WA(a, w) withArticle ? a " " w : w
    switch (type) {
        case nInt: return WA("an", "integer");
        case nBool: return WA("a", "Boolean");
        case nString: return WA("a", "string");
        case nPath: return WA("a", "path");
        case nNull: return "null";
        case nAttrs: return WA("a", "set");
        case nList: return WA("a", "list");
        case nFunction: return WA("a", "function");
        case nExternal: return WA("an", "external value");
        case nFloat: return WA("a", "float");
        case nThunk: return WA("a", "thunk");
        case nFailed: return WA("a", "failure");
    }
    unreachable();
}


std::string showType(const Value & v)
{
    // Allow selecting a subset of enum values
    #pragma GCC diagnostic push
    #pragma GCC diagnostic ignored "-Wswitch-enum"
    switch (v.internalType) {
        case tString: return v.payload.string.context ? "a string with context" : "a string";
        case tPrimOp:
            return fmt("the built-in function '%s'", std::string(v.payload.primOp->name));
        case tPrimOpApp:
            return fmt("the partially applied built-in function '%s'", std::string(getPrimOp(v)->payload.primOp->name));
        case tExternal: return v.external()->showType();
        case tThunk: return v.isBlackhole() ? "a black hole" : "a thunk";
        case tApp: return "a function application";
    default:
        return std::string(showType(v.type()));
    }
    #pragma GCC diagnostic pop
}

PosIdx Value::determinePos(const PosIdx pos) const
{
    // Allow selecting a subset of enum values
    #pragma GCC diagnostic push
    #pragma GCC diagnostic ignored "-Wswitch-enum"
    switch (internalType) {
        case tAttrs: return attrs()->pos;
        case tLambda: return payload.lambda.fun->pos;
        case tApp: return payload.app.left->determinePos(pos);
        default: return pos;
    }
    #pragma GCC diagnostic pop
}

bool Value::isTrivial() const
{
    return
        isFinished()
        || (internalType == tThunk
            && ((dynamic_cast<ExprAttrs *>(payload.thunk.expr)
                    && ((ExprAttrs *) payload.thunk.expr)->dynamicAttrs.empty())
                || dynamic_cast<ExprLambda *>(payload.thunk.expr)
                || dynamic_cast<ExprList *>(payload.thunk.expr)));
}


static Symbol getName(const AttrName & name, EvalState & state, Env & env)
{
    if (name.symbol) {
        return name.symbol;
    } else {
        Value nameValue;
        name.expr->eval(state, env, nameValue);
        state.forceStringNoCtx(nameValue, name.expr->getPos(), "while evaluating an attribute name");
        return state.symbols.create(nameValue.string_view());
    }
}

static constexpr size_t BASE_ENV_SIZE = 128;

EvalState::EvalState(
    const LookupPath & lookupPathFromArguments,
    ref<Store> store,
    const fetchers::Settings & fetchSettings,
    const EvalSettings & settings,
    std::shared_ptr<Store> buildStore)
    : fetchSettings{fetchSettings}
    , settings{settings}
    , sWith(symbols.create("<with>"))
    , sOutPath(symbols.create("outPath"))
    , sDrvPath(symbols.create("drvPath"))
    , sType(symbols.create("type"))
    , sMeta(symbols.create("meta"))
    , sName(symbols.create("name"))
    , sValue(symbols.create("value"))
    , sSystem(symbols.create("system"))
    , sOverrides(symbols.create("__overrides"))
    , sOutputs(symbols.create("outputs"))
    , sOutputName(symbols.create("outputName"))
    , sIgnoreNulls(symbols.create("__ignoreNulls"))
    , sFile(symbols.create("file"))
    , sLine(symbols.create("line"))
    , sColumn(symbols.create("column"))
    , sFunctor(symbols.create("__functor"))
    , sToString(symbols.create("__toString"))
    , sRight(symbols.create("right"))
    , sWrong(symbols.create("wrong"))
    , sStructuredAttrs(symbols.create("__structuredAttrs"))
    , sAllowedReferences(symbols.create("allowedReferences"))
    , sAllowedRequisites(symbols.create("allowedRequisites"))
    , sDisallowedReferences(symbols.create("disallowedReferences"))
    , sDisallowedRequisites(symbols.create("disallowedRequisites"))
    , sMaxSize(symbols.create("maxSize"))
    , sMaxClosureSize(symbols.create("maxClosureSize"))
    , sBuilder(symbols.create("builder"))
    , sArgs(symbols.create("args"))
    , sContentAddressed(symbols.create("__contentAddressed"))
    , sImpure(symbols.create("__impure"))
    , sOutputHash(symbols.create("outputHash"))
    , sOutputHashAlgo(symbols.create("outputHashAlgo"))
    , sOutputHashMode(symbols.create("outputHashMode"))
    , sRecurseForDerivations(symbols.create("recurseForDerivations"))
    , sDescription(symbols.create("description"))
    , sSelf(symbols.create("self"))
    , sEpsilon(symbols.create(""))
    , sStartSet(symbols.create("startSet"))
    , sOperator(symbols.create("operator"))
    , sKey(symbols.create("key"))
    , sPath(symbols.create("path"))
    , sPrefix(symbols.create("prefix"))
    , sOutputSpecified(symbols.create("outputSpecified"))
    , exprSymbols{
        .sub = symbols.create("__sub"),
        .lessThan = symbols.create("__lessThan"),
        .mul = symbols.create("__mul"),
        .div = symbols.create("__div"),
        .or_ = symbols.create("or"),
        .findFile = symbols.create("__findFile"),
        .nixPath = symbols.create("__nixPath"),
        .body = symbols.create("body"),
    }
    , repair(NoRepair)
    , emptyBindings(0)
    , rootFS(
        ({
            /* In pure eval mode, we provide a filesystem that only
               contains the Nix store.

               If we have a chroot store and pure eval is not enabled,
               use a union accessor to make the chroot store available
               at its logical location while still having the
               underlying directory available. This is necessary for
               instance if we're evaluating a file from the physical
               /nix/store while using a chroot store. */
            auto accessor = getFSSourceAccessor();

            auto realStoreDir = dirOf(store->toRealPath(StorePath::dummy));
            if (settings.pureEval || store->storeDir != realStoreDir) {
                auto storeFS = makeMountedSourceAccessor(
                    {
                        {CanonPath::root, makeEmptySourceAccessor()},
                        {CanonPath(store->storeDir), makeFSSourceAccessor(realStoreDir)}
                    });
                accessor = settings.pureEval
                    ? storeFS
                    : makeUnionSourceAccessor({accessor, storeFS});
            }

            /* Apply access control if needed. */
            if (settings.restrictEval || settings.pureEval)
                accessor = AllowListSourceAccessor::create(accessor, {},
                    [&settings](const CanonPath & path) -> RestrictedPathError {
                        auto modeInformation = settings.pureEval
                            ? "in pure evaluation mode (use '--impure' to override)"
                            : "in restricted mode";
                        throw RestrictedPathError("access to absolute path '%1%' is forbidden %2%", path, modeInformation);
                    });

            accessor;
        }))
    , corepkgsFS(make_ref<MemorySourceAccessor>())
    , internalFS(make_ref<MemorySourceAccessor>())
    , derivationInternal{corepkgsFS->addFile(
        CanonPath("derivation-internal.nix"),
        #include "primops/derivation.nix.gen.hh"
    )}
    , callFlakeInternal{internalFS->addFile(
        CanonPath("call-flake.nix"),
        #include "call-flake.nix.gen.hh"
    )}
    , store(store)
    , buildStore(buildStore ? buildStore : store)
    , debugRepl(nullptr)
    , debugStop(false)
    , trylevel(0)
    , regexCache(makeRegexCache())
#if HAVE_BOEHMGC
    , baseEnvP(std::allocate_shared<Env *>(traceable_allocator<Env *>(), &allocEnv(BASE_ENV_SIZE)))
    , baseEnv(**baseEnvP)
#else
    , baseEnv(allocEnv(BASE_ENV_SIZE))
#endif
    , staticBaseEnv{std::make_shared<StaticEnv>(nullptr, nullptr)}
{
    corepkgsFS->setPathDisplay("<nix", ">");
    internalFS->setPathDisplay("«nix-internal»", "");

    countCalls = getEnv("NIX_COUNT_CALLS").value_or("0") != "0";

    assertGCInitialized();

    static_assert(sizeof(Env) <= 16, "environment must be <= 16 bytes");

    vEmptyList.mkList(buildList(0));
    vNull.mkNull();
    vTrue.mkBool(true);
    vFalse.mkBool(false);
    vStringRegular.mkString("regular");
    vStringDirectory.mkString("directory");
    vStringSymlink.mkString("symlink");
    vStringUnknown.mkString("unknown");

    /* Construct the Nix expression search path. */
    assert(lookupPath.elements.empty());
    if (!settings.pureEval) {
        for (auto & i : lookupPathFromArguments.elements) {
            lookupPath.elements.emplace_back(LookupPath::Elem {i});
        }
        /* $NIX_PATH overriding regular settings is implemented as a hack in `initGC()` */
        for (auto & i : settings.nixPath.get()) {
            lookupPath.elements.emplace_back(LookupPath::Elem::parse(i));
        }
        if (!settings.restrictEval) {
            for (auto & i : EvalSettings::getDefaultNixPath()) {
                lookupPath.elements.emplace_back(LookupPath::Elem::parse(i));
            }
        }
    }

    /* Allow access to all paths in the search path. */
    if (rootFS.dynamic_pointer_cast<AllowListSourceAccessor>())
        for (auto & i : lookupPath.elements)
            resolveLookupPathPath(i.path, true);

    corepkgsFS->addFile(
        CanonPath("fetchurl.nix"),
        #include "fetchurl.nix.gen.hh"
    );

    createBaseEnv();
}


EvalState::~EvalState()
{
}


void EvalState::allowPath(const Path & path)
{
    if (auto rootFS2 = rootFS.dynamic_pointer_cast<AllowListSourceAccessor>())
        rootFS2->allowPrefix(CanonPath(path));
}

void EvalState::allowPath(const StorePath & storePath)
{
    if (auto rootFS2 = rootFS.dynamic_pointer_cast<AllowListSourceAccessor>())
        rootFS2->allowPrefix(CanonPath(store->printStorePath(storePath)));
}

void EvalState::allowClosure(const StorePath & storePath)
{
    if (!rootFS.dynamic_pointer_cast<AllowListSourceAccessor>()) return;

    StorePathSet closure;
    store->computeFSClosure(storePath, closure);
    for (auto & p : closure)
        allowPath(p);
}

void EvalState::allowAndSetStorePathString(const StorePath & storePath, Value & v)
{
    allowPath(storePath);

    mkStorePathString(storePath, v);
}

inline static bool isJustSchemePrefix(std::string_view prefix)
{
    return
        !prefix.empty()
        && prefix[prefix.size() - 1] == ':'
        && isValidSchemeName(prefix.substr(0, prefix.size() - 1));
}

bool isAllowedURI(std::string_view uri, const Strings & allowedUris)
{
    /* 'uri' should be equal to a prefix, or in a subdirectory of a
       prefix. Thus, the prefix https://github.co does not permit
       access to https://github.com. */
    for (auto & prefix : allowedUris) {
        if (uri == prefix
            // Allow access to subdirectories of the prefix.
            || (uri.size() > prefix.size()
                && prefix.size() > 0
                && hasPrefix(uri, prefix)
                && (
                    // Allow access to subdirectories of the prefix.
                    prefix[prefix.size() - 1] == '/'
                    || uri[prefix.size()] == '/'

                    // Allow access to whole schemes
                    || isJustSchemePrefix(prefix)
                    )
                ))
            return true;
    }

    return false;
}

void EvalState::checkURI(const std::string & uri)
{
    if (!settings.restrictEval) return;

    if (isAllowedURI(uri, settings.allowedUris.get())) return;

    /* If the URI is a path, then check it against allowedPaths as
       well. */
    if (isAbsolute(uri)) {
        if (auto rootFS2 = rootFS.dynamic_pointer_cast<AllowListSourceAccessor>())
            rootFS2->checkAccess(CanonPath(uri));
        return;
    }

    if (hasPrefix(uri, "file://")) {
        if (auto rootFS2 = rootFS.dynamic_pointer_cast<AllowListSourceAccessor>())
            rootFS2->checkAccess(CanonPath(uri.substr(7)));
        return;
    }

    throw RestrictedPathError("access to URI '%s' is forbidden in restricted mode", uri);
}


Value * EvalState::addConstant(const std::string & name, Value & v, Constant info)
{
    Value * v2 = allocValue();
    v2->finishValue(v.internalType, v.payload);
    addConstant(name, v2, info);
    return v2;
}


void EvalState::addConstant(const std::string & name, Value * v, Constant info)
{
    auto name2 = name.substr(0, 2) == "__" ? name.substr(2) : name;

    constantInfos.push_back({name2, info});

    if (!(settings.pureEval && info.impureOnly)) {
        /* Check the type, if possible.

           We might know the type of a thunk in advance, so be allowed
           to just write it down in that case. */
        if (v->internalType != tUninitialized) {
            if (auto gotType = v->type(); gotType != nThunk)
                assert(info.type == gotType);
        }

        /* Install value the base environment. */
        staticBaseEnv->vars.emplace_back(symbols.create(name), baseEnvDispl);
        baseEnv.values[baseEnvDispl++] = v;
        getBuiltins().payload.attrs->push_back(Attr(symbols.create(name2), v));
    }
}


void PrimOp::check()
{
    if (arity > maxPrimOpArity) {
        throw Error("primop arity must not exceed %1%", maxPrimOpArity);
    }
}


std::ostream & operator<<(std::ostream & output, const PrimOp & primOp)
{
    output << "primop " << primOp.name;
    return output;
}


const PrimOp * Value::primOpAppPrimOp() const
{
    Value * left = payload.primOpApp.left;
    while (left && !left->isPrimOp()) {
        left = left->payload.primOpApp.left;
    }

    if (!left)
        return nullptr;
    return left->primOp();
}


void Value::mkPrimOp(PrimOp * p)
{
    p->check();
    finishValue(tPrimOp, { .primOp = p });
}


Value * EvalState::addPrimOp(PrimOp && primOp)
{
    /* Hack to make constants lazy: turn them into a application of
       the primop to a dummy value. */
    if (primOp.arity == 0) {
        primOp.arity = 1;
        auto vPrimOp = allocValue();
        vPrimOp->mkPrimOp(new PrimOp(primOp));
        Value v;
        v.mkApp(vPrimOp, vPrimOp);
        return addConstant(primOp.name, v, {
            .type = nThunk, // FIXME
            .doc = primOp.doc,
        });
    }

    auto envName = symbols.create(primOp.name);
    if (hasPrefix(primOp.name, "__"))
        primOp.name = primOp.name.substr(2);

    Value * v = allocValue();
    v->mkPrimOp(new PrimOp(primOp));

    if (primOp.internal)
        internalPrimOps.emplace(primOp.name, v);
    else {
        staticBaseEnv->vars.emplace_back(envName, baseEnvDispl);
        baseEnv.values[baseEnvDispl++] = v;
        getBuiltins().payload.attrs->push_back(Attr(symbols.create(primOp.name), v));
    }

    return v;
}


Value & EvalState::getBuiltins()
{
    return *baseEnv.values[0];
}


Value & EvalState::getBuiltin(const std::string & name)
{
    auto it = getBuiltins().attrs()->get(symbols.create(name));
    if (it)
        return *it->value;
    else
        error<EvalError>("builtin '%1%' not found", name).debugThrow();
}


std::optional<EvalState::Doc> EvalState::getDoc(Value & v)
{
    if (v.isPrimOp()) {
        auto v2 = &v;
        if (auto * doc = v2->primOp()->doc)
            return Doc {
                .pos = {},
                .name = v2->primOp()->name,
                .arity = v2->primOp()->arity,
                .args = v2->primOp()->args,
                .doc = doc,
            };
    }
    if (v.isLambda()) {
        auto exprLambda = v.payload.lambda.fun;

        std::ostringstream s;
        std::string name;
        auto pos = positions[exprLambda->getPos()];
        std::string docStr;

        if (exprLambda->name) {
            name = symbols[exprLambda->name];
        }

        if (exprLambda->docComment) {
            docStr = exprLambda->docComment.getInnerText(positions);
        }

        if (name.empty()) {
            s << "Function ";
        }
        else {
            s << "Function `" << name << "`";
            if (pos)
                s << "\\\n  … " ;
            else
                s << "\\\n";
        }
        if (pos) {
            s << "defined at " << pos;
        }
        if (!docStr.empty()) {
            s << "\n\n";
        }

        s << docStr;

        return Doc {
            .pos = pos,
            .name = name,
            .arity = 0, // FIXME: figure out how deep by syntax only? It's not semantically useful though...
            .args = {},
            .doc = makeImmutableString(toView(s)), // NOTE: memory leak when compiled without GC
        };
    }
    if (isFunctor(v)) {
        try {
            Value & functor = *v.attrs()->find(sFunctor)->value;
            Value * vp[] = {&v};
            Value partiallyApplied;
            // The first paramater is not user-provided, and may be
            // handled by code that is opaque to the user, like lib.const = x: y: y;
            // So preferably we show docs that are relevant to the
            // "partially applied" function returned by e.g. `const`.
            // We apply the first argument:
            callFunction(functor, vp, partiallyApplied, noPos);
            auto _level = addCallDepth(noPos);
            return getDoc(partiallyApplied);
        }
        catch (Error & e) {
            e.addTrace(nullptr, "while partially calling '%1%' to retrieve documentation", "__functor");
            throw;
        }
    }
    return {};
}


// just for the current level of StaticEnv, not the whole chain.
void printStaticEnvBindings(const SymbolTable & st, const StaticEnv & se)
{
    std::cout << ANSI_MAGENTA;
    for (auto & i : se.vars)
        std::cout << st[i.first] << " ";
    std::cout << ANSI_NORMAL;
    std::cout << std::endl;
}

// just for the current level of Env, not the whole chain.
void printWithBindings(const SymbolTable & st, const Env & env)
{
    if (env.values[0]->isFinished()) {
        std::cout << "with: ";
        std::cout << ANSI_MAGENTA;
        auto j = env.values[0]->attrs()->begin();
        while (j != env.values[0]->attrs()->end()) {
            std::cout << st[j->name] << " ";
            ++j;
        }
        std::cout << ANSI_NORMAL;
        std::cout << std::endl;
    }
}

void printEnvBindings(const SymbolTable & st, const StaticEnv & se, const Env & env, int lvl)
{
    std::cout << "Env level " << lvl << std::endl;

    if (se.up && env.up) {
        std::cout << "static: ";
        printStaticEnvBindings(st, se);
        if (se.isWith)
            printWithBindings(st, env);
        std::cout << std::endl;
        printEnvBindings(st, *se.up, *env.up, ++lvl);
    } else {
        std::cout << ANSI_MAGENTA;
        // for the top level, don't print the double underscore ones;
        // they are in builtins.
        for (auto & i : se.vars)
            if (!hasPrefix(st[i.first], "__"))
                std::cout << st[i.first] << " ";
        std::cout << ANSI_NORMAL;
        std::cout << std::endl;
        if (se.isWith)
            printWithBindings(st, env);  // probably nothing there for the top level.
        std::cout << std::endl;

    }
}

void printEnvBindings(const EvalState &es, const Expr & expr, const Env & env)
{
    // just print the names for now
    auto se = es.getStaticEnv(expr);
    if (se)
        printEnvBindings(es.symbols, *se, env, 0);
}

void mapStaticEnvBindings(const SymbolTable & st, const StaticEnv & se, const Env & env, ValMap & vm)
{
    // add bindings for the next level up first, so that the bindings for this level
    // override the higher levels.
    // The top level bindings (builtins) are skipped since they are added for us by initEnv()
    if (env.up && se.up) {
        mapStaticEnvBindings(st, *se.up, *env.up, vm);

        if (se.isWith && env.values[0]->isFinished()) {
            // add 'with' bindings.
            for (auto & j : *env.values[0]->attrs())
                vm.insert_or_assign(std::string(st[j.name]), j.value);
        } else {
            // iterate through staticenv bindings and add them.
            for (auto & i : se.vars)
                vm.insert_or_assign(std::string(st[i.first]), env.values[i.second]);
        }
    }
}

std::unique_ptr<ValMap> mapStaticEnvBindings(const SymbolTable & st, const StaticEnv & se, const Env & env)
{
    auto vm = std::make_unique<ValMap>();
    mapStaticEnvBindings(st, se, env, *vm);
    return vm;
}

/**
 * Sets `inDebugger` to true on construction and false on destruction.
 */
class DebuggerGuard {
    bool & inDebugger;
public:
    DebuggerGuard(bool & inDebugger) : inDebugger(inDebugger) {
        inDebugger = true;
    }
    ~DebuggerGuard() {
        inDebugger = false;
    }
};

bool EvalState::canDebug()
{
    return debugRepl && !debugTraces.empty();
}

void EvalState::runDebugRepl(const Error * error)
{
    if (!canDebug())
        return;

    assert(!debugTraces.empty());
    const DebugTrace & last = debugTraces.front();
    const Env & env = last.env;
    const Expr & expr = last.expr;

    runDebugRepl(error, env, expr);
}

void EvalState::runDebugRepl(const Error * error, const Env & env, const Expr & expr)
{
    // Make sure we have a debugger to run and we're not already in a debugger.
    if (!debugRepl || inDebugger)
        return;

    auto dts =
        error && expr.getPos()
        ? std::make_unique<DebugTraceStacker>(
            *this,
            DebugTrace {
                .pos = error->info().pos ? error->info().pos : positions[expr.getPos()],
                .expr = expr,
                .env = env,
                .hint = error->info().msg,
                .isError = true
            })
        : nullptr;

    if (error)
    {
        printError("%s\n", error->what());

        if (trylevel > 0 && error->info().level != lvlInfo)
            printError("This exception occurred in a 'tryEval' call. Use " ANSI_GREEN "--ignore-try" ANSI_NORMAL " to skip these.\n");
    }

    auto se = getStaticEnv(expr);
    if (se) {
        auto vm = mapStaticEnvBindings(symbols, *se.get(), env);
        DebuggerGuard _guard(inDebugger);
        auto exitStatus = (debugRepl)(ref<EvalState>(shared_from_this()), *vm);
        switch (exitStatus) {
            case ReplExitStatus::QuitAll:
                if (error)
                    throw *error;
                throw Exit(0);
            case ReplExitStatus::Continue:
                break;
            default:
                unreachable();
        }
    }
}

template<typename... Args>
void EvalState::addErrorTrace(Error & e, const Args & ... formatArgs) const
{
    e.addTrace(nullptr, HintFmt(formatArgs...));
}

template<typename... Args>
void EvalState::addErrorTrace(Error & e, const PosIdx pos, const Args & ... formatArgs) const
{
    e.addTrace(positions[pos], HintFmt(formatArgs...));
}

template<typename... Args>
static std::unique_ptr<DebugTraceStacker> makeDebugTraceStacker(
    EvalState & state,
    Expr & expr,
    Env & env,
    std::shared_ptr<Pos> && pos,
    const Args & ... formatArgs)
{
    return std::make_unique<DebugTraceStacker>(state,
        DebugTrace {
            .pos = std::move(pos),
            .expr = expr,
            .env = env,
            .hint = HintFmt(formatArgs...),
            .isError = false
        });
}

DebugTraceStacker::DebugTraceStacker(EvalState & evalState, DebugTrace t)
    : evalState(evalState)
    , trace(std::move(t))
{
    evalState.debugTraces.push_front(trace);
    if (evalState.debugStop && evalState.debugRepl)
        evalState.runDebugRepl(nullptr, trace.env, trace.expr);
}

void Value::mkString(std::string_view s)
{
    mkString(makeImmutableString(s));
}


static const char * * encodeContext(const NixStringContext & context)
{
    if (!context.empty()) {
        size_t n = 0;
        auto ctx = (const char * *)
            allocBytes((context.size() + 1) * sizeof(char *));
        for (auto & i : context) {
            ctx[n++] = makeImmutableString({i.to_string()});
        }
        ctx[n] = nullptr;
        return ctx;
    } else
        return nullptr;
}

void Value::mkString(std::string_view s, const NixStringContext & context)
{
    mkString(makeImmutableString(s), encodeContext(context));
}

void Value::mkStringMove(const char * s, const NixStringContext & context)
{
    mkString(s, encodeContext(context));
}

void Value::mkPath(const SourcePath & path)
{
    mkPath(&*path.accessor, makeImmutableString(path.path.abs()));
}


inline Value * EvalState::lookupVar(Env * env, const ExprVar & var, bool noEval)
{
    for (auto l = var.level; l; --l, env = env->up) ;

    if (!var.fromWith) return env->values[var.displ];

    // This early exit defeats the `maybeThunk` optimization for variables from `with`,
    // The added complexity of handling this appears to be similarly in cost, or
    // the cases where applicable were insignificant in the first place.
    if (noEval) return nullptr;

    auto * fromWith = var.fromWith;
    while (1) {
        forceAttrs(*env->values[0], fromWith->pos, "while evaluating the first subexpression of a with expression");
        if (auto j = env->values[0]->attrs()->get(var.name)) {
            if (countCalls) attrSelects[j->pos]++;
            return j->value;
        }
        if (!fromWith->parentWith)
            error<UndefinedVarError>("undefined variable '%1%'", symbols[var.name]).atPos(var.pos).withFrame(*env, var).debugThrow();
        for (size_t l = fromWith->prevWith; l; --l, env = env->up) ;
        fromWith = fromWith->parentWith;
    }
}

ListBuilder::ListBuilder(EvalState & state, size_t size)
    : size(size)
    , elems(size <= 2 ? inlineElems : (Value * *) allocBytes(size * sizeof(Value *)))
{
    state.nrListElems += size;
}

Value * EvalState::getBool(bool b) {
    return b ? &vTrue : &vFalse;
}

unsigned long nrThunks = 0;

static inline void mkThunk(Value & v, Env & env, Expr * expr)
{
    v.mkThunk(&env, expr);
    nrThunks++;
}


void EvalState::mkThunk_(Value & v, Expr * expr)
{
    mkThunk(v, baseEnv, expr);
}


void EvalState::mkPos(Value & v, PosIdx p)
{
    auto origin = positions.originOf(p);
    if (auto path = std::get_if<SourcePath>(&origin)) {
        auto attrs = buildBindings(3);
        attrs.alloc(sFile).mkString(path->path.abs());
        makePositionThunks(*this, p, attrs.alloc(sLine), attrs.alloc(sColumn));
        v.mkAttrs(attrs);
    } else
        v.mkNull();
}


void EvalState::mkStorePathString(const StorePath & p, Value & v)
{
    v.mkString(
        store->printStorePath(p),
        NixStringContext {
            NixStringContextElem::Opaque { .path = p },
        });
}


std::string EvalState::mkOutputStringRaw(
    const SingleDerivedPath::Built & b,
    std::optional<StorePath> optStaticOutputPath,
    const ExperimentalFeatureSettings & xpSettings)
{
    /* In practice, this is testing for the case of CA derivations, or
       dynamic derivations. */
    return optStaticOutputPath
        ? store->printStorePath(std::move(*optStaticOutputPath))
        /* Downstream we would substitute this for an actual path once
           we build the floating CA derivation */
        : DownstreamPlaceholder::fromSingleDerivedPathBuilt(b, xpSettings).render();
}


void EvalState::mkOutputString(
    Value & value,
    const SingleDerivedPath::Built & b,
    std::optional<StorePath> optStaticOutputPath,
    const ExperimentalFeatureSettings & xpSettings)
{
    value.mkString(
        mkOutputStringRaw(b, optStaticOutputPath, xpSettings),
        NixStringContext { b });
}


std::string EvalState::mkSingleDerivedPathStringRaw(
    const SingleDerivedPath & p)
{
    return std::visit(overloaded {
        [&](const SingleDerivedPath::Opaque & o) {
            return store->printStorePath(o.path);
        },
        [&](const SingleDerivedPath::Built & b) {
            auto optStaticOutputPath = std::visit(overloaded {
                [&](const SingleDerivedPath::Opaque & o) {
                    auto drv = store->readDerivation(o.path);
                    auto i = drv.outputs.find(b.output);
                    if (i == drv.outputs.end())
                        throw Error("derivation '%s' does not have output '%s'", b.drvPath->to_string(*store), b.output);
                    return i->second.path(*store, drv.name, b.output);
                },
                [&](const SingleDerivedPath::Built & o) -> std::optional<StorePath> {
                    return std::nullopt;
                },
            }, b.drvPath->raw());
            return mkOutputStringRaw(b, optStaticOutputPath);
        }
    }, p.raw());
}


void EvalState::mkSingleDerivedPathString(
    const SingleDerivedPath & p,
    Value & v)
{
    v.mkString(
        mkSingleDerivedPathStringRaw(p),
        NixStringContext {
            std::visit([](auto && v) -> NixStringContextElem { return v; }, p),
        });
}


/* Create a thunk for the delayed computation of the given expression
   in the given environment.  But if the expression is a variable,
   then look it up right away.  This significantly reduces the number
   of thunks allocated. */
Value * Expr::maybeThunk(EvalState & state, Env & env)
{
    Value * v = state.allocValue();
    mkThunk(*v, env, this);
    return v;
}


Value * ExprVar::maybeThunk(EvalState & state, Env & env)
{
    Value * v = state.lookupVar(&env, *this, true);
    /* The value might not be initialised in the environment yet.
       In that case, ignore it. */
    if (v) { state.nrAvoided++; return v; }
    return Expr::maybeThunk(state, env);
}


Value * ExprString::maybeThunk(EvalState & state, Env & env)
{
    state.nrAvoided++;
    return &v;
}

Value * ExprInt::maybeThunk(EvalState & state, Env & env)
{
    state.nrAvoided++;
    return &v;
}

Value * ExprFloat::maybeThunk(EvalState & state, Env & env)
{
    state.nrAvoided++;
    return &v;
}

Value * ExprPath::maybeThunk(EvalState & state, Env & env)
{
    state.nrAvoided++;
    return &v;
}


/**
 * A helper `Expr` class to lets us parse and evaluate Nix expressions
 * from a thunk, ensuring that every file is parsed/evaluated only
 * once (via the thunk stored in `EvalState::fileEvalCache`).
 */
struct ExprParseFile : Expr
{
    SourcePath & path;
    bool mustBeTrivial;

    ExprParseFile(SourcePath & path, bool mustBeTrivial)
        : path(path)
        , mustBeTrivial(mustBeTrivial)
    { }

    void eval(EvalState & state, Env & env, Value & v) override
    {
        printTalkative("evaluating file '%s'", path);

        auto e = state.parseExprFromFile(path);

        try {
            auto dts = state.debugRepl
                ? makeDebugTraceStacker(
                    state,
                    *e,
                    state.baseEnv,
                    e->getPos() ? std::make_shared<Pos>(state.positions[e->getPos()]) : nullptr,
                    "while evaluating the file '%s':", path.to_string())
                : nullptr;

            // Enforce that 'flake.nix' is a direct attrset, not a
            // computation.
            if (mustBeTrivial &&
                !(dynamic_cast<ExprAttrs *>(e)))
                state.error<EvalError>("file '%s' must be an attribute set", path).debugThrow();

            state.eval(e, v);
        } catch (Error & e) {
            state.addErrorTrace(e, "while evaluating the file '%s':", path.to_string());
            throw;
        }
    }
};


void EvalState::evalFile(const SourcePath & path, Value & v, bool mustBeTrivial)
{
    auto resolvedPath = getOptional(*importResolutionCache.readLock(), path);

    if (!resolvedPath) {
        resolvedPath = resolveExprPath(path);
        importResolutionCache.lock()->emplace(path, *resolvedPath);
    }

    if (auto v2 = get(*fileEvalCache.readLock(), *resolvedPath)) {
        forceValue(*const_cast<Value *>(v2), noPos);
        v = *v2;
        return;
    }

    Value * vExpr;
    ExprParseFile expr{*resolvedPath, mustBeTrivial};

    {
        auto cache(fileEvalCache.lock());
        auto [i, inserted] = cache->try_emplace(*resolvedPath);
        if (inserted)
            i->second.mkThunk(nullptr, &expr);
        vExpr = &i->second;
    }

    forceValue(*vExpr, noPos);

    v = *vExpr;
}


void EvalState::resetFileCache()
{
    fileEvalCache.lock()->clear();
}


void EvalState::eval(Expr * e, Value & v)
{
    e->eval(*this, baseEnv, v);
}


inline bool EvalState::evalBool(Env & env, Expr * e, const PosIdx pos, std::string_view errorCtx)
{
    try {
        Value v;
        e->eval(*this, env, v);
        if (v.type() != nBool)
            error<TypeError>(
                 "expected a Boolean but found %1%: %2%",
                 showType(v),
                 ValuePrinter(*this, v, errorPrintOptions)
             ).atPos(pos).withFrame(env, *e).debugThrow();
        return v.boolean();
    } catch (Error & e) {
        e.addTrace(positions[pos], errorCtx);
        throw;
    }
}


inline void EvalState::evalAttrs(Env & env, Expr * e, Value & v, const PosIdx pos, std::string_view errorCtx)
{
    try {
        e->eval(*this, env, v);
        if (v.type() != nAttrs)
            error<TypeError>(
                "expected a set but found %1%: %2%",
                showType(v),
                ValuePrinter(*this, v, errorPrintOptions)
            ).withFrame(env, *e).debugThrow();
    } catch (Error & e) {
        e.addTrace(positions[pos], errorCtx);
        throw;
    }
}


void Expr::eval(EvalState & state, Env & env, Value & v)
{
    unreachable();
}


void ExprInt::eval(EvalState & state, Env & env, Value & v)
{
    v = this->v;
}


void ExprFloat::eval(EvalState & state, Env & env, Value & v)
{
    v = this->v;
}

void ExprString::eval(EvalState & state, Env & env, Value & v)
{
    v = this->v;
}


void ExprPath::eval(EvalState & state, Env & env, Value & v)
{
    v = this->v;
}


Env * ExprAttrs::buildInheritFromEnv(EvalState & state, Env & up)
{
    Env & inheritEnv = state.allocEnv(inheritFromExprs->size());
    inheritEnv.up = &up;

    Displacement displ = 0;
    for (auto from : *inheritFromExprs)
        inheritEnv.values[displ++] = from->maybeThunk(state, up);

    return &inheritEnv;
}

void ExprAttrs::eval(EvalState & state, Env & env, Value & v)
{
    auto bindings = state.buildBindings(attrs.size() + dynamicAttrs.size());
    auto dynamicEnv = &env;
    bool sort = false;

    if (recursive) {
        /* Create a new environment that contains the attributes in
           this `rec'. */
        Env & env2(state.allocEnv(attrs.size()));
        env2.up = &env;
        dynamicEnv = &env2;
        Env * inheritEnv = inheritFromExprs ? buildInheritFromEnv(state, env2) : nullptr;

        AttrDefs::iterator overrides = attrs.find(state.sOverrides);
        bool hasOverrides = overrides != attrs.end();

        /* The recursive attributes are evaluated in the new
           environment, while the inherited attributes are evaluated
           in the original environment. */
        Displacement displ = 0;
        for (auto & i : attrs) {
            Value * vAttr;
            if (hasOverrides && i.second.kind != AttrDef::Kind::Inherited) {
                vAttr = state.allocValue();
                mkThunk(*vAttr, *i.second.chooseByKind(&env2, &env, inheritEnv), i.second.e);
            } else
                vAttr = i.second.e->maybeThunk(state, *i.second.chooseByKind(&env2, &env, inheritEnv));
            env2.values[displ++] = vAttr;
            bindings.insert(i.first, vAttr, i.second.pos);
        }

        /* If the rec contains an attribute called `__overrides', then
           evaluate it, and add the attributes in that set to the rec.
           This allows overriding of recursive attributes, which is
           otherwise not possible.  (You can use the // operator to
           replace an attribute, but other attributes in the rec will
           still reference the original value, because that value has
           been substituted into the bodies of the other attributes.
           Hence we need __overrides.) */
        if (hasOverrides) {
            Value * vOverrides = (*bindings.bindings)[overrides->second.displ].value;
            state.forceAttrs(*vOverrides, [&]() { return vOverrides->determinePos(noPos); }, "while evaluating the `__overrides` attribute");
            bindings.grow(state.allocBindings(bindings.capacity() + vOverrides->attrs()->size()));
            for (auto & i : *vOverrides->attrs()) {
                AttrDefs::iterator j = attrs.find(i.name);
                if (j != attrs.end()) {
                    (*bindings.bindings)[j->second.displ] = i;
                    env2.values[j->second.displ] = i.value;
                } else
                    bindings.push_back(i);
            }
            sort = true;
        }
    }

    else {
        Env * inheritEnv = inheritFromExprs ? buildInheritFromEnv(state, env) : nullptr;
        for (auto & i : attrs)
            bindings.insert(
                i.first,
                i.second.e->maybeThunk(state, *i.second.chooseByKind(&env, &env, inheritEnv)),
                i.second.pos);
    }

    /* Dynamic attrs apply *after* rec and __overrides. */
    for (auto & i : dynamicAttrs) {
        Value nameVal;
        i.nameExpr->eval(state, *dynamicEnv, nameVal);
        state.forceValue(nameVal, i.pos);
        if (nameVal.type() == nNull)
            continue;
        state.forceStringNoCtx(nameVal, i.pos, "while evaluating the name of a dynamic attribute");
        auto nameSym = state.symbols.create(nameVal.string_view());
        if (sort)
            // FIXME: inefficient
            bindings.bindings->sort();
        if (auto j = bindings.bindings->get(nameSym))
            state.error<EvalError>("dynamic attribute '%1%' already defined at %2%", state.symbols[nameSym], state.positions[j->pos]).atPos(i.pos).withFrame(env, *this).debugThrow();

        i.valueExpr->setName(nameSym);
        /* Keep sorted order so find can catch duplicates */
        bindings.insert(nameSym, i.valueExpr->maybeThunk(state, *dynamicEnv), i.pos);
        sort = true;
    }

    bindings.bindings->pos = pos;

    v.mkAttrs(sort ? bindings.finish() : bindings.alreadySorted());
}


void ExprLet::eval(EvalState & state, Env & env, Value & v)
{
    /* Create a new environment that contains the attributes in this
       `let'. */
    Env & env2(state.allocEnv(attrs->attrs.size()));
    env2.up = &env;

    Env * inheritEnv = attrs->inheritFromExprs ? attrs->buildInheritFromEnv(state, env2) : nullptr;

    /* The recursive attributes are evaluated in the new environment,
       while the inherited attributes are evaluated in the original
       environment. */
    Displacement displ = 0;
    for (auto & i : attrs->attrs) {
        env2.values[displ++] = i.second.e->maybeThunk(
            state,
            *i.second.chooseByKind(&env2, &env, inheritEnv));
    }

    auto dts = state.debugRepl
        ? makeDebugTraceStacker(
            state,
            *this,
            env2,
            getPos()
                ? std::make_shared<Pos>(state.positions[getPos()])
                : nullptr,
            "while evaluating a '%1%' expression",
            "let"
        )
        : nullptr;

    body->eval(state, env2, v);
}


void ExprList::eval(EvalState & state, Env & env, Value & v)
{
    auto list = state.buildList(elems.size());
    for (const auto & [n, v2] : enumerate(list))
        v2 = elems[n]->maybeThunk(state, env);
    v.mkList(list);
}


Value * ExprList::maybeThunk(EvalState & state, Env & env)
{
    if (elems.empty()) {
        return &state.vEmptyList;
    }
    return Expr::maybeThunk(state, env);
}


void ExprVar::eval(EvalState & state, Env & env, Value & v)
{
    Value * v2 = state.lookupVar(&env, *this, false);
    state.forceValue(*v2, pos);
    v = *v2;
}


static std::string showAttrPath(EvalState & state, Env & env, const AttrPath & attrPath)
{
    std::ostringstream out;
    bool first = true;
    for (auto & i : attrPath) {
        if (!first) out << '.'; else first = false;
        try {
            out << state.symbols[getName(i, state, env)];
        } catch (Error & e) {
            assert(!i.symbol);
            out << "\"${";
            i.expr->show(state.symbols, out);
            out << "}\"";
        }
    }
    return out.str();
}


void ExprSelect::eval(EvalState & state, Env & env, Value & v)
{
    Value vTmp;
    PosIdx pos2;
    Value * vAttrs = &vTmp;

    e->eval(state, env, vTmp);

    try {
        auto dts = state.debugRepl
            ? makeDebugTraceStacker(
                state,
                *this,
                env,
                state.positions[getPos()],
                "while evaluating the attribute '%1%'",
                showAttrPath(state, env, attrPath))
            : nullptr;

        for (auto & i : attrPath) {
            state.nrLookups++;
            const Attr * j;
            auto name = getName(i, state, env);
            if (def) {
                state.forceValue(*vAttrs, pos);
                if (vAttrs->type() != nAttrs ||
                    !(j = vAttrs->attrs()->get(name)))
                {
                    def->eval(state, env, v);
                    return;
                }
            } else {
                state.forceAttrs(*vAttrs, pos, "while selecting an attribute");
                if (!(j = vAttrs->attrs()->get(name))) {
                    std::set<std::string> allAttrNames;
                    for (auto & attr : *vAttrs->attrs())
                        allAttrNames.insert(std::string(state.symbols[attr.name]));
                    auto suggestions = Suggestions::bestMatches(allAttrNames, state.symbols[name]);
                    state.error<EvalError>("attribute '%1%' missing", state.symbols[name])
                        .atPos(pos).withSuggestions(suggestions).withFrame(env, *this).debugThrow();
                }
            }
            vAttrs = j->value;
            pos2 = j->pos;
            if (state.countCalls) state.attrSelects[pos2]++;
        }

        state.forceValue(*vAttrs, pos2 ? pos2 : this->pos);

    } catch (Error & e) {
        if (pos2) {
            auto pos2r = state.positions[pos2];
            auto origin = std::get_if<SourcePath>(&pos2r.origin);
            if (!(origin && *origin == state.derivationInternal))
                state.addErrorTrace(e, pos2, "while evaluating the attribute '%1%'",
                    showAttrPath(state, env, attrPath));
        }
        throw;
    }

    v = *vAttrs;
}

Symbol ExprSelect::evalExceptFinalSelect(EvalState & state, Env & env, Value & attrs)
{
    Value vTmp;
    Symbol name = getName(attrPath[attrPath.size() - 1], state, env);

    if (attrPath.size() == 1) {
        e->eval(state, env, vTmp);
    } else {
        ExprSelect init(*this);
        init.attrPath.pop_back();
        init.eval(state, env, vTmp);
    }
    attrs = vTmp;
    return name;
}


void ExprOpHasAttr::eval(EvalState & state, Env & env, Value & v)
{
    Value vTmp;
    Value * vAttrs = &vTmp;

    e->eval(state, env, vTmp);

    for (auto & i : attrPath) {
        state.forceValue(*vAttrs, getPos());
        const Attr * j;
        auto name = getName(i, state, env);
        if (vAttrs->type() == nAttrs &&
            (j = vAttrs->attrs()->get(name)))
        {
            vAttrs = j->value;
        } else {
            v.mkBool(false);
            return;
        }
    }

    v.mkBool(true);
}


void ExprLambda::eval(EvalState & state, Env & env, Value & v)
{
    v.mkLambda(&env, this);
}

<<<<<<< HEAD
thread_local size_t EvalState::callDepth = 0;

namespace {
/**
 * Increments a count on construction and decrements on destruction.
 */
class CallDepth {
    size_t & count;
public:
    CallDepth(size_t & count) : count(count) {
        ++count;
    }
    ~CallDepth() {
        --count;
    }
};
};

void EvalState::callFunction(Value & fun, size_t nrArgs, Value * * args, Value & vRes, const PosIdx pos)
=======
void EvalState::callFunction(Value & fun, std::span<Value *> args, Value & vRes, const PosIdx pos)
>>>>>>> cacab33f
{
    auto _level = addCallDepth(pos);

    auto trace = settings.traceFunctionCalls
        ? std::make_unique<FunctionCallTrace>(positions[pos])
        : nullptr;

    forceValue(fun, pos);

    Value vCur = fun;

    auto makeAppChain = [&]()
    {
<<<<<<< HEAD
        for (size_t i = 0; i < nrArgs; ++i) {
            auto fun2 = allocValue();
            *fun2 = vCur;
            vCur.reset();
            vCur.mkPrimOpApp(fun2, args[i]);
=======
        vRes = vCur;
        for (auto arg : args) {
            auto fun2 = allocValue();
            *fun2 = vRes;
            vRes.mkPrimOpApp(fun2, arg);
>>>>>>> cacab33f
        }
        vRes = vCur;
    };

    const Attr * functor;

    while (args.size() > 0) {

        if (vCur.isLambda()) {

            ExprLambda & lambda(*vCur.payload.lambda.fun);

            auto size =
                (!lambda.arg ? 0 : 1) +
                (lambda.hasFormals() ? lambda.formals->formals.size() : 0);
            Env & env2(allocEnv(size));
            env2.up = vCur.payload.lambda.env;

            Displacement displ = 0;

            if (!lambda.hasFormals())
                env2.values[displ++] = args[0];
            else {
                try {
                    forceAttrs(*args[0], lambda.pos, "while evaluating the value passed for the lambda argument");
                } catch (Error & e) {
                    if (pos) e.addTrace(positions[pos], "from call site");
                    throw;
                }

                if (lambda.arg)
                    env2.values[displ++] = args[0];

                /* For each formal argument, get the actual argument.  If
                   there is no matching actual argument but the formal
                   argument has a default, use the default. */
                size_t attrsUsed = 0;
                for (auto & i : lambda.formals->formals) {
                    auto j = args[0]->attrs()->get(i.name);
                    if (!j) {
                        if (!i.def) {
                            error<TypeError>("function '%1%' called without required argument '%2%'",
                                             (lambda.name ? std::string(symbols[lambda.name]) : "anonymous lambda"),
                                             symbols[i.name])
                                    .atPos(lambda.pos)
                                    .withTrace(pos, "from call site")
                                    .withFrame(*vCur.payload.lambda.env, lambda)
                                    .debugThrow();
                        }
                        env2.values[displ++] = i.def->maybeThunk(*this, env2);
                    } else {
                        attrsUsed++;
                        env2.values[displ++] = j->value;
                    }
                }

                /* Check that each actual argument is listed as a formal
                   argument (unless the attribute match specifies a `...'). */
                if (!lambda.formals->ellipsis && attrsUsed != args[0]->attrs()->size()) {
                    /* Nope, so show the first unexpected argument to the
                       user. */
                    for (auto & i : *args[0]->attrs())
                        if (!lambda.formals->has(i.name)) {
                            std::set<std::string> formalNames;
                            for (auto & formal : lambda.formals->formals)
                                formalNames.insert(std::string(symbols[formal.name]));
                            auto suggestions = Suggestions::bestMatches(formalNames, symbols[i.name]);
                            error<TypeError>("function '%1%' called with unexpected argument '%2%'",
                                             (lambda.name ? std::string(symbols[lambda.name]) : "anonymous lambda"),
                                             symbols[i.name])
                                .atPos(lambda.pos)
                                .withTrace(pos, "from call site")
                                .withSuggestions(suggestions)
                                .withFrame(*vCur.payload.lambda.env, lambda)
                                .debugThrow();
                        }
                    unreachable();
                }
            }

            nrFunctionCalls++;
            if (countCalls) incrFunctionCall(&lambda);

            /* Evaluate the body. */
            try {
                auto dts = debugRepl
                    ? makeDebugTraceStacker(
                        *this, *lambda.body, env2, positions[lambda.pos],
                        "while calling %s",
                        lambda.name
                        ? concatStrings("'", symbols[lambda.name], "'")
                        : "anonymous lambda")
                    : nullptr;

                vCur.reset();
                lambda.body->eval(*this, env2, vCur);
            } catch (Error & e) {
                if (loggerSettings.showTrace.get()) {
                    addErrorTrace(
                        e,
                        lambda.pos,
                        "while calling %s",
                        lambda.name
                        ? concatStrings("'", symbols[lambda.name], "'")
                        : "anonymous lambda");
                    if (pos) addErrorTrace(e, pos, "from call site");
                }
                throw;
            }

            args = args.subspan(1);
        }

        else if (vCur.isPrimOp()) {

            size_t argsLeft = vCur.primOp()->arity;

            if (args.size() < argsLeft) {
                /* We don't have enough arguments, so create a tPrimOpApp chain. */
                makeAppChain();
                return;
            } else {
                /* We have all the arguments, so call the primop. */
                auto * fn = vCur.primOp();

                nrPrimOpCalls++;
                if (countCalls) primOpCalls[fn->name]++;

                try {
<<<<<<< HEAD
                    auto pos = vCur.determinePos(noPos);
                    vCur.reset();
                    fn->fun(*this, pos, args, vCur);
=======
                    fn->fun(*this, vCur.determinePos(noPos), args.data(), vCur);
>>>>>>> cacab33f
                } catch (Error & e) {
                    if (fn->addTrace)
                        addErrorTrace(e, pos, "while calling the '%1%' builtin", fn->name);
                    throw;
                }

                args = args.subspan(argsLeft);
            }
        }

        else if (vCur.isPrimOpApp()) {
            /* Figure out the number of arguments still needed. */
            size_t argsDone = 0;
            Value * primOp = &vCur;
            while (primOp->isPrimOpApp()) {
                argsDone++;
                primOp = primOp->payload.primOpApp.left;
            }
            assert(primOp->isPrimOp());
            auto arity = primOp->primOp()->arity;
            auto argsLeft = arity - argsDone;
            assert(argsLeft);

            if (args.size() < argsLeft) {
                /* We still don't have enough arguments, so extend the tPrimOpApp chain. */
                makeAppChain();
                return;
            } else {
                /* We have all the arguments, so call the primop with
                   the previous and new arguments. */

                Value * vArgs[maxPrimOpArity];
                auto n = argsDone;
                for (Value * arg = &vCur; arg->isPrimOpApp(); arg = arg->payload.primOpApp.left)
                    vArgs[--n] = arg->payload.primOpApp.right;

                for (size_t i = 0; i < argsLeft; ++i)
                    vArgs[argsDone + i] = args[i];

                auto fn = primOp->primOp();
                nrPrimOpCalls++;
                if (countCalls) primOpCalls[fn->name]++;

                try {
                    // TODO:
                    // 1. Unify this and above code. Heavily redundant.
                    // 2. Create a fake env (arg1, arg2, etc.) and a fake expr (arg1: arg2: etc: builtins.name arg1 arg2 etc)
                    //    so the debugger allows to inspect the wrong parameters passed to the builtin.
                    auto pos = vCur.determinePos(noPos);
                    vCur.reset();
                    fn->fun(*this, pos, vArgs, vCur);
                } catch (Error & e) {
                    if (fn->addTrace)
                        addErrorTrace(e, pos, "while calling the '%1%' builtin", fn->name);
                    throw;
                }

                args = args.subspan(argsLeft);
            }
        }

        else if (vCur.type() == nAttrs && (functor = vCur.attrs()->get(sFunctor))) {
            /* 'vCur' may be allocated on the stack of the calling
               function, but for functors we may keep a reference, so
               heap-allocate a copy and use that instead. */
            Value * args2[] = {allocValue(), args[0]};
            *args2[0] = vCur;
            vCur.reset();
            try {
                callFunction(*functor->value, args2, vCur, functor->pos);
            } catch (Error & e) {
                e.addTrace(positions[pos], "while calling a functor (an attribute set with a '__functor' attribute)");
                throw;
            }
            args = args.subspan(1);
        }

        else
            error<TypeError>(
                    "attempt to call something which is not a function but %1%: %2%",
                    showType(vCur),
                    ValuePrinter(*this, vCur, errorPrintOptions))
                .atPos(pos)
                .debugThrow();
    }

    debug("DONE %x %x", &vRes, &vCur);
    vRes = vCur;
}


void ExprCall::eval(EvalState & state, Env & env, Value & v)
{
    auto dts = state.debugRepl
        ? makeDebugTraceStacker(
            state,
            *this,
            env,
            getPos()
                ? std::make_shared<Pos>(state.positions[getPos()])
                : nullptr,
            "while calling a function"
        )
        : nullptr;

    Value vFun;
    fun->eval(state, env, vFun);

    // Empirical arity of Nixpkgs lambdas by regex e.g. ([a-zA-Z]+:(\s|(/\*.*\/)|(#.*\n))*){5}
    // 2: over 4000
    // 3: about 300
    // 4: about 60
    // 5: under 10
    // This excluded attrset lambdas (`{...}:`). Contributions of mixed lambdas appears insignificant at ~150 total.
    SmallValueVector<4> vArgs(args.size());
    for (size_t i = 0; i < args.size(); ++i)
        vArgs[i] = args[i]->maybeThunk(state, env);

    state.callFunction(vFun, vArgs, v, pos);
}


// Lifted out of callFunction() because it creates a temporary that
// prevents tail-call optimisation.
void EvalState::incrFunctionCall(ExprLambda * fun)
{
    functionCalls[fun]++;
}


void EvalState::autoCallFunction(const Bindings & args, Value & fun, Value & res)
{
    auto pos = fun.determinePos(noPos);

    forceValue(fun, pos);

    if (fun.type() == nAttrs) {
        auto found = fun.attrs()->find(sFunctor);
        if (found != fun.attrs()->end()) {
            Value * v = allocValue();
            callFunction(*found->value, fun, *v, pos);
            forceValue(*v, pos);
            return autoCallFunction(args, *v, res);
        }
    }

    if (!fun.isLambda() || !fun.payload.lambda.fun->hasFormals()) {
        res = fun;
        return;
    }

    auto attrs = buildBindings(std::max(static_cast<uint32_t>(fun.payload.lambda.fun->formals->formals.size()), args.size()));

    if (fun.payload.lambda.fun->formals->ellipsis) {
        // If the formals have an ellipsis (eg the function accepts extra args) pass
        // all available automatic arguments (which includes arguments specified on
        // the command line via --arg/--argstr)
        for (auto & v : args)
            attrs.insert(v);
    } else {
        // Otherwise, only pass the arguments that the function accepts
        for (auto & i : fun.payload.lambda.fun->formals->formals) {
            auto j = args.get(i.name);
            if (j) {
                attrs.insert(*j);
            } else if (!i.def) {
                error<MissingArgumentError>(R"(cannot evaluate a function that has an argument without a value ('%1%')
Nix attempted to evaluate a function as a top level expression; in
this case it must have its arguments supplied either by default
values, or passed explicitly with '--arg' or '--argstr'. See
https://nixos.org/manual/nix/stable/language/constructs.html#functions.)", symbols[i.name])
                    .atPos(i.pos).withFrame(*fun.payload.lambda.env, *fun.payload.lambda.fun).debugThrow();
            }
        }
    }

    callFunction(fun, allocValue()->mkAttrs(attrs), res, pos);
}


void ExprWith::eval(EvalState & state, Env & env, Value & v)
{
    Env & env2(state.allocEnv(1));
    env2.up = &env;
    env2.values[0] = attrs->maybeThunk(state, env);

    body->eval(state, env2, v);
}


void ExprIf::eval(EvalState & state, Env & env, Value & v)
{
    // We cheat in the parser, and pass the position of the condition as the position of the if itself.
    (state.evalBool(env, cond, pos, "while evaluating a branch condition") ? then : else_)->eval(state, env, v);
}


void ExprAssert::eval(EvalState & state, Env & env, Value & v)
{
    if (!state.evalBool(env, cond, pos, "in the condition of the assert statement")) {
        std::ostringstream out;
        cond->show(state.symbols, out);
        auto exprStr = toView(out);

        if (auto eq = dynamic_cast<ExprOpEq *>(cond)) {
            try {
                Value v1; eq->e1->eval(state, env, v1);
                Value v2; eq->e2->eval(state, env, v2);
                state.assertEqValues(v1, v2, eq->pos, "in an equality assertion");
            } catch (AssertionError & e) {
                e.addTrace(state.positions[pos], "while evaluating the condition of the assertion '%s'", exprStr);
                throw;
            }
        }

        state.error<AssertionError>("assertion '%1%' failed", exprStr).atPos(pos).withFrame(env, *this).debugThrow();
    }
    body->eval(state, env, v);
}


void ExprOpNot::eval(EvalState & state, Env & env, Value & v)
{
    v.mkBool(!state.evalBool(env, e, getPos(), "in the argument of the not operator")); // XXX: FIXME: !
}


void ExprOpEq::eval(EvalState & state, Env & env, Value & v)
{
    Value v1; e1->eval(state, env, v1);
    Value v2; e2->eval(state, env, v2);
    v.mkBool(state.eqValues(v1, v2, pos, "while testing two values for equality"));
}


void ExprOpNEq::eval(EvalState & state, Env & env, Value & v)
{
    Value v1; e1->eval(state, env, v1);
    Value v2; e2->eval(state, env, v2);
    v.mkBool(!state.eqValues(v1, v2, pos, "while testing two values for inequality"));
}


void ExprOpAnd::eval(EvalState & state, Env & env, Value & v)
{
    v.mkBool(state.evalBool(env, e1, pos, "in the left operand of the AND (&&) operator") && state.evalBool(env, e2, pos, "in the right operand of the AND (&&) operator"));
}


void ExprOpOr::eval(EvalState & state, Env & env, Value & v)
{
    v.mkBool(state.evalBool(env, e1, pos, "in the left operand of the OR (||) operator") || state.evalBool(env, e2, pos, "in the right operand of the OR (||) operator"));
}


void ExprOpImpl::eval(EvalState & state, Env & env, Value & v)
{
    v.mkBool(!state.evalBool(env, e1, pos, "in the left operand of the IMPL (->) operator") || state.evalBool(env, e2, pos, "in the right operand of the IMPL (->) operator"));
}


void ExprOpUpdate::eval(EvalState & state, Env & env, Value & v)
{
    Value v1, v2;
    state.evalAttrs(env, e1, v1, pos, "in the left operand of the update (//) operator");
    state.evalAttrs(env, e2, v2, pos, "in the right operand of the update (//) operator");

    state.nrOpUpdates++;

    if (v1.attrs()->size() == 0) { v = v2; return; }
    if (v2.attrs()->size() == 0) { v = v1; return; }

    auto attrs = state.buildBindings(v1.attrs()->size() + v2.attrs()->size());

    /* Merge the sets, preferring values from the second set.  Make
       sure to keep the resulting vector in sorted order. */
    auto i = v1.attrs()->begin();
    auto j = v2.attrs()->begin();

    while (i != v1.attrs()->end() && j != v2.attrs()->end()) {
        if (i->name == j->name) {
            attrs.insert(*j);
            ++i; ++j;
        }
        else if (i->name < j->name)
            attrs.insert(*i++);
        else
            attrs.insert(*j++);
    }

    while (i != v1.attrs()->end()) attrs.insert(*i++);
    while (j != v2.attrs()->end()) attrs.insert(*j++);

    v.mkAttrs(attrs.alreadySorted());

    state.nrOpUpdateValuesCopied += v.attrs()->size();
}


void ExprOpConcatLists::eval(EvalState & state, Env & env, Value & v)
{
    Value v1; e1->eval(state, env, v1);
    Value v2; e2->eval(state, env, v2);
    Value * lists[2] = { &v1, &v2 };
    state.concatLists(v, 2, lists, pos, "while evaluating one of the elements to concatenate");
}


void EvalState::concatLists(Value & v, size_t nrLists, Value * const * lists, const PosIdx pos, std::string_view errorCtx)
{
    nrListConcats++;

    Value * nonEmpty = 0;
    size_t len = 0;
    for (size_t n = 0; n < nrLists; ++n) {
        forceList(*lists[n], pos, errorCtx);
        auto l = lists[n]->listSize();
        len += l;
        if (l) nonEmpty = lists[n];
    }

    if (nonEmpty && len == nonEmpty->listSize()) {
        v = *nonEmpty;
        return;
    }

    auto list = buildList(len);
    auto out = list.elems;
    for (size_t n = 0, pos = 0; n < nrLists; ++n) {
        auto l = lists[n]->listSize();
        if (l)
            memcpy(out + pos, lists[n]->listElems(), l * sizeof(Value *));
        pos += l;
    }
    v.mkList(list);
}


void ExprConcatStrings::eval(EvalState & state, Env & env, Value & v)
{
    NixStringContext context;
    std::vector<BackedStringView> s;
    size_t sSize = 0;
    NixInt n{0};
    NixFloat nf = 0;

    bool first = !forceString;
    ValueType firstType = nString;

    const auto str = [&] {
        std::string result;
        result.reserve(sSize);
        for (const auto & part : s) result += *part;
        return result;
    };
    /* c_str() is not str().c_str() because we want to create a string
       Value. allocating a GC'd string directly and moving it into a
       Value lets us avoid an allocation and copy. */
    const auto c_str = [&] {
        char * result = allocString(sSize + 1);
        char * tmp = result;
        for (const auto & part : s) {
            memcpy(tmp, part->data(), part->size());
            tmp += part->size();
        }
        *tmp = 0;
        return result;
    };

    // List of returned strings. References to these Values must NOT be persisted.
    SmallTemporaryValueVector<conservativeStackReservation> values(es->size());
    Value * vTmpP = values.data();

    for (auto & [i_pos, i] : *es) {
        Value & vTmp = *vTmpP++;
        i->eval(state, env, vTmp);

        /* If the first element is a path, then the result will also
           be a path, we don't copy anything (yet - that's done later,
           since paths are copied when they are used in a derivation),
           and none of the strings are allowed to have contexts. */
        if (first) {
            firstType = vTmp.type();
        }

        if (firstType == nInt) {
            if (vTmp.type() == nInt) {
                auto newN = n + vTmp.integer();
                if (auto checked = newN.valueChecked(); checked.has_value()) {
                    n = NixInt(*checked);
                } else {
                    state.error<EvalError>("integer overflow in adding %1% + %2%", n, vTmp.integer()).atPos(i_pos).debugThrow();
                }
            } else if (vTmp.type() == nFloat) {
                // Upgrade the type from int to float;
                firstType = nFloat;
                nf = n.value;
                nf += vTmp.fpoint();
            } else
                state.error<EvalError>("cannot add %1% to an integer", showType(vTmp)).atPos(i_pos).withFrame(env, *this).debugThrow();
        } else if (firstType == nFloat) {
            if (vTmp.type() == nInt) {
                nf += vTmp.integer().value;
            } else if (vTmp.type() == nFloat) {
                nf += vTmp.fpoint();
            } else
                state.error<EvalError>("cannot add %1% to a float", showType(vTmp)).atPos(i_pos).withFrame(env, *this).debugThrow();
        } else {
            if (s.empty()) s.reserve(es->size());
            /* skip canonization of first path, which would only be not
            canonized in the first place if it's coming from a ./${foo} type
            path */
            auto part = state.coerceToString(i_pos, vTmp, context,
                                             "while evaluating a path segment",
                                             false, firstType == nString, !first);
            sSize += part->size();
            s.emplace_back(std::move(part));
        }

        first = false;
    }

    if (firstType == nInt)
        v.mkInt(n);
    else if (firstType == nFloat)
        v.mkFloat(nf);
    else if (firstType == nPath) {
        if (!context.empty())
            state.error<EvalError>("a string that refers to a store path cannot be appended to a path").atPos(pos).withFrame(env, *this).debugThrow();
        v.mkPath(state.rootPath(CanonPath(str())));
    } else
        v.mkStringMove(c_str(), context);
}


void ExprPos::eval(EvalState & state, Env & env, Value & v)
{
    state.mkPos(v, pos);
}

void ExprBlackHole::eval(EvalState & state, [[maybe_unused]] Env & env, Value & v)
{
    throwInfiniteRecursionError(state, v);
}

[[gnu::noinline]] [[noreturn]] void ExprBlackHole::throwInfiniteRecursionError(EvalState & state, Value &v) {
    state.error<InfiniteRecursionError>("infinite recursion encountered")
        .atPos(v.determinePos(noPos))
        .debugThrow();
}

// always force this to be separate, otherwise forceValue may inline it and take
// a massive perf hit
[[gnu::noinline]]
void EvalState::tryFixupBlackHolePos(Value & v, PosIdx pos)
{
    if (!v.isBlackhole())
        return;
    auto e = std::current_exception();
    try {
        std::rethrow_exception(e);
    } catch (InfiniteRecursionError & e) {
        e.atPos(positions[pos]);
    } catch (...) {
    }
}


void EvalState::forceValueDeep(Value & v)
{
    std::set<const Value *> seen;

    std::function<void(Value & v)> recurse;

    recurse = [&](Value & v) {
        if (!seen.insert(&v).second) return;

        forceValue(v, v.determinePos(noPos));

        if (v.type() == nAttrs) {
            for (auto & i : *v.attrs())
                try {
                    // If the value is a thunk, we're evaling. Otherwise no trace necessary.
                    auto dts = debugRepl && i.value->internalType == tThunk
                        ? makeDebugTraceStacker(*this, *i.value->payload.thunk.expr, *i.value->payload.thunk.env, positions[i.pos],
                            "while evaluating the attribute '%1%'", symbols[i.name])
                        : nullptr;

                    recurse(*i.value);
                } catch (Error & e) {
                    addErrorTrace(e, i.pos, "while evaluating the attribute '%1%'", symbols[i.name]);
                    throw;
                }
        }

        else if (v.isList()) {
            for (auto v2 : v.listItems())
                recurse(*v2);
        }
    };

    recurse(v);
}


NixInt EvalState::forceInt(Value & v, const PosIdx pos, std::string_view errorCtx)
{
    try {
        forceValue(v, pos);
        if (v.type() != nInt)
            error<TypeError>(
                "expected an integer but found %1%: %2%",
                showType(v),
                ValuePrinter(*this, v, errorPrintOptions)
            ).atPos(pos).debugThrow();
        return v.integer();
    } catch (Error & e) {
        e.addTrace(positions[pos], errorCtx);
        throw;
    }

    return v.integer();
}


NixFloat EvalState::forceFloat(Value & v, const PosIdx pos, std::string_view errorCtx)
{
    try {
        forceValue(v, pos);
        if (v.type() == nInt)
            return v.integer().value;
        else if (v.type() != nFloat)
            error<TypeError>(
                "expected a float but found %1%: %2%",
                showType(v),
                ValuePrinter(*this, v, errorPrintOptions)
            ).atPos(pos).debugThrow();
        return v.fpoint();
    } catch (Error & e) {
        e.addTrace(positions[pos], errorCtx);
        throw;
    }
}


bool EvalState::forceBool(Value & v, const PosIdx pos, std::string_view errorCtx)
{
    try {
        forceValue(v, pos);
        if (v.type() != nBool)
            error<TypeError>(
                "expected a Boolean but found %1%: %2%",
                showType(v),
                ValuePrinter(*this, v, errorPrintOptions)
            ).atPos(pos).debugThrow();
        return v.boolean();
    } catch (Error & e) {
        e.addTrace(positions[pos], errorCtx);
        throw;
    }

    return v.boolean();
}


bool EvalState::isFunctor(Value & fun)
{
    return fun.type() == nAttrs && fun.attrs()->find(sFunctor) != fun.attrs()->end();
}


void EvalState::forceFunction(Value & v, const PosIdx pos, std::string_view errorCtx)
{
    try {
        forceValue(v, pos);
        if (v.type() != nFunction && !isFunctor(v))
            error<TypeError>(
                "expected a function but found %1%: %2%",
                showType(v),
                ValuePrinter(*this, v, errorPrintOptions)
            ).atPos(pos).debugThrow();
    } catch (Error & e) {
        e.addTrace(positions[pos], errorCtx);
        throw;
    }
}


std::string_view EvalState::forceString(Value & v, const PosIdx pos, std::string_view errorCtx)
{
    try {
        forceValue(v, pos);
        if (v.type() != nString)
            error<TypeError>(
                "expected a string but found %1%: %2%",
                showType(v),
                ValuePrinter(*this, v, errorPrintOptions)
            ).atPos(pos).debugThrow();
        return v.string_view();
    } catch (Error & e) {
        e.addTrace(positions[pos], errorCtx);
        throw;
    }
}


void copyContext(const Value & v, NixStringContext & context, const ExperimentalFeatureSettings & xpSettings)
{
    if (v.payload.string.context)
        for (const char * * p = v.payload.string.context; *p; ++p)
            context.insert(NixStringContextElem::parse(*p, xpSettings));
}


std::string_view EvalState::forceString(Value & v, NixStringContext & context, const PosIdx pos, std::string_view errorCtx, const ExperimentalFeatureSettings & xpSettings)
{
    auto s = forceString(v, pos, errorCtx);
    copyContext(v, context, xpSettings);
    return s;
}


std::string_view EvalState::forceStringNoCtx(Value & v, const PosIdx pos, std::string_view errorCtx)
{
    auto s = forceString(v, pos, errorCtx);
    if (v.context()) {
        error<EvalError>("the string '%1%' is not allowed to refer to a store path (such as '%2%')", v.string_view(), v.context()[0]).withTrace(pos, errorCtx).debugThrow();
    }
    return s;
}


bool EvalState::isDerivation(Value & v)
{
    if (v.type() != nAttrs) return false;
    auto i = v.attrs()->get(sType);
    if (!i) return false;
    forceValue(*i->value, i->pos);
    if (i->value->type() != nString) return false;
    return i->value->string_view().compare("derivation") == 0;
}


std::optional<std::string> EvalState::tryAttrsToString(const PosIdx pos, Value & v,
    NixStringContext & context, bool coerceMore, bool copyToStore)
{
    auto i = v.attrs()->find(sToString);
    if (i != v.attrs()->end()) {
        Value v1;
        callFunction(*i->value, v, v1, pos);
        return coerceToString(pos, v1, context,
                "while evaluating the result of the `__toString` attribute",
                coerceMore, copyToStore).toOwned();
    }

    return {};
}

BackedStringView EvalState::coerceToString(
    const PosIdx pos,
    Value & v,
    NixStringContext & context,
    std::string_view errorCtx,
    bool coerceMore,
    bool copyToStore,
    bool canonicalizePath)
{
    forceValue(v, pos);

    if (v.type() == nString) {
        copyContext(v, context);
        return v.string_view();
    }

    if (v.type() == nPath) {
        return
            !canonicalizePath && !copyToStore
            ? // FIXME: hack to preserve path literals that end in a
              // slash, as in /foo/${x}.
              v.payload.path.path
            : copyToStore
            ? store->printStorePath(copyPathToStore(context, v.path()))
            : std::string(v.path().path.abs());
    }

    if (v.type() == nAttrs) {
        auto maybeString = tryAttrsToString(pos, v, context, coerceMore, copyToStore);
        if (maybeString)
            return std::move(*maybeString);
        auto i = v.attrs()->find(sOutPath);
        if (i == v.attrs()->end()) {
            error<TypeError>(
                "cannot coerce %1% to a string: %2%",
                showType(v),
                ValuePrinter(*this, v, errorPrintOptions)
            )
                .withTrace(pos, errorCtx)
                .debugThrow();
        }
        return coerceToString(pos, *i->value, context, errorCtx,
                              coerceMore, copyToStore, canonicalizePath);
    }

    if (v.type() == nExternal) {
        try {
            return v.external()->coerceToString(*this, pos, context, coerceMore, copyToStore);
        } catch (Error & e) {
            e.addTrace(nullptr, errorCtx);
            throw;
        }
    }

    if (coerceMore) {
        /* Note that `false' is represented as an empty string for
           shell scripting convenience, just like `null'. */
        if (v.type() == nBool && v.boolean()) return "1";
        if (v.type() == nBool && !v.boolean()) return "";
        if (v.type() == nInt) return std::to_string(v.integer().value);
        if (v.type() == nFloat) return std::to_string(v.fpoint());
        if (v.type() == nNull) return "";

        if (v.isList()) {
            std::string result;
            for (auto [n, v2] : enumerate(v.listItems())) {
                try {
                    result += *coerceToString(pos, *v2, context,
                            "while evaluating one element of the list",
                            coerceMore, copyToStore, canonicalizePath);
                } catch (Error & e) {
                    e.addTrace(positions[pos], errorCtx);
                    throw;
                }
                if (n < v.listSize() - 1
                    /* !!! not quite correct */
                    && (!v2->isList() || v2->listSize() != 0))
                    result += " ";
            }
            return result;
        }
    }

    error<TypeError>("cannot coerce %1% to a string: %2%",
        showType(v),
        ValuePrinter(*this, v, errorPrintOptions)
    )
        .withTrace(pos, errorCtx)
        .debugThrow();
}


StorePath EvalState::copyPathToStore(NixStringContext & context, const SourcePath & path)
{
    if (nix::isDerivation(path.path.abs()))
        error<EvalError>("file names are not allowed to end in '%1%'", drvExtension).debugThrow();

    auto dstPathCached = get(*srcToStore.lock(), path);

    auto dstPath = dstPathCached
        ? *dstPathCached
        : [&]() {
            auto dstPath = fetchToStore(
                *store,
                path.resolveSymlinks(SymlinkResolution::Ancestors),
                settings.readOnlyMode ? FetchMode::DryRun : FetchMode::Copy,
                path.baseName(),
                ContentAddressMethod::Raw::NixArchive,
                nullptr,
                repair);
            allowPath(dstPath);
            srcToStore.lock()->try_emplace(path, dstPath);
            printMsg(lvlChatty, "copied source '%1%' -> '%2%'", path, store->printStorePath(dstPath));
            return dstPath;
        }();

    context.insert(NixStringContextElem::Opaque {
        .path = dstPath
    });
    return dstPath;
}


SourcePath EvalState::coerceToPath(const PosIdx pos, Value & v, NixStringContext & context, std::string_view errorCtx)
{
    try {
        forceValue(v, pos);
    } catch (Error & e) {
        e.addTrace(positions[pos], errorCtx);
        throw;
    }

    /* Handle path values directly, without coercing to a string. */
    if (v.type() == nPath)
        return v.path();

    /* Similarly, handle __toString where the result may be a path
       value. */
    if (v.type() == nAttrs) {
        auto i = v.attrs()->find(sToString);
        if (i != v.attrs()->end()) {
            Value v1;
            callFunction(*i->value, v, v1, pos);
            return coerceToPath(pos, v1, context, errorCtx);
        }
    }

    /* Any other value should be coercable to a string, interpreted
       relative to the root filesystem. */
    auto path = coerceToString(pos, v, context, errorCtx, false, false, true).toOwned();
    if (path == "" || path[0] != '/')
        error<EvalError>("string '%1%' doesn't represent an absolute path", path).withTrace(pos, errorCtx).debugThrow();
    return rootPath(path);
}


StorePath EvalState::coerceToStorePath(const PosIdx pos, Value & v, NixStringContext & context, std::string_view errorCtx)
{
    auto path = coerceToString(pos, v, context, errorCtx, false, false, true).toOwned();
    if (auto storePath = store->maybeParseStorePath(path))
        return *storePath;
    error<EvalError>("path '%1%' is not in the Nix store", path).withTrace(pos, errorCtx).debugThrow();
}


std::pair<SingleDerivedPath, std::string_view> EvalState::coerceToSingleDerivedPathUnchecked(const PosIdx pos, Value & v, std::string_view errorCtx, const ExperimentalFeatureSettings & xpSettings)
{
    NixStringContext context;
    auto s = forceString(v, context, pos, errorCtx, xpSettings);
    auto csize = context.size();
    if (csize != 1)
        error<EvalError>(
            "string '%s' has %d entries in its context. It should only have exactly one entry",
            s, csize)
            .withTrace(pos, errorCtx).debugThrow();
    auto derivedPath = std::visit(overloaded {
        [&](NixStringContextElem::Opaque && o) -> SingleDerivedPath {
            return std::move(o);
        },
        [&](NixStringContextElem::DrvDeep &&) -> SingleDerivedPath {
            error<EvalError>(
                "string '%s' has a context which refers to a complete source and binary closure. This is not supported at this time",
                s).withTrace(pos, errorCtx).debugThrow();
        },
        [&](NixStringContextElem::Built && b) -> SingleDerivedPath {
            return std::move(b);
        },
    }, ((NixStringContextElem &&) *context.begin()).raw);
    return {
        std::move(derivedPath),
        std::move(s),
    };
}


SingleDerivedPath EvalState::coerceToSingleDerivedPath(const PosIdx pos, Value & v, std::string_view errorCtx)
{
    auto [derivedPath, s_] = coerceToSingleDerivedPathUnchecked(pos, v, errorCtx);
    auto s = s_;
    auto sExpected = mkSingleDerivedPathStringRaw(derivedPath);
    if (s != sExpected) {
        /* `std::visit` is used here just to provide a more precise
           error message. */
        std::visit(overloaded {
            [&](const SingleDerivedPath::Opaque & o) {
                error<EvalError>(
                    "path string '%s' has context with the different path '%s'",
                    s, sExpected)
                    .withTrace(pos, errorCtx).debugThrow();
            },
            [&](const SingleDerivedPath::Built & b) {
                error<EvalError>(
                    "string '%s' has context with the output '%s' from derivation '%s', but the string is not the right placeholder for this derivation output. It should be '%s'",
                    s, b.output, b.drvPath->to_string(*store), sExpected)
                    .withTrace(pos, errorCtx).debugThrow();
            }
        }, derivedPath.raw());
    }
    return derivedPath;
}



// NOTE: This implementation must match eqValues!
// We accept this burden because informative error messages for
// `assert a == b; x` are critical for our users' testing UX.
void EvalState::assertEqValues(Value & v1, Value & v2, const PosIdx pos, std::string_view errorCtx)
{
    // This implementation must match eqValues.
    forceValue(v1, pos);
    forceValue(v2, pos);

    if (&v1 == &v2)
        return;

    // Special case type-compatibility between float and int
    if ((v1.type() == nInt || v1.type() == nFloat) && (v2.type() == nInt || v2.type() == nFloat)) {
        if (eqValues(v1, v2, pos, errorCtx)) {
            return;
        } else {
            error<AssertionError>(
                "%s with value '%s' is not equal to %s with value '%s'",
                showType(v1),
                ValuePrinter(*this, v1, errorPrintOptions),
                showType(v2),
                ValuePrinter(*this, v2, errorPrintOptions))
                .debugThrow();
        }
    }

    if (v1.type() != v2.type()) {
        error<AssertionError>(
            "%s of value '%s' is not equal to %s of value '%s'",
            showType(v1),
            ValuePrinter(*this, v1, errorPrintOptions),
            showType(v2),
            ValuePrinter(*this, v2, errorPrintOptions))
            .debugThrow();
    }

    switch (v1.type()) {
    case nInt:
        if (v1.integer() != v2.integer()) {
            error<AssertionError>("integer '%d' is not equal to integer '%d'", v1.integer(), v2.integer()).debugThrow();
        }
        return;

    case nBool:
        if (v1.boolean() != v2.boolean()) {
            error<AssertionError>(
                "boolean '%s' is not equal to boolean '%s'",
                ValuePrinter(*this, v1, errorPrintOptions),
                ValuePrinter(*this, v2, errorPrintOptions))
                .debugThrow();
        }
        return;

    case nString:
        if (strcmp(v1.c_str(), v2.c_str()) != 0) {
            error<AssertionError>(
                "string '%s' is not equal to string '%s'",
                ValuePrinter(*this, v1, errorPrintOptions),
                ValuePrinter(*this, v2, errorPrintOptions))
                .debugThrow();
        }
        return;

    case nPath:
        if (v1.payload.path.accessor != v2.payload.path.accessor) {
            error<AssertionError>(
                "path '%s' is not equal to path '%s' because their accessors are different",
                ValuePrinter(*this, v1, errorPrintOptions),
                ValuePrinter(*this, v2, errorPrintOptions))
                .debugThrow();
        }
        if (strcmp(v1.payload.path.path, v2.payload.path.path) != 0) {
            error<AssertionError>(
                "path '%s' is not equal to path '%s'",
                ValuePrinter(*this, v1, errorPrintOptions),
                ValuePrinter(*this, v2, errorPrintOptions))
                .debugThrow();
        }
        return;

    case nNull:
        return;

    case nList:
        if (v1.listSize() != v2.listSize()) {
            error<AssertionError>(
                "list of size '%d' is not equal to list of size '%d', left hand side is '%s', right hand side is '%s'",
                v1.listSize(),
                v2.listSize(),
                ValuePrinter(*this, v1, errorPrintOptions),
                ValuePrinter(*this, v2, errorPrintOptions))
                .debugThrow();
        }
        for (size_t n = 0; n < v1.listSize(); ++n) {
            try {
                assertEqValues(*v1.listElems()[n], *v2.listElems()[n], pos, errorCtx);
            } catch (Error & e) {
                e.addTrace(positions[pos], "while comparing list element %d", n);
                throw;
            }
        }
        return;

    case nAttrs: {
        if (isDerivation(v1) && isDerivation(v2)) {
            auto i = v1.attrs()->get(sOutPath);
            auto j = v2.attrs()->get(sOutPath);
            if (i && j) {
                try {
                    assertEqValues(*i->value, *j->value, pos, errorCtx);
                    return;
                } catch (Error & e) {
                    e.addTrace(positions[pos], "while comparing a derivation by its '%s' attribute", "outPath");
                    throw;
                }
                assert(false);
            }
        }

        if (v1.attrs()->size() != v2.attrs()->size()) {
            error<AssertionError>(
                "attribute names of attribute set '%s' differs from attribute set '%s'",
                ValuePrinter(*this, v1, errorPrintOptions),
                ValuePrinter(*this, v2, errorPrintOptions))
                .debugThrow();
        }

        // Like normal comparison, we compare the attributes in non-deterministic Symbol index order.
        // This function is called when eqValues has found a difference, so to reliably
        // report about its result, we should follow in its literal footsteps and not
        // try anything fancy that could lead to an error.
        Bindings::const_iterator i, j;
        for (i = v1.attrs()->begin(), j = v2.attrs()->begin(); i != v1.attrs()->end(); ++i, ++j) {
            if (i->name != j->name) {
                // A difference in a sorted list means that one attribute is not contained in the other, but we don't
                // know which. Let's find out. Could use <, but this is more clear.
                if (!v2.attrs()->get(i->name)) {
                    error<AssertionError>(
                        "attribute name '%s' is contained in '%s', but not in '%s'",
                        symbols[i->name],
                        ValuePrinter(*this, v1, errorPrintOptions),
                        ValuePrinter(*this, v2, errorPrintOptions))
                        .debugThrow();
                }
                if (!v1.attrs()->get(j->name)) {
                    error<AssertionError>(
                        "attribute name '%s' is missing in '%s', but is contained in '%s'",
                        symbols[j->name],
                        ValuePrinter(*this, v1, errorPrintOptions),
                        ValuePrinter(*this, v2, errorPrintOptions))
                        .debugThrow();
                }
                assert(false);
            }
            try {
                assertEqValues(*i->value, *j->value, pos, errorCtx);
            } catch (Error & e) {
                // The order of traces is reversed, so this presents as
                //  where left hand side is
                //    at <pos>
                //  where right hand side is
                //    at <pos>
                //  while comparing attribute '<name>'
                if (j->pos != noPos)
                    e.addTrace(positions[j->pos], "where right hand side is");
                if (i->pos != noPos)
                    e.addTrace(positions[i->pos], "where left hand side is");
                e.addTrace(positions[pos], "while comparing attribute '%s'", symbols[i->name]);
                throw;
            }
        }
        return;
    }

    case nFunction:
        error<AssertionError>("distinct functions and immediate comparisons of identical functions compare as unequal")
            .debugThrow();

    case nExternal:
        if (!(*v1.external() == *v2.external())) {
            error<AssertionError>(
                "external value '%s' is not equal to external value '%s'",
                ValuePrinter(*this, v1, errorPrintOptions),
                ValuePrinter(*this, v2, errorPrintOptions))
                .debugThrow();
        }
        return;

    case nFloat:
        // !!!
        if (!(v1.fpoint() == v2.fpoint())) {
            error<AssertionError>("float '%f' is not equal to float '%f'", v1.fpoint(), v2.fpoint()).debugThrow();
        }
        return;

    // Cannot be returned by forceValue().
    case nThunk:
    case nFailed:
        unreachable();

    default: // Note that we pass compiler flags that should make `default:` unreachable.
        // Also note that this probably ran after `eqValues`, which implements
        // the same logic more efficiently (without having to unwind stacks),
        // so maybe `assertEqValues` and `eqValues` are out of sync. Check it for solutions.
        error<EvalError>("assertEqValues: cannot compare %1% with %2%", showType(v1), showType(v2)).withTrace(pos, errorCtx).panic();
    }
}

// This implementation must match assertEqValues
bool EvalState::eqValues(Value & v1, Value & v2, const PosIdx pos, std::string_view errorCtx)
{
    forceValue(v1, pos);
    forceValue(v2, pos);

    /* !!! Hack to support some old broken code that relies on pointer
       equality tests between sets.  (Specifically, builderDefs calls
       uniqList on a list of sets.)  Will remove this eventually. */
    if (&v1 == &v2) return true;

    // Special case type-compatibility between float and int
    if (v1.type() == nInt && v2.type() == nFloat)
        return v1.integer().value == v2.fpoint();
    if (v1.type() == nFloat && v2.type() == nInt)
        return v1.fpoint() == v2.integer().value;

    // All other types are not compatible with each other.
    if (v1.type() != v2.type()) return false;

    switch (v1.type()) {
        case nInt:
            return v1.integer() == v2.integer();

        case nBool:
            return v1.boolean() == v2.boolean();

        case nString:
            return strcmp(v1.c_str(), v2.c_str()) == 0;

        case nPath:
            return
                // FIXME: compare accessors by their fingerprint.
                v1.payload.path.accessor == v2.payload.path.accessor
                && strcmp(v1.payload.path.path, v2.payload.path.path) == 0;

        case nNull:
            return true;

        case nList:
            if (v1.listSize() != v2.listSize()) return false;
            for (size_t n = 0; n < v1.listSize(); ++n)
                if (!eqValues(*v1.listElems()[n], *v2.listElems()[n], pos, errorCtx)) return false;
            return true;

        case nAttrs: {
            /* If both sets denote a derivation (type = "derivation"),
               then compare their outPaths. */
            if (isDerivation(v1) && isDerivation(v2)) {
                auto i = v1.attrs()->get(sOutPath);
                auto j = v2.attrs()->get(sOutPath);
                if (i && j)
                    return eqValues(*i->value, *j->value, pos, errorCtx);
            }

            if (v1.attrs()->size() != v2.attrs()->size()) return false;

            /* Otherwise, compare the attributes one by one. */
            Bindings::const_iterator i, j;
            for (i = v1.attrs()->begin(), j = v2.attrs()->begin(); i != v1.attrs()->end(); ++i, ++j)
                if (i->name != j->name || !eqValues(*i->value, *j->value, pos, errorCtx))
                    return false;

            return true;
        }

        /* Functions are incomparable. */
        case nFunction:
            return false;

        case nExternal:
            return *v1.external() == *v2.external();

        case nFloat:
            // !!!
            return v1.fpoint() == v2.fpoint();

        // Cannot be returned by forceValue().
        case nThunk:
        case nFailed:
            unreachable();

        default: // Note that we pass compiler flags that should make `default:` unreachable.
            error<EvalError>("eqValues: cannot compare %1% with %2%", showType(v1), showType(v2)).withTrace(pos, errorCtx).panic();
    }
}

bool EvalState::fullGC() {
#if HAVE_BOEHMGC
    GC_gcollect();
    // Check that it ran. We might replace this with a version that uses more
    // of the boehm API to get this reliably, at a maintenance cost.
    // We use a 1K margin because technically this has a race condtion, but we
    // probably won't encounter it in practice, because the CLI isn't concurrent
    // like that.
    return GC_get_bytes_since_gc() < 1024;
#else
    return false;
#endif
}

void EvalState::maybePrintStats()
{
    bool showStats = getEnv("NIX_SHOW_STATS").value_or("0") != "0";

    if (showStats) {
        // Make the final heap size more deterministic.
#if HAVE_BOEHMGC
        if (!fullGC()) {
            warn("failed to perform a full GC before reporting stats");
        }
#endif
        printStatistics();
    }

    if (getEnv("NIX_SHOW_THREAD_STATS").value_or("0") != "0") {
        printError("THUNKS AWAITED: %d", nrThunksAwaited);
        printError("THUNKS AWAITED SLOW: %d", nrThunksAwaitedSlow);
        printError("WAITING TIME: %d μs", usWaiting);
        printError("MAX WAITING: %d", maxWaiting);
        printError("SPURIOUS WAKEUPS: %d", nrSpuriousWakeups);
    }
}

void EvalState::printStatistics()
{
#ifndef _WIN32 // TODO use portable implementation
    struct rusage buf;
    getrusage(RUSAGE_SELF, &buf);
    float cpuTime = buf.ru_utime.tv_sec + ((float) buf.ru_utime.tv_usec / 1000000);
#endif

    uint64_t bEnvs = nrEnvs * sizeof(Env) + nrValuesInEnvs * sizeof(Value *);
    uint64_t bLists = nrListElems * sizeof(Value *);
    uint64_t bValues = nrValues * sizeof(Value);
    uint64_t bAttrsets = nrAttrsets * sizeof(Bindings) + nrAttrsInAttrsets * sizeof(Attr);

#if HAVE_BOEHMGC
    GC_word heapSize, totalBytes;
    GC_get_heap_usage_safe(&heapSize, 0, 0, 0, &totalBytes);
    double gcFullOnlyTime = ({
        auto ms = GC_get_full_gc_total_time();
        ms * 0.001;
    });
    auto gcCycles = getGCCycles();
#endif

    auto outPath = getEnv("NIX_SHOW_STATS_PATH").value_or("-");
    std::fstream fs;
    if (outPath != "-")
        fs.open(outPath, std::fstream::out);
    json topObj = json::object();
#ifndef _WIN32 // TODO implement
    topObj["cpuTime"] = cpuTime;
#endif
    topObj["time"] = {
#ifndef _WIN32 // TODO implement
        {"cpu", cpuTime},
#endif
#if HAVE_BOEHMGC
        {GC_is_incremental_mode() ? "gcNonIncremental" : "gc", gcFullOnlyTime},
#ifndef _WIN32 // TODO implement
        {GC_is_incremental_mode() ? "gcNonIncrementalFraction" : "gcFraction", gcFullOnlyTime / cpuTime},
#endif
#endif
    };
    topObj["envs"] = {
        {"number", nrEnvs},
        {"elements", nrValuesInEnvs},
        {"bytes", bEnvs},
    };
    topObj["nrExprs"] = Expr::nrExprs;
    topObj["list"] = {
        {"elements", nrListElems},
        {"bytes", bLists},
        {"concats", nrListConcats},
    };
    topObj["values"] = {
        {"number", nrValues},
        {"bytes", bValues},
    };
    topObj["symbols"] = {
        {"number", symbols.size()},
        {"bytes", symbols.totalSize()},
    };
    topObj["sets"] = {
        {"number", nrAttrsets},
        {"bytes", bAttrsets},
        {"elements", nrAttrsInAttrsets},
    };
    topObj["sizes"] = {
        {"Env", sizeof(Env)},
        {"Value", sizeof(Value)},
        {"Bindings", sizeof(Bindings)},
        {"Attr", sizeof(Attr)},
    };
    topObj["nrOpUpdates"] = nrOpUpdates;
    topObj["nrOpUpdateValuesCopied"] = nrOpUpdateValuesCopied;
    topObj["nrThunks"] = nrThunks;
    topObj["nrAvoided"] = nrAvoided;
    topObj["nrLookups"] = nrLookups;
    topObj["nrPrimOpCalls"] = nrPrimOpCalls;
    topObj["nrFunctionCalls"] = nrFunctionCalls;
#if HAVE_BOEHMGC
    topObj["gc"] = {
        {"heapSize", heapSize},
        {"totalBytes", totalBytes},
        {"cycles", gcCycles},
    };
#endif

    if (countCalls) {
        topObj["primops"] = primOpCalls;
        {
            auto& list = topObj["functions"];
            list = json::array();
            for (auto & [fun, count] : functionCalls) {
                json obj = json::object();
                if (fun->name)
                    obj["name"] = (std::string_view) symbols[fun->name];
                else
                    obj["name"] = nullptr;
                if (auto pos = positions[fun->pos]) {
                    if (auto path = std::get_if<SourcePath>(&pos.origin))
                        obj["file"] = path->to_string();
                    obj["line"] = pos.line;
                    obj["column"] = pos.column;
                }
                obj["count"] = count;
                list.push_back(obj);
            }
        }
        {
            auto list = topObj["attributes"];
            list = json::array();
            for (auto & i : attrSelects) {
                json obj = json::object();
                if (auto pos = positions[i.first]) {
                    if (auto path = std::get_if<SourcePath>(&pos.origin))
                        obj["file"] = path->to_string();
                    obj["line"] = pos.line;
                    obj["column"] = pos.column;
                }
                obj["count"] = i.second;
                list.push_back(obj);
            }
        }
    }

    if (getEnv("NIX_SHOW_SYMBOLS").value_or("0") != "0") {
        // XXX: overrides earlier assignment
        topObj["symbols"] = json::array();
        auto &list = topObj["symbols"];
        symbols.dump([&](const std::string & s) { list.emplace_back(s); });
    }
    if (outPath == "-") {
        std::cerr << topObj.dump(2) << std::endl;
    } else {
        fs << topObj.dump(2) << std::endl;
    }
}


SourcePath resolveExprPath(SourcePath path, bool addDefaultNix)
{
    unsigned int followCount = 0, maxFollow = 1024;

    /* If `path' is a symlink, follow it.  This is so that relative
       path references work. */
    while (!path.path.isRoot()) {
        // Basic cycle/depth limit to avoid infinite loops.
        if (++followCount >= maxFollow)
            throw Error("too many symbolic links encountered while traversing the path '%s'", path);
        auto p = path.parent().resolveSymlinks() / path.baseName();
        if (p.lstat().type != SourceAccessor::tSymlink) break;
        path = {path.accessor, CanonPath(p.readLink(), path.path.parent().value_or(CanonPath::root))};
    }

    /* If `path' refers to a directory, append `/default.nix'. */
    if (addDefaultNix && path.resolveSymlinks().lstat().type == SourceAccessor::tDirectory)
        return path / "default.nix";

    return path;
}


Expr * EvalState::parseExprFromFile(const SourcePath & path)
{
    return parseExprFromFile(path, staticBaseEnv);
}


Expr * EvalState::parseExprFromFile(const SourcePath & path, std::shared_ptr<StaticEnv> & staticEnv)
{
    auto buffer = path.resolveSymlinks().readFile();
    // readFile hopefully have left some extra space for terminators
    buffer.append("\0\0", 2);
    return parse(buffer.data(), buffer.size(), Pos::Origin(path), path.parent(), staticEnv);
}


Expr * EvalState::parseExprFromString(std::string s_, const SourcePath & basePath, std::shared_ptr<StaticEnv> & staticEnv)
{
    // NOTE this method (and parseStdin) must take care to *fully copy* their input
    // into their respective Pos::Origin until the parser stops overwriting its input
    // data.
    auto s = make_ref<std::string>(s_);
    s_.append("\0\0", 2);
    return parse(s_.data(), s_.size(), Pos::String{.source = s}, basePath, staticEnv);
}


Expr * EvalState::parseExprFromString(std::string s, const SourcePath & basePath)
{
    return parseExprFromString(std::move(s), basePath, staticBaseEnv);
}


Expr * EvalState::parseStdin()
{
    // NOTE this method (and parseExprFromString) must take care to *fully copy* their
    // input into their respective Pos::Origin until the parser stops overwriting its
    // input data.
    //Activity act(*logger, lvlTalkative, "parsing standard input");
    auto buffer = drainFD(0);
    // drainFD should have left some extra space for terminators
    buffer.append("\0\0", 2);
    auto s = make_ref<std::string>(buffer);
    return parse(buffer.data(), buffer.size(), Pos::Stdin{.source = s}, rootPath("."), staticBaseEnv);
}


SourcePath EvalState::findFile(const std::string_view path)
{
    return findFile(lookupPath, path);
}


SourcePath EvalState::findFile(const LookupPath & lookupPath, const std::string_view path, const PosIdx pos)
{
    for (auto & i : lookupPath.elements) {
        auto suffixOpt = i.prefix.suffixIfPotentialMatch(path);

        if (!suffixOpt) continue;
        auto suffix = *suffixOpt;

        auto rOpt = resolveLookupPathPath(i.path);
        if (!rOpt) continue;
        auto r = *rOpt;

        auto res = (r / CanonPath(suffix)).resolveSymlinks();
        if (res.pathExists()) return res;
    }

    if (hasPrefix(path, "nix/"))
        return {corepkgsFS, CanonPath(path.substr(3))};

    error<ThrownError>(
        settings.pureEval
            ? "cannot look up '<%s>' in pure evaluation mode (use '--impure' to override)"
            : "file '%s' was not found in the Nix search path (add it using $NIX_PATH or -I)",
        path
    ).atPos(pos).debugThrow();
}


std::optional<SourcePath> EvalState::resolveLookupPathPath(const LookupPath::Path & value0, bool initAccessControl)
{
    auto & value = value0.s;
    auto i = lookupPathResolved.find(value);
    if (i != lookupPathResolved.end()) return i->second;

    auto finish = [&](std::optional<SourcePath> res) {
        if (res)
            debug("resolved search path element '%s' to '%s'", value, *res);
        else
            debug("failed to resolve search path element '%s'", value);
        lookupPathResolved.emplace(value, res);
        return res;
    };

    if (EvalSettings::isPseudoUrl(value)) {
        try {
            auto accessor = fetchers::downloadTarball(
                store,
                fetchSettings,
                EvalSettings::resolvePseudoUrl(value));
            auto storePath = fetchToStore(*store, SourcePath(accessor), FetchMode::Copy);
            return finish(this->storePath(storePath));
        } catch (Error & e) {
            logWarning({
                .msg = HintFmt("Nix search path entry '%1%' cannot be downloaded, ignoring", value)
            });
        }
    }

    if (auto colPos = value.find(':'); colPos != value.npos) {
        auto scheme = value.substr(0, colPos);
        auto rest = value.substr(colPos + 1);
        if (auto * hook = get(settings.lookupPathHooks, scheme)) {
            auto res = (*hook)(*this, rest);
            if (res)
                return finish(std::move(*res));
        }
    }

    {
        auto path = rootPath(value);

        /* Allow access to paths in the search path. */
        if (initAccessControl) {
            allowPath(path.path.abs());
            if (store->isInStore(path.path.abs())) {
                try {
                    allowClosure(store->toStorePath(path.path.abs()).first);
                } catch (InvalidPath &) { }
            }
        }

        if (path.resolveSymlinks().pathExists())
            return finish(std::move(path));
        else {
            logWarning({
                .msg = HintFmt("Nix search path entry '%1%' does not exist, ignoring", value)
            });
        }
    }

    return finish(std::nullopt);
}


Expr * EvalState::parse(
    char * text,
    size_t length,
    Pos::Origin origin,
    const SourcePath & basePath,
    std::shared_ptr<StaticEnv> & staticEnv)
{
    DocCommentMap tmpDocComments; // Only used when not origin is not a SourcePath
    auto * docComments = &tmpDocComments;

    if (auto sourcePath = std::get_if<SourcePath>(&origin)) {
        auto [it, _] = positionToDocComment.lock()->try_emplace(*sourcePath);
        docComments = &it->second;
    }

    auto result = parseExprFromBuf(text, length, origin, basePath, symbols, settings, positions, *docComments, rootFS, exprSymbols);

    result->bindVars(*this, staticEnv);

    return result;
}

DocComment EvalState::getDocCommentForPos(PosIdx pos)
{
    auto pos2 = positions[pos];
    auto path = pos2.getSourcePath();
    if (!path)
        return {};

    auto positionToDocComment_ = positionToDocComment.readLock();

    auto table = positionToDocComment_->find(*path);
    if (table == positionToDocComment_->end())
        return {};

    auto it = table->second.find(pos);
    if (it == table->second.end())
        return {};
    return it->second;
}

std::string ExternalValueBase::coerceToString(EvalState & state, const PosIdx & pos, NixStringContext & context, bool copyMore, bool copyToStore) const
{
    state.error<TypeError>(
        "cannot coerce %1% to a string: %2%", showType(), *this
    ).atPos(pos).debugThrow();
}


bool ExternalValueBase::operator==(const ExternalValueBase & b) const noexcept
{
    return false;
}


std::ostream & operator << (std::ostream & str, const ExternalValueBase & v) {
    return v.print(str);
}

void forceNoNullByte(std::string_view s, std::function<Pos()> pos)
{
    if (s.find('\0') != s.npos) {
        using namespace std::string_view_literals;
        auto str = replaceStrings(std::string(s), "\0"sv, "␀"sv);
        Error error("input string '%s' cannot be represented as Nix string because it contains null bytes", str);
        if (pos) {
            error.atPos(pos());
        }
        throw error;
    }
}


}<|MERGE_RESOLUTION|>--- conflicted
+++ resolved
@@ -1522,7 +1522,6 @@
     v.mkLambda(&env, this);
 }
 
-<<<<<<< HEAD
 thread_local size_t EvalState::callDepth = 0;
 
 namespace {
@@ -1541,10 +1540,7 @@
 };
 };
 
-void EvalState::callFunction(Value & fun, size_t nrArgs, Value * * args, Value & vRes, const PosIdx pos)
-=======
 void EvalState::callFunction(Value & fun, std::span<Value *> args, Value & vRes, const PosIdx pos)
->>>>>>> cacab33f
 {
     auto _level = addCallDepth(pos);
 
@@ -1558,19 +1554,11 @@
 
     auto makeAppChain = [&]()
     {
-<<<<<<< HEAD
-        for (size_t i = 0; i < nrArgs; ++i) {
+        for (auto arg : args) {
             auto fun2 = allocValue();
             *fun2 = vCur;
             vCur.reset();
-            vCur.mkPrimOpApp(fun2, args[i]);
-=======
-        vRes = vCur;
-        for (auto arg : args) {
-            auto fun2 = allocValue();
-            *fun2 = vRes;
-            vRes.mkPrimOpApp(fun2, arg);
->>>>>>> cacab33f
+            vCur.mkPrimOpApp(fun2, arg);
         }
         vRes = vCur;
     };
@@ -1700,13 +1688,9 @@
                 if (countCalls) primOpCalls[fn->name]++;
 
                 try {
-<<<<<<< HEAD
                     auto pos = vCur.determinePos(noPos);
                     vCur.reset();
-                    fn->fun(*this, pos, args, vCur);
-=======
-                    fn->fun(*this, vCur.determinePos(noPos), args.data(), vCur);
->>>>>>> cacab33f
+                    fn->fun(*this, pos, args.data(), vCur);
                 } catch (Error & e) {
                     if (fn->addTrace)
                         addErrorTrace(e, pos, "while calling the '%1%' builtin", fn->name);
