#pragma once
///@file

#include <cassert>
#include <span>

#include "nix/expr/eval-gc.hh"
#include "nix/expr/symbol-table.hh"
#include "nix/expr/value/context.hh"
#include "nix/util/source-path.hh"
#include "nix/expr/print-options.hh"
#include "nix/util/checked-arithmetic.hh"

#include <nlohmann/json_fwd.hpp>

namespace nix {

struct Value;
class BindingsBuilder;

typedef enum {
    /* Unfinished values. */
    tUninitialized = 0,
    tThunk,
    tApp,
    tPending,
    tAwaited,

    /* Finished values. */
    tInt = 32, // Do not move tInt (see isFinished()).
    tBool,
    tString,
    tPath,
    tNull,
    tAttrs,
    tList1,
    tList2,
    tListN,
    tLambda,
    tPrimOp,
    tPrimOpApp,
    tExternal,
    tFloat,
    tFailed,
} InternalType;

/**
 * Return true if `type` denotes a "finished" value, i.e. a weak-head
 * normal form.
 *
 * Note that tPrimOpApp is considered "finished" because it represents
 * a primop call with an incomplete number of arguments, and therefore
 * cannot be evaluated further.
 */
inline bool isFinished(InternalType type)
{
    return type >= tInt;
}

/**
 * This type abstracts over all actual value types in the language,
 * grouping together implementation details like tList*, different function
 * types, and types in non-normal form (so thunks and co.)
 */
typedef enum {
    nThunk,
    nFailed,
    nInt,
    nFloat,
    nBool,
    nString,
    nPath,
    nNull,
    nAttrs,
    nList,
    nFunction,
    nExternal
} ValueType;

class Bindings;
struct Env;
struct Expr;
struct ExprLambda;
struct PrimOp;
class Symbol;
class PosIdx;
struct Pos;
class StorePath;
class EvalState;
class XMLWriter;
class Printer;

using NixInt = checked::Checked<int64_t>;
using NixFloat = double;

/**
 * External values must descend from ExternalValueBase, so that
 * type-agnostic nix functions (e.g. showType) can be implemented
 */
class ExternalValueBase
{
    friend std::ostream & operator << (std::ostream & str, const ExternalValueBase & v);
    friend class Printer;
    protected:
    /**
     * Print out the value
     */
    virtual std::ostream & print(std::ostream & str) const = 0;

    public:
    /**
     * Return a simple string describing the type
     */
    virtual std::string showType() const = 0;

    /**
     * Return a string to be used in builtins.typeOf
     */
    virtual std::string typeOf() const = 0;

    /**
     * Coerce the value to a string. Defaults to uncoercable, i.e. throws an
     * error.
     */
    virtual std::string coerceToString(EvalState & state, const PosIdx & pos, NixStringContext & context, bool copyMore, bool copyToStore) const;

    /**
     * Compare to another value of the same type. Defaults to uncomparable,
     * i.e. always false.
     */
    virtual bool operator ==(const ExternalValueBase & b) const noexcept;

    /**
     * Print the value as JSON. Defaults to unconvertable, i.e. throws an error
     */
    virtual nlohmann::json printValueAsJSON(EvalState & state, bool strict,
        NixStringContext & context, bool copyToStore = true) const;

    /**
     * Print the value as XML. Defaults to unevaluated
     */
    virtual void printValueAsXML(EvalState & state, bool strict, bool location,
        XMLWriter & doc, NixStringContext & context, PathSet & drvsSeen,
        const PosIdx pos) const;

    virtual ~ExternalValueBase()
    {
    };
};

std::ostream & operator << (std::ostream & str, const ExternalValueBase & v);


class ListBuilder
{
    const size_t size;
    Value * inlineElems[2] = {nullptr, nullptr};
public:
    Value * * elems;
    ListBuilder(EvalState & state, size_t size);

    // NOTE: Can be noexcept because we are just copying integral values and
    // raw pointers.
    ListBuilder(ListBuilder && x) noexcept
        : size(x.size)
        , inlineElems{x.inlineElems[0], x.inlineElems[1]}
        , elems(size <= 2 ? inlineElems : x.elems)
    { }

    Value * & operator [](size_t n)
    {
        return elems[n];
    }

    typedef Value * * iterator;

    iterator begin() { return &elems[0]; }
    iterator end() { return &elems[size]; }

    friend struct Value;
};


struct Value
{
private:
<<<<<<< HEAD
    std::atomic<InternalType> internalType{tUninitialized};
=======
    InternalType internalType = tUninitialized;
    uint32_t pos{0};
>>>>>>> a18fd9b1

    friend std::string showType(const Value & v);
    friend class EvalState;

public:

    Value()
        : internalType(tUninitialized)
    { }

    Value(const Value & v)
    { *this = v; }

    /**
     * Copy a value. This is not allowed to be a thunk to avoid
     * accidental work duplication.
     */
    Value & operator =(const Value & v)
    {
        auto type = v.internalType.load(std::memory_order_acquire);
        //debug("ASSIGN %x %d %d", this, internalType, type);
        if (!nix::isFinished(type)) {
            printError("UNEXPECTED TYPE %x %x %d %s", this, &v, type, showType(v));
            abort();
        }
        finishValue(type, v.payload);
        return *this;
    }

    void print(EvalState &state, std::ostream &str, PrintOptions options = PrintOptions {});

    inline bool isFinished() const
    {
        return nix::isFinished(internalType.load(std::memory_order_acquire));
    }

    bool isBlackhole() const
    {
        auto type = internalType.load(std::memory_order_acquire);
        return type == tPending || type == tAwaited;
    }

    // type() == nFunction
    inline bool isLambda() const { return internalType == tLambda; };
    inline bool isPrimOp() const { return internalType == tPrimOp; };
    inline bool isPrimOpApp() const { return internalType == tPrimOpApp; };

    /**
     * Strings in the evaluator carry a so-called `context` which
     * is a list of strings representing store paths.  This is to
     * allow users to write things like
     *
     *   "--with-freetype2-library=" + freetype + "/lib"
     *
     * where `freetype` is a derivation (or a source to be copied
     * to the store).  If we just concatenated the strings without
     * keeping track of the referenced store paths, then if the
     * string is used as a derivation attribute, the derivation
     * will not have the correct dependencies in its inputDrvs and
     * inputSrcs.

     * The semantics of the context is as follows: when a string
     * with context C is used as a derivation attribute, then the
     * derivations in C will be added to the inputDrvs of the
     * derivation, and the other store paths in C will be added to
     * the inputSrcs of the derivations.

     * For canonicity, the store paths should be in sorted order.
     */
    struct StringWithContext {
        const char * c_str;
        const char * * context; // must be in sorted order
    };

    struct Path {
        SourceAccessor * accessor;
        const char * path;
    };

    struct ClosureThunk {
        Env * env;
        Expr * expr;
    };

    struct FunctionApplicationThunk {
        Value * left, * right;
    };

    struct Lambda {
        Env * env;
        ExprLambda * fun;
    };

    struct Failed
    {
        std::exception_ptr ex;
    };

    using Payload = union
    {
        NixInt integer;
        bool boolean;

        StringWithContext string;

        Path path;

        Bindings * attrs;
        struct {
            size_t size;
            Value * const * elems;
        } bigList;
        Value * smallList[2];
        ClosureThunk thunk;
        FunctionApplicationThunk app;
        Lambda lambda;
        PrimOp * primOp;
        FunctionApplicationThunk primOpApp;
        ExternalValueBase * external;
        NixFloat fpoint;
        Failed * failed;
    };

    Payload payload;

    /**
     * Returns the normal type of a Value. This only returns nThunk if
     * the Value hasn't been forceValue'd
     */
    inline ValueType type() const
    {
        switch (internalType) {
            case tInt: return nInt;
            case tBool: return nBool;
            case tString: return nString;
            case tPath: return nPath;
            case tNull: return nNull;
            case tAttrs: return nAttrs;
            case tList1: case tList2: case tListN: return nList;
            case tLambda: case tPrimOp: case tPrimOpApp: return nFunction;
            case tExternal: return nExternal;
            case tFloat: return nFloat;
            case tFailed: return nFailed;
            case tThunk: case tApp: case tPending: case tAwaited: return nThunk;
            case tUninitialized:
            default:
                unreachable();
        }
    }

<<<<<<< HEAD
    /**
     * Finish a pending thunk, waking up any threads that are waiting
     * on it.
     */
    inline void finishValue(InternalType newType, Payload newPayload)
=======
    inline void finishValue(InternalType newType, Payload newPayload, uint32_t newPos = 0)
>>>>>>> a18fd9b1
    {
        debug("FINISH %x %d %d", this, internalType, newType);
        payload = newPayload;
<<<<<<< HEAD

        auto oldType = internalType.exchange(newType, std::memory_order_release);

        if (oldType == tUninitialized)
            // Uninitialized value; nothing to do.
            ;
        else if (oldType == tPending)
            // Nothing to do; no thread is waiting on this thunk.
            ;
        else if (oldType == tAwaited)
            // Slow path: wake up the threads that are waiting on this
            // thunk.
            notifyWaiters();
        else {
            printError("BAD FINISH %x %d %d", this, oldType, newType);
            abort();
        }
    }

    inline void setThunk(InternalType newType, Payload newPayload)
    {
        payload = newPayload;

        auto oldType = internalType.exchange(newType, std::memory_order_release);

        if (oldType != tUninitialized) {
            printError("BAD SET THUNK %x %d %d", this, oldType, newType);
            abort();
        }
    }

    inline void reset()
    {
        auto oldType = internalType.exchange(tUninitialized, std::memory_order_relaxed);
        debug("RESET %x %d", this, oldType);
        if (oldType == tPending || oldType == tAwaited) {
            printError("BAD RESET %x %d", this, oldType);
            abort();
        }
=======
        internalType = newType;
        pos = newPos;
>>>>>>> a18fd9b1
    }

    /**
     * A value becomes valid when it is initialized. We don't use this
     * in the evaluator; only in the bindings, where the slight extra
     * cost is warranted because of inexperienced callers.
     */
    inline bool isValid() const
    {
        return internalType != tUninitialized;
    }

    /**
     * Wake up any threads that are waiting on this value.
     * FIXME: this should be in EvalState.
     */
    void notifyWaiters();

    inline void mkInt(NixInt n)
    {
        finishValue(tInt, { .integer = n });
    }

    inline void mkInt(NixInt::Inner n)
    {
        mkInt(NixInt{n});
    }

    inline void mkBool(bool b)
    {
        finishValue(tBool, { .boolean = b });
    }

    inline void mkString(const char * s, const char * * context = 0)
    {
        finishValue(tString, { .string = { .c_str = s, .context = context } });
    }

    void mkString(std::string_view s);

    void mkString(std::string_view s, const NixStringContext & context);

    void mkStringMove(const char * s, const NixStringContext & context);

    inline void mkString(const SymbolStr & s)
    {
        mkString(s.c_str());
    }

    void mkPath(const SourcePath & path);
    void mkPath(std::string_view path);

    inline void mkPath(SourceAccessor * accessor, const char * path, uint32_t pos)
    {
        finishValue(tPath, { .path = { .accessor = accessor, .path = path } }, pos);
    }

    inline void mkNull()
    {
        finishValue(tNull, {});
    }

    inline void mkAttrs(Bindings * a)
    {
        finishValue(tAttrs, { .attrs = a });
    }

    Value & mkAttrs(BindingsBuilder & bindings);

    void mkList(const ListBuilder & builder)
    {
        if (builder.size == 1)
            finishValue(tList1, { .smallList = { builder.inlineElems[0] } });
        else if (builder.size == 2)
            finishValue(tList2, { .smallList = { builder.inlineElems[0], builder.inlineElems[1] } });
        else
            finishValue(tListN, { .bigList = { .size = builder.size, .elems = builder.elems } });
    }

    inline void mkThunk(Env * e, Expr * ex)
    {
        setThunk(tThunk, { .thunk = { .env = e, .expr = ex } });
    }

    inline void mkApp(Value * l, Value * r)
    {
        setThunk(tApp, { .app = { .left = l, .right = r } });
    }

    inline void mkLambda(Env * e, ExprLambda * f)
    {
        finishValue(tLambda, { .lambda = { .env = e, .fun = f } });
    }

    void mkPrimOp(PrimOp * p);

    inline void mkPrimOpApp(Value * l, Value * r)
    {
        finishValue(tPrimOpApp, { .primOpApp = { .left = l, .right = r } });
    }

    /**
     * For a `tPrimOpApp` value, get the original `PrimOp` value.
     */
    const PrimOp * primOpAppPrimOp() const;

    inline void mkExternal(ExternalValueBase * e)
    {
        finishValue(tExternal, { .external = e });
    }

    inline void mkFloat(NixFloat n)
    {
        finishValue(tFloat, { .fpoint = n });
    }

    void mkFailed()
    {
        finishValue(tFailed, { .failed = new Value::Failed { .ex = std::current_exception() } });
    }

    bool isList() const
    {
        return internalType == tList1 || internalType == tList2 || internalType == tListN;
    }

    Value * const * listElems()
    {
        return internalType == tList1 || internalType == tList2 ? payload.smallList : payload.bigList.elems;
    }

    std::span<Value * const> listItems() const
    {
        assert(isList());
        return std::span<Value * const>(listElems(), listSize());
    }

    Value * const * listElems() const
    {
        return internalType == tList1 || internalType == tList2 ? payload.smallList : payload.bigList.elems;
    }

    size_t listSize() const
    {
        return internalType == tList1 ? 1 : internalType == tList2 ? 2 : payload.bigList.size;
    }

    PosIdx determinePos(const PosIdx pos) const;

    /**
     * Check whether forcing this value requires a trivial amount of
     * computation. A value is trivial if it's finished or if it's a
     * thunk whose expression is an attrset with no dynamic
     * attributes, a lambda or a list. Note that it's up to the caller
     * to check whether the members of those attrsets or lists must be
     * trivial.
     */
    bool isTrivial() const;

    SourcePath path() const
    {
        assert(internalType == tPath);
        return SourcePath(
            ref(payload.path.accessor->shared_from_this()),
            CanonPath(CanonPath::unchecked_t(), payload.path.path));
    }

    std::string_view string_view() const
    {
        assert(internalType == tString);
        return std::string_view(payload.string.c_str);
    }

    const char * c_str() const
    {
        assert(internalType == tString);
        return payload.string.c_str;
    }

    const char * * context() const
    {
        return payload.string.context;
    }

    ExternalValueBase * external() const
    { return payload.external; }

    const Bindings * attrs() const
    { return payload.attrs; }

    const PrimOp * primOp() const
    { return payload.primOp; }

    bool boolean() const
    { return payload.boolean; }

    NixInt integer() const
    { return payload.integer; }

    NixFloat fpoint() const
    { return payload.fpoint; }

    inline uint32_t getPos() const
    { return pos; }
};


typedef std::vector<Value *, traceable_allocator<Value *>> ValueVector;
typedef std::unordered_map<Symbol, Value *, std::hash<Symbol>, std::equal_to<Symbol>, traceable_allocator<std::pair<const Symbol, Value *>>> ValueMap;
typedef std::map<Symbol, ValueVector, std::less<Symbol>, traceable_allocator<std::pair<const Symbol, ValueVector>>> ValueVectorMap;


/**
 * A value allocated in traceable memory.
 */
typedef std::shared_ptr<Value *> RootValue;

RootValue allocRootValue(Value * v);

void forceNoNullByte(std::string_view s, std::function<Pos()> = nullptr);

}<|MERGE_RESOLUTION|>--- conflicted
+++ resolved
@@ -184,12 +184,8 @@
 struct Value
 {
 private:
-<<<<<<< HEAD
     std::atomic<InternalType> internalType{tUninitialized};
-=======
-    InternalType internalType = tUninitialized;
     uint32_t pos{0};
->>>>>>> a18fd9b1
 
     friend std::string showType(const Value & v);
     friend class EvalState;
@@ -340,19 +336,15 @@
         }
     }
 
-<<<<<<< HEAD
     /**
      * Finish a pending thunk, waking up any threads that are waiting
      * on it.
      */
-    inline void finishValue(InternalType newType, Payload newPayload)
-=======
     inline void finishValue(InternalType newType, Payload newPayload, uint32_t newPos = 0)
->>>>>>> a18fd9b1
     {
         debug("FINISH %x %d %d", this, internalType, newType);
         payload = newPayload;
-<<<<<<< HEAD
+        pos = newPos;
 
         auto oldType = internalType.exchange(newType, std::memory_order_release);
 
@@ -392,10 +384,6 @@
             printError("BAD RESET %x %d", this, oldType);
             abort();
         }
-=======
-        internalType = newType;
-        pos = newPos;
->>>>>>> a18fd9b1
     }
 
     /**
