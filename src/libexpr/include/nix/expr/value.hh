--- conflicted
+++ resolved
@@ -19,8 +19,6 @@
 struct Value;
 class BindingsBuilder;
 
-<<<<<<< HEAD
-=======
 /**
  * Internal type discriminator, which is more detailed than `ValueType`, as
  * it specifies the exact representation used (for types that have multiple
@@ -30,39 +28,20 @@
  * about how this is mapped into the alignment bits to save significant memory.
  * This also restricts the number of internal types represented with distinct memory layouts.
  */
->>>>>>> facfff45
 typedef enum {
     /* Unfinished values. */
     tUninitialized = 0,
-<<<<<<< HEAD
-    tThunk,
-    tApp,
-    tPending,
+    /* layout: Single/zero field payload */
+    tPending = 1,
     tAwaited,
-
-    /* Finished values. */
-    tInt = 32, // Do not move tInt (see isFinished()).
-=======
-    /* layout: Single/zero field payload */
-    tInt = 1,
->>>>>>> facfff45
+    tInt, // FIXME: check that this is <= 8
+    tFloat, // FIXME: check that this is <= 8
     tBool,
     tNull,
-    tFloat,
     tExternal,
     tPrimOp,
     tAttrs,
-<<<<<<< HEAD
-    tList1,
-    tList2,
-    tListN,
-    tLambda,
-    tPrimOp,
-    tPrimOpApp,
-    tExternal,
-    tFloat,
-    tFailed,
-=======
+    tFailed, // FIXME: scan for GC?
     /* layout: Pair of pointers payload */
     tListSmall,
     tPrimOpApp,
@@ -73,7 +52,6 @@
     tListN,
     tString,
     tPath,
->>>>>>> facfff45
 } InternalType;
 
 /**
@@ -84,9 +62,9 @@
  * a primop call with an incomplete number of arguments, and therefore
  * cannot be evaluated further.
  */
-inline bool isFinished(InternalType type)
+inline bool isFinished(InternalType t)
 {
-    return type >= tInt;
+    return t != tThunk && t != tApp && t != tPending && t != tAwaited;
 }
 
 /**
@@ -232,7 +210,7 @@
  */
 struct ValueBase
 {
-<<<<<<< HEAD
+#if 0
 private:
     std::atomic<InternalType> internalType{tUninitialized};
     uint32_t pos{0};
@@ -266,25 +244,8 @@
     }
 
     void print(EvalState &state, std::ostream &str, PrintOptions options = PrintOptions {});
-
-    inline bool isFinished() const
-    {
-        return nix::isFinished(internalType.load(std::memory_order_acquire));
-    }
-
-    bool isBlackhole() const
-    {
-        auto type = internalType.load(std::memory_order_acquire);
-        return type == tPending || type == tAwaited;
-    }
-
-    // type() == nFunction
-    inline bool isLambda() const { return internalType == tLambda; };
-    inline bool isPrimOp() const { return internalType == tPrimOp; };
-    inline bool isPrimOpApp() const { return internalType == tPrimOpApp; };
-
-=======
->>>>>>> facfff45
+#endif
+
     /**
      * Strings in the evaluator carry a so-called `context` which
      * is a list of strings representing store paths.  This is to
@@ -349,42 +310,22 @@
         ExprLambda * fun;
     };
 
-<<<<<<< HEAD
-    struct Failed
-    {
-        std::exception_ptr ex;
-    };
-
-    using Payload = union
-    {
-        NixInt integer;
-        bool boolean;
-
-        StringWithContext string;
-
-        Path path;
-
-        Bindings * attrs;
-        struct {
-            size_t size;
-            Value * const * elems;
-        } bigList;
-        Value * smallList[2];
-        ClosureThunk thunk;
-        FunctionApplicationThunk app;
-        Lambda lambda;
-        PrimOp * primOp;
-        FunctionApplicationThunk primOpApp;
-        ExternalValueBase * external;
-        NixFloat fpoint;
-        Failed * failed;
-=======
     using SmallList = std::array<Value *, 2>;
 
     struct List
     {
         size_t size;
         Value * const * elems;
+    };
+
+    struct Failed
+    {
+        std::exception_ptr * ex;
+    };
+
+    struct Pending
+    {
+        // FIXME: store thread ID?
     };
 };
 
@@ -412,6 +353,8 @@
     MACRO(PrimOp *, primOp, tPrimOp)                                \
     MACRO(ValueBase::PrimOpApplicationThunk, primOpApp, tPrimOpApp) \
     MACRO(ExternalValueBase *, external, tExternal)                 \
+    MACRO(ValueBase::Failed, failed, tFailed)                       \
+    MACRO(ValueBase::Pending, pending, tPending)                    \
     MACRO(NixFloat, fpoint, tFloat)
 
 #define NIX_VALUE_PAYLOAD_TYPE(T, FIELD_NAME, DISCRIMINATOR) \
@@ -450,7 +393,6 @@
 #define NIX_VALUE_STORAGE_DEFINE_FIELD(T, FIELD_NAME, DISCRIMINATOR) T FIELD_NAME;
         NIX_VALUE_STORAGE_FOR_EACH_FIELD(NIX_VALUE_STORAGE_DEFINE_FIELD)
 #undef NIX_VALUE_STORAGE_DEFINE_FIELD
->>>>>>> facfff45
     };
 
 private:
@@ -979,11 +921,15 @@
 
     void print(EvalState & state, std::ostream & str, PrintOptions options = PrintOptions{});
 
+    inline bool isFinished() const
+    {
+        return nix::isFinished(getInternalType());
+    }
+
     // Functions needed to distinguish the type
     // These should be removed eventually, by putting the functionality that's
     // needed by callers into methods of this type
 
-    // type() == nThunk
     inline bool isThunk() const
     {
         return isa<tThunk>();
@@ -992,7 +938,11 @@
     {
         return isa<tApp>();
     };
-    inline bool isBlackhole() const;
+    inline bool isBlackhole() const
+    {
+        auto t = getInternalType();
+        return t == tPending || t == tAwaited;
+    }
 
     // type() == nFunction
     inline bool isLambda() const
@@ -1014,24 +964,6 @@
      */
     inline ValueType type() const
     {
-<<<<<<< HEAD
-        switch (internalType) {
-            case tInt: return nInt;
-            case tBool: return nBool;
-            case tString: return nString;
-            case tPath: return nPath;
-            case tNull: return nNull;
-            case tAttrs: return nAttrs;
-            case tList1: case tList2: case tListN: return nList;
-            case tLambda: case tPrimOp: case tPrimOpApp: return nFunction;
-            case tExternal: return nExternal;
-            case tFloat: return nFloat;
-            case tFailed: return nFailed;
-            case tThunk: case tApp: case tPending: case tAwaited: return nThunk;
-            case tUninitialized:
-            default:
-                unreachable();
-=======
         switch (getInternalType()) {
         case tUninitialized:
             break;
@@ -1058,14 +990,18 @@
             return nExternal;
         case tFloat:
             return nFloat;
+        case tFailed:
+            return nFailed;
         case tThunk:
         case tApp:
+        case tPending:
+        case tAwaited:
             return nThunk;
->>>>>>> facfff45
-        }
-    }
-
-<<<<<<< HEAD
+        }
+        unreachable();
+    }
+
+#if 0
     /**
      * Finish a pending thunk, waking up any threads that are waiting
      * on it.
@@ -1105,19 +1041,21 @@
             abort();
         }
     }
+#endif
 
     inline void reset()
     {
+        // FIXME
+        #if 0
         auto oldType = internalType.exchange(tUninitialized, std::memory_order_relaxed);
         debug("RESET %x %d", this, oldType);
         if (oldType == tPending || oldType == tAwaited) {
             printError("BAD RESET %x %d", this, oldType);
             abort();
         }
-    }
-
-=======
->>>>>>> facfff45
+        #endif
+    }
+
     /**
      * A value becomes valid when it is initialized. We don't use this
      * in the evaluator; only in the bindings, where the slight extra
@@ -1128,34 +1066,25 @@
         return !isa<tUninitialized>();
     }
 
-<<<<<<< HEAD
+#if 0
     /**
      * Wake up any threads that are waiting on this value.
      * FIXME: this should be in EvalState.
      */
     void notifyWaiters();
-=======
+#endif
+
     inline void mkInt(NixInt::Inner n) noexcept
     {
         mkInt(NixInt{n});
     }
->>>>>>> facfff45
 
     inline void mkInt(NixInt n) noexcept
     {
         setStorage(NixInt{n});
     }
 
-<<<<<<< HEAD
-    inline void mkInt(NixInt::Inner n)
-    {
-        mkInt(NixInt{n});
-    }
-
-    inline void mkBool(bool b)
-=======
     inline void mkBool(bool b) noexcept
->>>>>>> facfff45
     {
         setStorage(b);
     }
@@ -1203,20 +1132,12 @@
 
     inline void mkThunk(Env * e, Expr * ex) noexcept
     {
-<<<<<<< HEAD
-        setThunk(tThunk, { .thunk = { .env = e, .expr = ex } });
-=======
         setStorage(ClosureThunk{.env = e, .expr = ex});
->>>>>>> facfff45
     }
 
     inline void mkApp(Value * l, Value * r) noexcept
     {
-<<<<<<< HEAD
-        setThunk(tApp, { .app = { .left = l, .right = r } });
-=======
         setStorage(FunctionApplicationThunk{.left = l, .right = r});
->>>>>>> facfff45
     }
 
     inline void mkLambda(Env * e, ExprLambda * f) noexcept
@@ -1227,7 +1148,9 @@
     /// Only used for testing.
     inline void mkBlackhole()
     {
-        internalType = tPending;
+        // FIXME
+        assert(false);
+        //setStorage(Pending{});
     }
 
     void mkPrimOp(PrimOp * p);
@@ -1242,26 +1165,7 @@
      */
     const PrimOp * primOpAppPrimOp() const;
 
-<<<<<<< HEAD
-    inline void mkExternal(ExternalValueBase * e)
-    {
-        finishValue(tExternal, { .external = e });
-    }
-
-    inline void mkFloat(NixFloat n)
-    {
-        finishValue(tFloat, { .fpoint = n });
-    }
-
-    void mkFailed()
-    {
-        finishValue(tFailed, { .failed = new Value::Failed { .ex = std::current_exception() } });
-    }
-
-    bool isList() const
-=======
     inline void mkExternal(ExternalValueBase * e) noexcept
->>>>>>> facfff45
     {
         setStorage(e);
     }
@@ -1269,6 +1173,13 @@
     inline void mkFloat(NixFloat n) noexcept
     {
         setStorage(n);
+    }
+
+    inline void mkFailed() noexcept
+    {
+        // FIXME
+        assert(false);
+        //setStorage(Failed{.ex = new<std::exception_ptr>(std::current_exception())});
     }
 
     bool isList() const noexcept
@@ -1378,21 +1289,6 @@
         return getStorage<Path>().accessor;
     }
 };
-
-<<<<<<< HEAD
-=======
-extern ExprBlackHole eBlackHole;
-
-bool Value::isBlackhole() const
-{
-    return isThunk() && thunk().expr == (Expr *) &eBlackHole;
-}
-
-void Value::mkBlackhole()
-{
-    mkThunk(nullptr, (Expr *) &eBlackHole);
-}
->>>>>>> facfff45
 
 typedef std::vector<Value *, traceable_allocator<Value *>> ValueVector;
 typedef std::unordered_map<
