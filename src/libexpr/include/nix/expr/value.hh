--- conflicted
+++ resolved
@@ -1034,51 +1034,35 @@
     inline bool isThunk() const
     {
         return isa<tThunk>();
-<<<<<<< HEAD
-    }
+    }
+
     inline bool isApp() const
     {
         return isa<tApp>();
     }
+
     inline bool isBlackhole() const
     {
         auto t = getInternalType();
         return t == tPending || t == tAwaited;
     }
-=======
-    };
-
-    inline bool isApp() const
-    {
-        return isa<tApp>();
-    };
-
-    inline bool isBlackhole() const;
->>>>>>> 09fbe156
 
     // type() == nFunction
     inline bool isLambda() const
     {
         return isa<tLambda>();
-<<<<<<< HEAD
-    }
+    }
+
     inline bool isPrimOp() const
     {
         return isa<tPrimOp>();
     }
-=======
-    };
-
-    inline bool isPrimOp() const
-    {
-        return isa<tPrimOp>();
-    };
-
->>>>>>> 09fbe156
+
     inline bool isPrimOpApp() const
     {
         return isa<tPrimOpApp>();
     }
+
     inline bool isFailed() const
     {
         return isa<tFailed>();
