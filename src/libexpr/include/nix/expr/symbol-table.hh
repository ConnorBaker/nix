#pragma once
///@file

#include <memory_resource>

#include "nix/expr/value.hh"
#include "nix/util/error.hh"
#include "nix/util/sync.hh"

#include <boost/version.hpp>
#include <boost/unordered/concurrent_flat_set.hpp>

namespace nix {

class SymbolValue : protected Value
{
    friend class SymbolStr;
    friend class SymbolTable;

    operator std::string_view() const noexcept
    {
        // The actual string is stored directly after the value.
        return reinterpret_cast<const char *>(this + 1);
    }
};

<<<<<<< HEAD
struct ContiguousArena
{
    const char * data;
    const size_t maxSize;

    // Put this in a separate cache line to ensure that a thread
    // adding a symbol doesn't slow down threads dereferencing symbols
    // by invalidating the read-only `data` field.
    alignas(64) std::atomic<size_t> size{0};

    ContiguousArena(size_t maxSize);

    size_t allocate(size_t bytes);
};
=======
class StaticSymbolTable;
>>>>>>> d069633b

/**
 * Symbols have the property that they can be compared efficiently
 * (using an equality test), because the symbol table stores only one
 * copy of each string.
 */
class Symbol
{
    friend class SymbolStr;
    friend class SymbolTable;
    friend class StaticSymbolTable;

private:
    /// The offset of the symbol in `SymbolTable::arena`.
    uint32_t id;

    explicit constexpr Symbol(uint32_t id) noexcept
        : id(id)
    {
    }

public:
    constexpr Symbol() noexcept
        : id(0)
    {
    }

    [[gnu::always_inline]]
    constexpr explicit operator bool() const noexcept
    {
        return id > 0;
    }

    /**
     * The ID is a private implementation detail that should generally not be observed. However, we expose here just for
     * sake of `switch...case`, which needs to dispatch on numbers. */
    [[gnu::always_inline]]
    constexpr uint32_t getId() const noexcept
    {
        return id;
    }

    constexpr auto operator<=>(const Symbol & other) const noexcept = default;

    friend class std::hash<Symbol>;
};

/**
 * This class mainly exists to give us an operator<< for ostreams. We could also
 * return plain strings from SymbolTable, but then we'd have to wrap every
 * instance of a symbol that is fmt()ed, which is inconvenient and error-prone.
 */
class SymbolStr
{
    friend class SymbolTable;

    const SymbolValue * s;

    struct Key
    {
        using HashType = boost::hash<std::string_view>;

        std::string_view s;
        std::size_t hash;
        ContiguousArena & arena;

        Key(std::string_view s, ContiguousArena & arena)
            : s(s)
            , hash(HashType{}(s))
            , arena(arena)
        {
        }
    };

public:
    SymbolStr(const SymbolValue & s) noexcept
        : s(&s)
    {
    }

<<<<<<< HEAD
    SymbolStr(const Key & key);
=======
    SymbolStr(const Key & key)
    {
        auto size = key.s.size();
        if (size >= std::numeric_limits<uint32_t>::max()) {
            throw Error("Size of symbol exceeds 4GiB and cannot be stored");
        }
        // for multi-threaded implementations: lock store and allocator here
        const auto & [v, idx] = key.store.add(SymbolValue{});
        if (size == 0) {
            v.mkStringNoCopy("", nullptr);
        } else {
            auto s = key.alloc.allocate(size + 1);
            memcpy(s, key.s.data(), size);
            s[size] = '\0';
            v.mkStringNoCopy(s, nullptr);
        }
        v.size_ = size;
        v.idx = idx;
        this->s = &v;
    }
>>>>>>> d069633b

    bool operator==(std::string_view s2) const noexcept
    {
        return *s == s2;
    }

    [[gnu::always_inline]]
    const char * c_str() const noexcept
    {
        return s->c_str();
    }

    [[gnu::always_inline]] operator std::string_view() const noexcept
    {
        return *s;
    }

    friend std::ostream & operator<<(std::ostream & os, const SymbolStr & symbol);

    [[gnu::always_inline]]
    bool empty() const noexcept
    {
        return static_cast<std::string_view>(*s).empty();
    }

    [[gnu::always_inline]]
    size_t size() const noexcept
    {
        return static_cast<std::string_view>(*s).size();
    }

    [[gnu::always_inline]]
    const Value * valuePtr() const noexcept
    {
        return s;
    }

    struct Hash
    {
        using is_transparent = void;
        using is_avalanching = std::true_type;

        std::size_t operator()(SymbolStr str) const
        {
            return Key::HashType{}(*str.s);
        }

        std::size_t operator()(const Key & key) const noexcept
        {
            return key.hash;
        }
    };

    struct Equal
    {
        using is_transparent = void;

        bool operator()(SymbolStr a, SymbolStr b) const noexcept
        {
            // strings are unique, so that a pointer comparison is OK
            return a.s == b.s;
        }

        bool operator()(SymbolStr a, const Key & b) const noexcept
        {
            return a == b.s;
        }

        [[gnu::always_inline]]
        bool operator()(const Key & a, SymbolStr b) const noexcept
        {
            return operator()(b, a);
        }
    };
};

class SymbolTable;

/**
 * Convenience class to statically assign symbol identifiers at compile-time.
 */
class StaticSymbolTable
{
    static constexpr std::size_t maxSize = 1024;

    struct StaticSymbolInfo
    {
        std::string_view str;
        Symbol sym;
    };

    std::array<StaticSymbolInfo, maxSize> symbols;
    std::size_t size = 0;

public:
    constexpr StaticSymbolTable() = default;

    constexpr Symbol create(std::string_view str)
    {
        /* No need to check bounds because out of bounds access is
           a compilation error. */
        auto sym = Symbol(size + 1); //< +1 because Symbol with id = 0 is reserved
        symbols[size++] = {str, sym};
        return sym;
    }

    void copyIntoSymbolTable(SymbolTable & symtab) const;
};

/**
 * Symbol table used by the parser and evaluator to represent and look
 * up identifiers and attributes efficiently.
 */
class SymbolTable
{
private:
    /**
     * SymbolTable is an append only data structure.
     * During its lifetime the monotonic buffer holds all strings and nodes, if the symbol set is node based.
     */
    ContiguousArena arena;

    /**
     * Transparent lookup of string view for a pointer to a
     * SymbolValue in the arena.
     */
    boost::concurrent_flat_set<SymbolStr, SymbolStr::Hash, SymbolStr::Equal> symbols;

public:
    SymbolTable(const StaticSymbolTable & staticSymtab)
    {
        staticSymtab.copyIntoSymbolTable(*this);
    }

    constexpr static size_t alignment = alignof(SymbolValue);

    SymbolTable()
        : arena(1 << 30)
    {
        // Reserve symbol ID 0 and ensure alignment of the first allocation.
        arena.allocate(alignment);
    }

    /**
     * Converts a string into a symbol.
     */
    Symbol create(std::string_view s);

    std::vector<SymbolStr> resolve(const std::vector<Symbol> & symbols) const
    {
        std::vector<SymbolStr> result;
        result.reserve(symbols.size());
        for (auto & sym : symbols)
            result.push_back((*this)[sym]);
        return result;
    }

    SymbolStr operator[](Symbol s) const
    {
        assert(s.id);
        // Note: we don't check arena.size here to avoid a dependency
        // on other threads creating new symbols.
        return SymbolStr(*reinterpret_cast<const SymbolValue *>(arena.data + s.id));
    }

    size_t size() const noexcept
    {
        return symbols.size();
    }

    size_t totalSize() const
    {
        return arena.size;
    }

    template<typename T>
    void dump(T callback) const
    {
        std::string_view left{arena.data, arena.size};
        left = left.substr(alignment);
        while (true) {
            if (left.empty())
                break;
            left = left.substr(sizeof(Value));
            auto p = left.find('\0');
            assert(p != left.npos);
            auto sym = left.substr(0, p);
            callback(sym);
            // skip alignment padding
            auto n = sym.size() + 1;
            left = left.substr(n + (n % alignment ? alignment - (n % alignment) : 0));
        }
    }
};

inline void StaticSymbolTable::copyIntoSymbolTable(SymbolTable & symtab) const
{
    for (std::size_t i = 0; i < size; ++i) {
        auto [str, staticSym] = symbols[i];
        auto sym = symtab.create(str);
        if (sym != staticSym) [[unlikely]]
            unreachable();
    }
}

} // namespace nix

template<>
struct std::hash<nix::Symbol>
{
    std::size_t operator()(const nix::Symbol & s) const noexcept
    {
        return std::hash<decltype(s.id)>{}(s.id);
    }
};<|MERGE_RESOLUTION|>--- conflicted
+++ resolved
@@ -24,7 +24,6 @@
     }
 };
 
-<<<<<<< HEAD
 struct ContiguousArena
 {
     const char * data;
@@ -39,9 +38,8 @@
 
     size_t allocate(size_t bytes);
 };
-=======
+
 class StaticSymbolTable;
->>>>>>> d069633b
 
 /**
  * Symbols have the property that they can be compared efficiently
@@ -87,6 +85,8 @@
     constexpr auto operator<=>(const Symbol & other) const noexcept = default;
 
     friend class std::hash<Symbol>;
+
+    constexpr static size_t alignment = alignof(SymbolValue);
 };
 
 /**
@@ -122,30 +122,7 @@
     {
     }
 
-<<<<<<< HEAD
     SymbolStr(const Key & key);
-=======
-    SymbolStr(const Key & key)
-    {
-        auto size = key.s.size();
-        if (size >= std::numeric_limits<uint32_t>::max()) {
-            throw Error("Size of symbol exceeds 4GiB and cannot be stored");
-        }
-        // for multi-threaded implementations: lock store and allocator here
-        const auto & [v, idx] = key.store.add(SymbolValue{});
-        if (size == 0) {
-            v.mkStringNoCopy("", nullptr);
-        } else {
-            auto s = key.alloc.allocate(size + 1);
-            memcpy(s, key.s.data(), size);
-            s[size] = '\0';
-            v.mkStringNoCopy(s, nullptr);
-        }
-        v.size_ = size;
-        v.idx = idx;
-        this->s = &v;
-    }
->>>>>>> d069633b
 
     bool operator==(std::string_view s2) const noexcept
     {
@@ -220,6 +197,12 @@
             return operator()(b, a);
         }
     };
+
+    constexpr static size_t computeSize(std::string_view s)
+    {
+        auto rawSize = sizeof(Value) + s.size() + 1;
+        return ((rawSize + Symbol::alignment - 1) / Symbol::alignment) * Symbol::alignment;
+    }
 };
 
 class SymbolTable;
@@ -239,6 +222,7 @@
 
     std::array<StaticSymbolInfo, maxSize> symbols;
     std::size_t size = 0;
+    std::size_t nextId = alignof(SymbolValue);
 
 public:
     constexpr StaticSymbolTable() = default;
@@ -247,8 +231,9 @@
     {
         /* No need to check bounds because out of bounds access is
            a compilation error. */
-        auto sym = Symbol(size + 1); //< +1 because Symbol with id = 0 is reserved
+        auto sym = Symbol(nextId);
         symbols[size++] = {str, sym};
+        nextId += SymbolStr::computeSize(str);
         return sym;
     }
 
@@ -276,17 +261,12 @@
 
 public:
     SymbolTable(const StaticSymbolTable & staticSymtab)
-    {
+        : arena(1 << 30)
+    {
+        // Reserve symbol ID 0 and ensure alignment of the first allocation.
+        arena.allocate(Symbol::alignment);
+
         staticSymtab.copyIntoSymbolTable(*this);
-    }
-
-    constexpr static size_t alignment = alignof(SymbolValue);
-
-    SymbolTable()
-        : arena(1 << 30)
-    {
-        // Reserve symbol ID 0 and ensure alignment of the first allocation.
-        arena.allocate(alignment);
     }
 
     /**
@@ -325,7 +305,7 @@
     void dump(T callback) const
     {
         std::string_view left{arena.data, arena.size};
-        left = left.substr(alignment);
+        left = left.substr(Symbol::alignment);
         while (true) {
             if (left.empty())
                 break;
@@ -336,7 +316,7 @@
             callback(sym);
             // skip alignment padding
             auto n = sym.size() + 1;
-            left = left.substr(n + (n % alignment ? alignment - (n % alignment) : 0));
+            left = left.substr(n + (n % Symbol::alignment ? Symbol::alignment - (n % Symbol::alignment) : 0));
         }
     }
 };
