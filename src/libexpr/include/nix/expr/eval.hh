--- conflicted
+++ resolved
@@ -51,10 +51,7 @@
 enum RepairFlag : bool;
 struct MemorySourceAccessor;
 struct MountedSourceAccessor;
-<<<<<<< HEAD
 struct AsyncPathWriter;
-=======
->>>>>>> d069633b
 
 namespace eval_cache {
 class EvalCache;
@@ -226,20 +223,11 @@
 
 struct StaticEvalSymbols
 {
-<<<<<<< HEAD
-public:
-    const fetchers::Settings & fetchSettings;
-    const EvalSettings & settings;
-
-    SymbolTable symbols;
-    PosTable positions;
-=======
     Symbol with, outPath, drvPath, type, meta, name, value, system, overrides, outputs, outputName, ignoreNulls, file,
         line, column, functor, toString, right, wrong, structuredAttrs, json, allowedReferences, allowedRequisites,
         disallowedReferences, disallowedRequisites, maxSize, maxClosureSize, builder, args, contentAddressed, impure,
         outputHash, outputHashAlgo, outputHashMode, recurseForDerivations, description, self, epsilon, startSet,
         operator_, key, path, prefix, outputSpecified;
->>>>>>> d069633b
 
     Expr::AstSymbols exprSymbols;
 
@@ -386,6 +374,7 @@
 
     const fetchers::Settings & fetchSettings;
     const EvalSettings & settings;
+
     SymbolTable symbols;
     PosTable positions;
 
@@ -432,7 +421,7 @@
 
     RootValue vImportedDrvToDerivation = nullptr;
 
-    ref<fetchers::InputCache> inputCache;
+    const ref<fetchers::InputCache> inputCache;
 
     /**
      * Debugger
@@ -487,31 +476,17 @@
 
     /* Cache for calls to addToStore(); maps source paths to the store
        paths. */
-<<<<<<< HEAD
-    struct SrcToStore;
-    ref<SrcToStore> srcToStore;
-=======
     ref<boost::concurrent_flat_map<SourcePath, StorePath>> srcToStore;
->>>>>>> d069633b
 
     /**
      * A cache that maps paths to "resolved" paths for importing Nix
      * expressions, i.e. `/foo` to `/foo/default.nix`.
      */
-<<<<<<< HEAD
-    struct ImportResolutionCache;
-    ref<ImportResolutionCache> importResolutionCache;
-=======
     ref<boost::concurrent_flat_map<SourcePath, SourcePath>> importResolutionCache;
->>>>>>> d069633b
 
     /**
      * A cache from resolved paths to values.
      */
-<<<<<<< HEAD
-    struct FileEvalCache;
-    ref<FileEvalCache> fileEvalCache;
-=======
     ref<boost::concurrent_flat_map<
         SourcePath,
         Value *,
@@ -519,36 +494,23 @@
         std::equal_to<SourcePath>,
         traceable_allocator<std::pair<const SourcePath, Value *>>>>
         fileEvalCache;
->>>>>>> d069633b
 
     /**
      * Associate source positions of certain AST nodes with their preceding doc comment, if they have one.
      * Grouped by file.
      */
-<<<<<<< HEAD
-    SharedSync<std::unordered_map<SourcePath, DocCommentMap>> positionToDocComment;
+    SharedSync<boost::unordered_flat_map<SourcePath, DocCommentMap>> positionToDocComment;
 
     LookupPath lookupPath;
 
     // FIXME: make thread-safe.
-    std::map<std::string, std::optional<SourcePath>> lookupPathResolved;
-=======
-    boost::unordered_flat_map<SourcePath, DocCommentMap> positionToDocComment;
-
-    LookupPath lookupPath;
-
     boost::unordered_flat_map<std::string, std::optional<SourcePath>, StringViewHash, std::equal_to<>>
         lookupPathResolved;
->>>>>>> d069633b
 
     /**
      * Cache used by prim_match().
      */
-<<<<<<< HEAD
     ref<RegexCache> regexCache;
-=======
-    std::shared_ptr<RegexCache> regexCache;
->>>>>>> d069633b
 
 public:
 
@@ -623,16 +585,12 @@
     /**
      * Mount an input on the Nix store.
      */
-<<<<<<< HEAD
     StorePath mountInput(
         fetchers::Input & input,
         const fetchers::Input & originalInput,
         ref<SourceAccessor> accessor,
         bool requireLockable,
         bool forceNarHash = false);
-=======
-    StorePath mountInput(fetchers::Input & input, const fetchers::Input & originalInput, ref<SourceAccessor> accessor);
->>>>>>> d069633b
 
     /**
      * Parse a Nix expression from the specified file.
@@ -1104,17 +1062,7 @@
      */
     std::string mkSingleDerivedPathStringRaw(const SingleDerivedPath & p);
 
-<<<<<<< HEAD
-    Counter nrEnvs;
-    Counter nrValuesInEnvs;
-    Counter nrValues;
-    Counter nrListElems;
     Counter nrLookups;
-    Counter nrAttrsets;
-    Counter nrAttrsInAttrsets;
-=======
-    Counter nrLookups;
->>>>>>> d069633b
     Counter nrAvoided;
     Counter nrOpUpdates;
     Counter nrOpUpdateValuesCopied;
@@ -1133,12 +1081,8 @@
 private:
     bool countCalls;
 
-<<<<<<< HEAD
     // FIXME: make thread-safe.
-    typedef std::map<std::string, size_t> PrimOpCalls;
-=======
     typedef boost::unordered_flat_map<std::string, size_t, StringViewHash, std::equal_to<>> PrimOpCalls;
->>>>>>> d069633b
     PrimOpCalls primOpCalls;
 
     typedef boost::unordered_flat_map<ExprLambda *, size_t> FunctionCalls;
@@ -1149,12 +1093,8 @@
 
     void incrFunctionCall(ExprLambda * fun);
 
-<<<<<<< HEAD
     // FIXME: make thread-safe.
-    typedef std::map<PosIdx, size_t> AttrSelects;
-=======
     typedef boost::unordered_flat_map<PosIdx, size_t, std::hash<PosIdx>> AttrSelects;
->>>>>>> d069633b
     AttrSelects attrSelects;
 
     friend struct ExprOpUpdate;
