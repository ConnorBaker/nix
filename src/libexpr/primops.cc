--- conflicted
+++ resolved
@@ -80,14 +80,10 @@
                     ensureValid(b.drvPath->getBaseStorePath());
                 },
                 [&](const NixStringContextElem::Opaque & o) {
-<<<<<<< HEAD
                     // We consider virtual store paths valid here. They'll
                     // be devirtualized if needed elsewhere.
                     if (!storeFS->getMount(CanonPath(store->printStorePath(o.path))))
                         ensureValid(o.path);
-=======
-                    ensureValid(o.path);
->>>>>>> ec6ba866
                     if (maybePathsOut)
                         maybePathsOut->emplace(o.path);
                 },
@@ -97,12 +93,9 @@
                     if (maybePathsOut)
                         maybePathsOut->emplace(d.drvPath);
                 },
-<<<<<<< HEAD
                 [&](const NixStringContextElem::Path & p) {
                     // FIXME: do something?
                 },
-=======
->>>>>>> ec6ba866
             },
             c.raw);
     }
@@ -1389,11 +1382,7 @@
             pos,
             "while evaluating the `__structuredAttrs` "
             "attribute passed to builtins.derivationStrict"))
-<<<<<<< HEAD
-        jsonObject = json::object();
-=======
         jsonObject = StructuredAttrs{.structuredAttrs = json::object()};
->>>>>>> ec6ba866
 
     /* Check whether null attributes should be ignored. */
     bool ignoreNulls = false;
@@ -1553,25 +1542,6 @@
 
                 } else {
                     auto s = state.coerceToString(pos, *i->value, context, context_below, true).toOwned();
-<<<<<<< HEAD
-                    drv.env.emplace(key, s);
-                    if (i->name == state.sBuilder)
-                        drv.builder = std::move(s);
-                    else if (i->name == state.sSystem)
-                        drv.platform = std::move(s);
-                    else if (i->name == state.sOutputHash)
-                        outputHash = std::move(s);
-                    else if (i->name == state.sOutputHashAlgo)
-                        outputHashAlgo = parseHashAlgoOpt(s);
-                    else if (i->name == state.sOutputHashMode)
-                        handleHashMode(s);
-                    else if (i->name == state.sOutputs)
-                        handleOutputs(tokenizeString<Strings>(s));
-                    else if (i->name == state.sJson)
-                        warn(
-                            "In derivation '%s': setting structured attributes via '__json' is deprecated, and may be disallowed in future versions of Nix. Set '__structuredAttrs = true' instead.",
-                            drvName);
-=======
                     if (i->name == state.sJson) {
                         warn(
                             "In derivation '%s': setting structured attributes via '__json' is deprecated, and may be disallowed in future versions of Nix. Set '__structuredAttrs = true' instead.",
@@ -1592,7 +1562,6 @@
                         else if (i->name == state.sOutputs)
                             handleOutputs(tokenizeString<Strings>(s));
                     }
->>>>>>> ec6ba866
                 }
             }
 
@@ -1628,11 +1597,8 @@
                 [&](const NixStringContextElem::DrvDeep & d) {
                     /* !!! This doesn't work if readOnlyMode is set. */
                     StorePathSet refs;
-<<<<<<< HEAD
                     // FIXME: don't need to wait, we only need the references.
                     state.waitForPath(d.drvPath);
-=======
->>>>>>> ec6ba866
                     state.store->computeFSClosure(d.drvPath, refs);
                     for (auto & j : refs) {
                         drv.inputSrcs.insert(j);
@@ -1644,7 +1610,6 @@
                 [&](const NixStringContextElem::Built & b) {
                     drv.inputDrvs.ensureSlot(*b.drvPath).value.insert(b.output);
                 },
-<<<<<<< HEAD
                 [&](const NixStringContextElem::Opaque & o) {
                     drv.inputSrcs.insert(state.devirtualize(o.path, &rewrites));
                 },
@@ -1660,9 +1625,6 @@
                             state.store->printStorePath(devirtualized));
                     }
                 },
-=======
-                [&](const NixStringContextElem::Opaque & o) { drv.inputSrcs.insert(o.path); },
->>>>>>> ec6ba866
             },
             c.raw);
     }
@@ -2580,13 +2542,8 @@
 {
     NixStringContext context;
     auto name = state.forceStringNoCtx(*args[0], pos, "while evaluating the first argument passed to builtins.toFile");
-<<<<<<< HEAD
     std::string contents(
         state.forceString(*args[1], context, pos, "while evaluating the second argument passed to builtins.toFile"));
-=======
-    auto contents =
-        state.forceString(*args[1], context, pos, "while evaluating the second argument passed to builtins.toFile");
->>>>>>> ec6ba866
 
     StorePathSet refs;
     StringMap rewrites;
@@ -2594,7 +2551,6 @@
     for (auto c : context) {
         if (auto p = std::get_if<NixStringContextElem::Opaque>(&c.raw))
             refs.insert(p->path);
-<<<<<<< HEAD
         else if (auto p = std::get_if<NixStringContextElem::Path>(&c.raw)) {
             if (contents.find(p->storePath.to_string()) != contents.npos) {
                 auto devirtualized = state.devirtualize(p->storePath, &rewrites);
@@ -2605,9 +2561,6 @@
                     state.store->printStorePath(devirtualized));
             }
         } else
-=======
-        else
->>>>>>> ec6ba866
             state
                 .error<EvalError>(
                     "files created by %1% may not reference derivations, but %2% references %3%",
@@ -2618,11 +2571,8 @@
                 .debugThrow();
     }
 
-<<<<<<< HEAD
     contents = rewriteStrings(contents, rewrites);
 
-=======
->>>>>>> ec6ba866
     auto storePath = settings.readOnlyMode ? state.store->makeFixedOutputPathFromCA(
                                                  name,
                                                  TextInfo{
@@ -2809,7 +2759,6 @@
     state.forceFunction(*args[0], pos, "while evaluating the first argument passed to builtins.filterSource");
 
     addPath(
-<<<<<<< HEAD
         state,
         pos,
         state.computeBaseName(path, pos),
@@ -2819,9 +2768,6 @@
         std::nullopt,
         v,
         context);
-=======
-        state, pos, path.baseName(), path, args[0], ContentAddressMethod::Raw::NixArchive, std::nullopt, v, context);
->>>>>>> ec6ba866
 }
 
 static RegisterPrimOp primop_filterSource({
