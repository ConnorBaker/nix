#include "archive.hh"
#include "derivations.hh"
#include "eval-inline.hh"
#include "eval.hh"
#include "globals.hh"
#include "json-to-value.hh"
#include "names.hh"
#include "store-api.hh"
#include "util.hh"
#include "json.hh"
#include "value-to-json.hh"
#include "value-to-xml.hh"
#include "primops.hh"

#include <sys/types.h>
#include <sys/stat.h>
#include <unistd.h>

#include <algorithm>
#include <cstring>
#include <regex>
#include <dlfcn.h>


namespace nix {


/*************************************************************
 * Miscellaneous
 *************************************************************/


/* Decode a context string ‘!<name>!<path>’ into a pair <path,
   name>. */
std::pair<string, string> decodeContext(const string & s)
{
    if (s.at(0) == '!') {
        size_t index = s.find("!", 1);
        return std::pair<string, string>(string(s, index + 1), string(s, 1, index - 1));
    } else
        return std::pair<string, string>(s.at(0) == '/' ? s : string(s, 1), "");
}


InvalidPathError::InvalidPathError(const Path & path) :
    EvalError("path '%s' is not valid", path), path(path) {}

void EvalState::realiseContext(const PathSet & context)
{
    std::vector<StorePathWithOutputs> drvs;

    for (auto & i : context) {
        auto [ctxS, outputName] = decodeContext(i);
        auto ctx = store->parseStorePath(ctxS);
        if (!store->isValidPath(ctx))
            throw InvalidPathError(store->printStorePath(ctx));
<<<<<<< HEAD
        if (!outputName.empty() && ctx.isDerivation()) {
            drvs.push_back(StorePathWithOutputs{ctx.clone(), {outputName}});
=======
        if (!decoded.second.empty() && ctx.isDerivation()) {
            drvs.push_back(StorePathWithOutputs{ctx, {decoded.second}});
>>>>>>> 29542865

            /* Add the output of this derivation to the allowed
               paths. */
            if (allowedPaths) {
                auto drv = store->derivationFromPath(ctx);
                DerivationOutputs::iterator i = drv.outputs.find(outputName);
                if (i == drv.outputs.end())
                    throw Error("derivation '%s' does not have an output named '%s'", ctxS, outputName);
                allowedPaths->insert(store->printStorePath(i->second.path));
            }
        }
    }

    if (drvs.empty()) return;

    if (!evalSettings.enableImportFromDerivation)
        throw EvalError("attempted to realize '%1%' during evaluation but 'allow-import-from-derivation' is false",
            store->printStorePath(drvs.begin()->path));

    /* For performance, prefetch all substitute info. */
    StorePathSet willBuild, willSubstitute, unknown;
    unsigned long long downloadSize, narSize;
    store->queryMissing(drvs, willBuild, willSubstitute, unknown, downloadSize, narSize);

    store->buildPaths(drvs);
}


/* Load and evaluate an expression from path specified by the
   argument. */
static void prim_scopedImport(EvalState & state, const Pos & pos, Value * * args, Value & v)
{
    PathSet context;
    Path path = state.coerceToPath(pos, *args[1], context);

    try {
        state.realiseContext(context);
    } catch (InvalidPathError & e) {
        throw EvalError({
            .hint = hintfmt("cannot import '%1%', since path '%2%' is not valid", path, e.path),
            .nixCode = NixCode { .errPos = pos }
        });
    }

    Path realPath = state.checkSourcePath(state.toRealPath(path, context));

    // FIXME
    if (state.store->isStorePath(path) && state.store->isValidPath(state.store->parseStorePath(path)) && isDerivation(path)) {
        Derivation drv = readDerivation(*state.store, realPath);
        Value & w = *state.allocValue();
        state.mkAttrs(w, 3 + drv.outputs.size());
        Value * v2 = state.allocAttr(w, state.sDrvPath);
        mkString(*v2, path, {"=" + path});
        v2 = state.allocAttr(w, state.sName);
        mkString(*v2, drv.env["name"]);
        Value * outputsVal =
            state.allocAttr(w, state.symbols.create("outputs"));
        state.mkList(*outputsVal, drv.outputs.size());
        unsigned int outputs_index = 0;

        for (const auto & o : drv.outputs) {
            v2 = state.allocAttr(w, state.symbols.create(o.first));
            mkString(*v2, state.store->printStorePath(o.second.path), {"!" + o.first + "!" + path});
            outputsVal->listElems()[outputs_index] = state.allocValue();
            mkString(*(outputsVal->listElems()[outputs_index++]), o.first);
        }
        w.attrs->sort();

        static RootValue fun;
        if (!fun) {
            fun = allocRootValue(state.allocValue());
            state.eval(state.parseExprFromString(
                #include "imported-drv-to-derivation.nix.gen.hh"
                , "/"), **fun);
        }

        state.forceFunction(**fun, pos);
        mkApp(v, **fun, w);
        state.forceAttrs(v, pos);
    } else {
        state.forceAttrs(*args[0]);
        if (args[0]->attrs->empty())
            state.evalFile(realPath, v);
        else {
            Env * env = &state.allocEnv(args[0]->attrs->size());
            env->up = &state.baseEnv;

            StaticEnv staticEnv(false, &state.staticBaseEnv);

            unsigned int displ = 0;
            for (auto & attr : *args[0]->attrs) {
                staticEnv.vars[attr.name] = displ;
                env->values[displ++] = attr.value;
            }

            printTalkative("evaluating file '%1%'", realPath);
            Expr * e = state.parseExprFromFile(resolveExprPath(realPath), staticEnv);

            e->eval(state, *env, v);
        }
    }
}


/* Want reasonable symbol names, so extern C */
/* !!! Should we pass the Pos or the file name too? */
extern "C" typedef void (*ValueInitializer)(EvalState & state, Value & v);

/* Load a ValueInitializer from a DSO and return whatever it initializes */
void prim_importNative(EvalState & state, const Pos & pos, Value * * args, Value & v)
{
    PathSet context;
    Path path = state.coerceToPath(pos, *args[0], context);

    try {
        state.realiseContext(context);
    } catch (InvalidPathError & e) {
        throw EvalError({
            .hint = hintfmt(
                "cannot import '%1%', since path '%2%' is not valid",
                path, e.path),
            .nixCode = NixCode { .errPos = pos }
        });
    }

    path = state.checkSourcePath(path);

    string sym = state.forceStringNoCtx(*args[1], pos);

    void *handle = dlopen(path.c_str(), RTLD_LAZY | RTLD_LOCAL);
    if (!handle)
        throw EvalError("could not open '%1%': %2%", path, dlerror());

    dlerror();
    ValueInitializer func = (ValueInitializer) dlsym(handle, sym.c_str());
    if(!func) {
        char *message = dlerror();
        if (message)
            throw EvalError("could not load symbol '%1%' from '%2%': %3%", sym, path, message);
        else
            throw EvalError("symbol '%1%' from '%2%' resolved to NULL when a function pointer was expected",
                sym, path);
    }

    (func)(state, v);

    /* We don't dlclose because v may be a primop referencing a function in the shared object file */
}


/* Execute a program and parse its output */
void prim_exec(EvalState & state, const Pos & pos, Value * * args, Value & v)
{
    state.forceList(*args[0], pos);
    auto elems = args[0]->listElems();
    auto count = args[0]->listSize();
    if (count == 0) {
        throw EvalError({
            .hint = hintfmt("at least one argument to 'exec' required"),
            .nixCode = NixCode { .errPos = pos }
        });
    }
    PathSet context;
    auto program = state.coerceToString(pos, *elems[0], context, false, false);
    Strings commandArgs;
    for (unsigned int i = 1; i < args[0]->listSize(); ++i) {
        commandArgs.emplace_back(state.coerceToString(pos, *elems[i], context, false, false));
    }
    try {
        state.realiseContext(context);
    } catch (InvalidPathError & e) {
        throw EvalError({
            .hint = hintfmt("cannot execute '%1%', since path '%2%' is not valid",
                program, e.path),
            .nixCode = NixCode { .errPos = pos }
        });
    }

    auto output = runProgram(program, true, commandArgs);
    Expr * parsed;
    try {
        parsed = state.parseExprFromString(output, pos.file);
    } catch (Error & e) {
        e.addPrefix(fmt("While parsing the output from '%1%', at %2%\n", program, pos));
        throw;
    }
    try {
        state.eval(parsed, v);
    } catch (Error & e) {
        e.addPrefix(fmt("While evaluating the output from '%1%', at %2%\n", program, pos));
        throw;
    }
}


/* Return a string representing the type of the expression. */
static void prim_typeOf(EvalState & state, const Pos & pos, Value * * args, Value & v)
{
    state.forceValue(*args[0], pos);
    string t;
    switch (args[0]->type) {
        case tInt: t = "int"; break;
        case tBool: t = "bool"; break;
        case tString: t = "string"; break;
        case tPath: t = "path"; break;
        case tNull: t = "null"; break;
        case tAttrs: t = "set"; break;
        case tList1: case tList2: case tListN: t = "list"; break;
        case tLambda:
        case tPrimOp:
        case tPrimOpApp:
            t = "lambda";
            break;
        case tExternal:
            t = args[0]->external->typeOf();
            break;
        case tFloat: t = "float"; break;
        default: abort();
    }
    mkString(v, state.symbols.create(t));
}


/* Determine whether the argument is the null value. */
static void prim_isNull(EvalState & state, const Pos & pos, Value * * args, Value & v)
{
    state.forceValue(*args[0], pos);
    mkBool(v, args[0]->type == tNull);
}


/* Determine whether the argument is a function. */
static void prim_isFunction(EvalState & state, const Pos & pos, Value * * args, Value & v)
{
    state.forceValue(*args[0], pos);
    bool res;
    switch (args[0]->type) {
        case tLambda:
        case tPrimOp:
        case tPrimOpApp:
            res = true;
            break;
        default:
            res = false;
            break;
    }
    mkBool(v, res);
}


/* Determine whether the argument is an integer. */
static void prim_isInt(EvalState & state, const Pos & pos, Value * * args, Value & v)
{
    state.forceValue(*args[0], pos);
    mkBool(v, args[0]->type == tInt);
}

/* Determine whether the argument is a float. */
static void prim_isFloat(EvalState & state, const Pos & pos, Value * * args, Value & v)
{
    state.forceValue(*args[0], pos);
    mkBool(v, args[0]->type == tFloat);
}

/* Determine whether the argument is a string. */
static void prim_isString(EvalState & state, const Pos & pos, Value * * args, Value & v)
{
    state.forceValue(*args[0], pos);
    mkBool(v, args[0]->type == tString);
}


/* Determine whether the argument is a Boolean. */
static void prim_isBool(EvalState & state, const Pos & pos, Value * * args, Value & v)
{
    state.forceValue(*args[0], pos);
    mkBool(v, args[0]->type == tBool);
}

/* Determine whether the argument is a path. */
static void prim_isPath(EvalState & state, const Pos & pos, Value * * args, Value & v)
{
    state.forceValue(*args[0], pos);
    mkBool(v, args[0]->type == tPath);
}

struct CompareValues
{
    bool operator () (const Value * v1, const Value * v2) const
    {
        if (v1->type == tFloat && v2->type == tInt)
            return v1->fpoint < v2->integer;
        if (v1->type == tInt && v2->type == tFloat)
            return v1->integer < v2->fpoint;
        if (v1->type != v2->type)
            throw EvalError("cannot compare %1% with %2%", showType(*v1), showType(*v2));
        switch (v1->type) {
            case tInt:
                return v1->integer < v2->integer;
            case tFloat:
                return v1->fpoint < v2->fpoint;
            case tString:
                return strcmp(v1->string.s, v2->string.s) < 0;
            case tPath:
                return strcmp(v1->path, v2->path) < 0;
            default:
                throw EvalError("cannot compare %1% with %2%", showType(*v1), showType(*v2));
        }
    }
};


#if HAVE_BOEHMGC
typedef list<Value *, gc_allocator<Value *> > ValueList;
#else
typedef list<Value *> ValueList;
#endif


static void prim_genericClosure(EvalState & state, const Pos & pos, Value * * args, Value & v)
{
    state.forceAttrs(*args[0], pos);

    /* Get the start set. */
    Bindings::iterator startSet =
        args[0]->attrs->find(state.symbols.create("startSet"));
    if (startSet == args[0]->attrs->end())
        throw EvalError({
            .hint = hintfmt("attribute 'startSet' required"),
            .nixCode = NixCode { .errPos = pos }
        });
    state.forceList(*startSet->value, pos);

    ValueList workSet;
    for (unsigned int n = 0; n < startSet->value->listSize(); ++n)
        workSet.push_back(startSet->value->listElems()[n]);

    /* Get the operator. */
    Bindings::iterator op =
        args[0]->attrs->find(state.symbols.create("operator"));
    if (op == args[0]->attrs->end())
        throw EvalError({
            .hint = hintfmt("attribute 'operator' required"),
            .nixCode = NixCode { .errPos = pos }
        });
    state.forceValue(*op->value, pos);

    /* Construct the closure by applying the operator to element of
       `workSet', adding the result to `workSet', continuing until
       no new elements are found. */
    ValueList res;
    // `doneKeys' doesn't need to be a GC root, because its values are
    // reachable from res.
    set<Value *, CompareValues> doneKeys;
    while (!workSet.empty()) {
        Value * e = *(workSet.begin());
        workSet.pop_front();

        state.forceAttrs(*e, pos);

        Bindings::iterator key =
            e->attrs->find(state.symbols.create("key"));
        if (key == e->attrs->end())
            throw EvalError({
                .hint = hintfmt("attribute 'key' required"),
                .nixCode = NixCode { .errPos = pos }
            });
        state.forceValue(*key->value, pos);

        if (!doneKeys.insert(key->value).second) continue;
        res.push_back(e);

        /* Call the `operator' function with `e' as argument. */
        Value call;
        mkApp(call, *op->value, *e);
        state.forceList(call, pos);

        /* Add the values returned by the operator to the work set. */
        for (unsigned int n = 0; n < call.listSize(); ++n) {
            state.forceValue(*call.listElems()[n], pos);
            workSet.push_back(call.listElems()[n]);
        }
    }

    /* Create the result list. */
    state.mkList(v, res.size());
    unsigned int n = 0;
    for (auto & i : res)
        v.listElems()[n++] = i;
}


static void prim_abort(EvalState & state, const Pos & pos, Value * * args, Value & v)
{
    PathSet context;
    string s = state.coerceToString(pos, *args[0], context);
    throw Abort("evaluation aborted with the following error message: '%1%'", s);
}


static void prim_throw(EvalState & state, const Pos & pos, Value * * args, Value & v)
{
    PathSet context;
    string s = state.coerceToString(pos, *args[0], context);
    throw ThrownError(s);
}


static void prim_addErrorContext(EvalState & state, const Pos & pos, Value * * args, Value & v)
{
    try {
        state.forceValue(*args[1], pos);
        v = *args[1];
    } catch (Error & e) {
        PathSet context;
        e.addPrefix(format("%1%\n") % state.coerceToString(pos, *args[0], context));
        throw;
    }
}


/* Try evaluating the argument. Success => {success=true; value=something;},
 * else => {success=false; value=false;} */
static void prim_tryEval(EvalState & state, const Pos & pos, Value * * args, Value & v)
{
    state.mkAttrs(v, 2);
    try {
        state.forceValue(*args[0], pos);
        v.attrs->push_back(Attr(state.sValue, args[0]));
        mkBool(*state.allocAttr(v, state.symbols.create("success")), true);
    } catch (AssertionError & e) {
        mkBool(*state.allocAttr(v, state.sValue), false);
        mkBool(*state.allocAttr(v, state.symbols.create("success")), false);
    }
    v.attrs->sort();
}


/* Return an environment variable.  Use with care. */
static void prim_getEnv(EvalState & state, const Pos & pos, Value * * args, Value & v)
{
    string name = state.forceStringNoCtx(*args[0], pos);
    mkString(v, evalSettings.restrictEval || evalSettings.pureEval ? "" : getEnv(name).value_or(""));
}


/* Evaluate the first argument, then return the second argument. */
static void prim_seq(EvalState & state, const Pos & pos, Value * * args, Value & v)
{
    state.forceValue(*args[0], pos);
    state.forceValue(*args[1], pos);
    v = *args[1];
}


/* Evaluate the first argument deeply (i.e. recursing into lists and
   attrsets), then return the second argument. */
static void prim_deepSeq(EvalState & state, const Pos & pos, Value * * args, Value & v)
{
    state.forceValueDeep(*args[0]);
    state.forceValue(*args[1], pos);
    v = *args[1];
}


/* Evaluate the first expression and print it on standard error.  Then
   return the second expression.  Useful for debugging. */
static void prim_trace(EvalState & state, const Pos & pos, Value * * args, Value & v)
{
    state.forceValue(*args[0], pos);
    if (args[0]->type == tString)
        printError("trace: %1%", args[0]->string.s);
    else
        printError("trace: %1%", *args[0]);
    state.forceValue(*args[1], pos);
    v = *args[1];
}


/*************************************************************
 * Derivations
 *************************************************************/


/* Construct (as a unobservable side effect) a Nix derivation
   expression that performs the derivation described by the argument
   set.  Returns the original set extended with the following
   attributes: `outPath' containing the primary output path of the
   derivation; `drvPath' containing the path of the Nix expression;
   and `type' set to `derivation' to indicate that this is a
   derivation. */
static void prim_derivationStrict(EvalState & state, const Pos & pos, Value * * args, Value & v)
{
    state.forceAttrs(*args[0], pos);

    /* Figure out the name first (for stack backtraces). */
    Bindings::iterator attr = args[0]->attrs->find(state.sName);
    if (attr == args[0]->attrs->end())
        throw EvalError({
            .hint = hintfmt("required attribute 'name' missing"),
            .nixCode = NixCode { .errPos = pos }
        });
    string drvName;
    Pos & posDrvName(*attr->pos);
    try {
        drvName = state.forceStringNoCtx(*attr->value, pos);
    } catch (Error & e) {
        e.addPrefix(fmt("while evaluating the derivation attribute 'name' at %1%:\n", posDrvName));
        throw;
    }

    /* Check whether attributes should be passed as a JSON file. */
    std::ostringstream jsonBuf;
    std::unique_ptr<JSONObject> jsonObject;
    attr = args[0]->attrs->find(state.sStructuredAttrs);
    if (attr != args[0]->attrs->end() && state.forceBool(*attr->value, pos))
        jsonObject = std::make_unique<JSONObject>(jsonBuf);

    /* Check whether null attributes should be ignored. */
    bool ignoreNulls = false;
    attr = args[0]->attrs->find(state.sIgnoreNulls);
    if (attr != args[0]->attrs->end())
        ignoreNulls = state.forceBool(*attr->value, pos);

    /* Build the derivation expression by processing the attributes. */
    Derivation drv;

    PathSet context;

    std::optional<std::string> outputHash;
    std::string outputHashAlgo;
    auto ingestionMethod = FileIngestionMethod::Flat;

    StringSet outputs;
    outputs.insert("out");

    for (auto & i : args[0]->attrs->lexicographicOrder()) {
        if (i->name == state.sIgnoreNulls) continue;
        const string & key = i->name;
        vomit("processing attribute '%1%'", key);

        auto handleHashMode = [&](const std::string & s) {
            if (s == "recursive") ingestionMethod = FileIngestionMethod::Recursive;
            else if (s == "flat") ingestionMethod = FileIngestionMethod::Flat;
            else
                throw EvalError({
                    .hint = hintfmt("invalid value '%s' for 'outputHashMode' attribute", s),
                    .nixCode = NixCode { .errPos = posDrvName }
                });
        };

        auto handleOutputs = [&](const Strings & ss) {
            outputs.clear();
            for (auto & j : ss) {
                if (outputs.find(j) != outputs.end())
                    throw EvalError({
                        .hint = hintfmt("duplicate derivation output '%1%'", j),
                        .nixCode = NixCode { .errPos = posDrvName }
                    });
                /* !!! Check whether j is a valid attribute
                   name. */
                /* Derivations cannot be named ‘drv’, because
                   then we'd have an attribute ‘drvPath’ in
                   the resulting set. */
                if (j == "drv")
                    throw EvalError({
                        .hint = hintfmt("invalid derivation output name 'drv'" ),
                        .nixCode = NixCode { .errPos = posDrvName }
                    });
                outputs.insert(j);
            }
            if (outputs.empty())
                throw EvalError({
                    .hint = hintfmt("derivation cannot have an empty set of outputs"),
                    .nixCode = NixCode { .errPos = posDrvName }
                });
        };

        try {

            if (ignoreNulls) {
                state.forceValue(*i->value, pos);
                if (i->value->type == tNull) continue;
            }

            /* The `args' attribute is special: it supplies the
               command-line arguments to the builder. */
            if (i->name == state.sArgs) {
                state.forceList(*i->value, pos);
                for (unsigned int n = 0; n < i->value->listSize(); ++n) {
                    string s = state.coerceToString(posDrvName, *i->value->listElems()[n], context, true);
                    drv.args.push_back(s);
                }
            }

            /* All other attributes are passed to the builder through
               the environment. */
            else {

                if (jsonObject) {

                    if (i->name == state.sStructuredAttrs) continue;

                    auto placeholder(jsonObject->placeholder(key));
                    printValueAsJSON(state, true, *i->value, placeholder, context);

                    if (i->name == state.sBuilder)
                        drv.builder = state.forceString(*i->value, context, posDrvName);
                    else if (i->name == state.sSystem)
                        drv.platform = state.forceStringNoCtx(*i->value, posDrvName);
                    else if (i->name == state.sOutputHash)
                        outputHash = state.forceStringNoCtx(*i->value, posDrvName);
                    else if (i->name == state.sOutputHashAlgo)
                        outputHashAlgo = state.forceStringNoCtx(*i->value, posDrvName);
                    else if (i->name == state.sOutputHashMode)
                        handleHashMode(state.forceStringNoCtx(*i->value, posDrvName));
                    else if (i->name == state.sOutputs) {
                        /* Require ‘outputs’ to be a list of strings. */
                        state.forceList(*i->value, posDrvName);
                        Strings ss;
                        for (unsigned int n = 0; n < i->value->listSize(); ++n)
                            ss.emplace_back(state.forceStringNoCtx(*i->value->listElems()[n], posDrvName));
                        handleOutputs(ss);
                    }

                } else {
                    auto s = state.coerceToString(posDrvName, *i->value, context, true);
                    drv.env.emplace(key, s);
                    if (i->name == state.sBuilder) drv.builder = s;
                    else if (i->name == state.sSystem) drv.platform = s;
                    else if (i->name == state.sOutputHash) outputHash = s;
                    else if (i->name == state.sOutputHashAlgo) outputHashAlgo = s;
                    else if (i->name == state.sOutputHashMode) handleHashMode(s);
                    else if (i->name == state.sOutputs)
                        handleOutputs(tokenizeString<Strings>(s));
                }

            }

        } catch (Error & e) {
            e.addPrefix(format("while evaluating the attribute '%1%' of the derivation '%2%' at %3%:\n")
                % key % drvName % posDrvName);
            throw;
        }
    }

    if (jsonObject) {
        jsonObject.reset();
        drv.env.emplace("__json", jsonBuf.str());
    }

    /* Everything in the context of the strings in the derivation
       attributes should be added as dependencies of the resulting
       derivation. */
    for (auto & path : context) {

        /* Paths marked with `=' denote that the path of a derivation
           is explicitly passed to the builder.  Since that allows the
           builder to gain access to every path in the dependency
           graph of the derivation (including all outputs), all paths
           in the graph must be added to this derivation's list of
           inputs to ensure that they are available when the builder
           runs. */
        if (path.at(0) == '=') {
            /* !!! This doesn't work if readOnlyMode is set. */
            StorePathSet refs;
            state.store->computeFSClosure(state.store->parseStorePath(std::string_view(path).substr(1)), refs);
            for (auto & j : refs) {
                drv.inputSrcs.insert(j);
                if (j.isDerivation())
                    drv.inputDrvs[j] = state.store->readDerivation(j).outputNames();
            }
        }

        /* Handle derivation outputs of the form ‘!<name>!<path>’. */
        else if (path.at(0) == '!') {
            std::pair<string, string> ctx = decodeContext(path);
            drv.inputDrvs[state.store->parseStorePath(ctx.first)].insert(ctx.second);
        }

        /* Otherwise it's a source file. */
        else
            drv.inputSrcs.insert(state.store->parseStorePath(path));
    }

    /* Do we have all required attributes? */
    if (drv.builder == "")
        throw EvalError({
            .hint = hintfmt("required attribute 'builder' missing"),
            .nixCode = NixCode { .errPos = posDrvName }
        });

    if (drv.platform == "")
        throw EvalError({
            .hint = hintfmt("required attribute 'system' missing"),
            .nixCode = NixCode { .errPos = posDrvName }
        });

    /* Check whether the derivation name is valid. */
    if (isDerivation(drvName))
        throw EvalError({
            .hint = hintfmt("derivation names are not allowed to end in '%s'", drvExtension),
            .nixCode = NixCode { .errPos = posDrvName }
        });

    if (outputHash) {
        /* Handle fixed-output derivations. */
        if (outputs.size() != 1 || *(outputs.begin()) != "out")
            throw Error({
                .hint = hintfmt("multiple outputs are not supported in fixed-output derivations"),
                .nixCode = NixCode { .errPos = posDrvName }
            });

        HashType ht = outputHashAlgo.empty() ? htUnknown : parseHashType(outputHashAlgo);

        Hash h = newHashAllowEmpty(*outputHash, ht);

        auto outPath = state.store->makeFixedOutputPath(ingestionMethod, h, drvName);
        if (!jsonObject) drv.env["out"] = state.store->printStorePath(outPath);
        drv.outputs.insert_or_assign("out", DerivationOutput {
            std::move(outPath),
            (ingestionMethod == FileIngestionMethod::Recursive ? "r:" : "")
                + printHashType(h.type),
            h.to_string(Base16, false),
        });
    }

    else {
        /* Compute a hash over the "masked" store derivation, which is
           the final one except that in the list of outputs, the
           output paths are empty strings, and the corresponding
           environment variables have an empty value.  This ensures
           that changes in the set of output names do get reflected in
           the hash. */
        for (auto & i : outputs) {
            if (!jsonObject) drv.env[i] = "";
            drv.outputs.insert_or_assign(i,
                DerivationOutput { StorePath::dummy, "", "" });
        }

        Hash h = hashDerivationModulo(*state.store, Derivation(drv), true);

        for (auto & i : outputs) {
            auto outPath = state.store->makeOutputPath(i, h, drvName);
            if (!jsonObject) drv.env[i] = state.store->printStorePath(outPath);
            drv.outputs.insert_or_assign(i,
                DerivationOutput { std::move(outPath), "", "" });
        }
    }

    /* Write the resulting term into the Nix store directory. */
    auto drvPath = writeDerivation(state.store, drv, drvName, state.repair);
    auto drvPathS = state.store->printStorePath(drvPath);

    printMsg(lvlChatty, "instantiated '%1%' -> '%2%'", drvName, drvPathS);

    /* Optimisation, but required in read-only mode! because in that
       case we don't actually write store derivations, so we can't
       read them later. */
    drvHashes.insert_or_assign(drvPath,
        hashDerivationModulo(*state.store, Derivation(drv), false));

    state.mkAttrs(v, 1 + drv.outputs.size());
    mkString(*state.allocAttr(v, state.sDrvPath), drvPathS, {"=" + drvPathS});
    for (auto & i : drv.outputs) {
        mkString(*state.allocAttr(v, state.symbols.create(i.first)),
            state.store->printStorePath(i.second.path), {"!" + i.first + "!" + drvPathS});
    }
    v.attrs->sort();
}


/* Return a placeholder string for the specified output that will be
   substituted by the corresponding output path at build time. For
   example, 'placeholder "out"' returns the string
   /1rz4g4znpzjwh1xymhjpm42vipw92pr73vdgl6xs1hycac8kf2n9. At build
   time, any occurence of this string in an derivation attribute will
   be replaced with the concrete path in the Nix store of the output
   ‘out’. */
static void prim_placeholder(EvalState & state, const Pos & pos, Value * * args, Value & v)
{
    mkString(v, hashPlaceholder(state.forceStringNoCtx(*args[0], pos)));
}


/*************************************************************
 * Paths
 *************************************************************/


/* Convert the argument to a path.  !!! obsolete? */
static void prim_toPath(EvalState & state, const Pos & pos, Value * * args, Value & v)
{
    PathSet context;
    Path path = state.coerceToPath(pos, *args[0], context);
    mkString(v, canonPath(path), context);
}


/* Allow a valid store path to be used in an expression.  This is
   useful in some generated expressions such as in nix-push, which
   generates a call to a function with an already existing store path
   as argument.  You don't want to use `toPath' here because it copies
   the path to the Nix store, which yields a copy like
   /nix/store/newhash-oldhash-oldname.  In the past, `toPath' had
   special case behaviour for store paths, but that created weird
   corner cases. */
static void prim_storePath(EvalState & state, const Pos & pos, Value * * args, Value & v)
{
    PathSet context;
    Path path = state.checkSourcePath(state.coerceToPath(pos, *args[0], context));
    /* Resolve symlinks in ‘path’, unless ‘path’ itself is a symlink
       directly in the store.  The latter condition is necessary so
       e.g. nix-push does the right thing. */
    if (!state.store->isStorePath(path)) path = canonPath(path, true);
    if (!state.store->isInStore(path))
        throw EvalError({
            .hint = hintfmt("path '%1%' is not in the Nix store", path),
            .nixCode = NixCode { .errPos = pos }
        });
    Path path2 = state.store->toStorePath(path);
    if (!settings.readOnlyMode)
        state.store->ensurePath(state.store->parseStorePath(path2));
    context.insert(path2);
    mkString(v, path, context);
}


static void prim_pathExists(EvalState & state, const Pos & pos, Value * * args, Value & v)
{
    PathSet context;
    Path path = state.coerceToPath(pos, *args[0], context);
    try {
        state.realiseContext(context);
    } catch (InvalidPathError & e) {
        throw EvalError({
            .hint = hintfmt(
                "cannot check the existence of '%1%', since path '%2%' is not valid",
                path, e.path),
            .nixCode = NixCode { .errPos = pos }
        });
    }

    try {
        mkBool(v, pathExists(state.checkSourcePath(path)));
    } catch (SysError & e) {
        /* Don't give away info from errors while canonicalising
           ‘path’ in restricted mode. */
        mkBool(v, false);
    } catch (RestrictedPathError & e) {
        mkBool(v, false);
    }
}


/* Return the base name of the given string, i.e., everything
   following the last slash. */
static void prim_baseNameOf(EvalState & state, const Pos & pos, Value * * args, Value & v)
{
    PathSet context;
    mkString(v, baseNameOf(state.coerceToString(pos, *args[0], context, false, false)), context);
}


/* Return the directory of the given path, i.e., everything before the
   last slash.  Return either a path or a string depending on the type
   of the argument. */
static void prim_dirOf(EvalState & state, const Pos & pos, Value * * args, Value & v)
{
    PathSet context;
    Path dir = dirOf(state.coerceToString(pos, *args[0], context, false, false));
    if (args[0]->type == tPath) mkPath(v, dir.c_str()); else mkString(v, dir, context);
}


/* Return the contents of a file as a string. */
static void prim_readFile(EvalState & state, const Pos & pos, Value * * args, Value & v)
{
    PathSet context;
    Path path = state.coerceToPath(pos, *args[0], context);
    try {
        state.realiseContext(context);
    } catch (InvalidPathError & e) {
        throw EvalError({
            .hint = hintfmt("cannot read '%1%', since path '%2%' is not valid", path, e.path),
            .nixCode = NixCode { .errPos = pos }
        });
    }
    string s = readFile(state.checkSourcePath(state.toRealPath(path, context)));
    if (s.find((char) 0) != string::npos)
        throw Error("the contents of the file '%1%' cannot be represented as a Nix string", path);
    mkString(v, s.c_str());
}


/* Find a file in the Nix search path. Used to implement <x> paths,
   which are desugared to 'findFile __nixPath "x"'. */
static void prim_findFile(EvalState & state, const Pos & pos, Value * * args, Value & v)
{
    state.forceList(*args[0], pos);

    SearchPath searchPath;

    for (unsigned int n = 0; n < args[0]->listSize(); ++n) {
        Value & v2(*args[0]->listElems()[n]);
        state.forceAttrs(v2, pos);

        string prefix;
        Bindings::iterator i = v2.attrs->find(state.symbols.create("prefix"));
        if (i != v2.attrs->end())
            prefix = state.forceStringNoCtx(*i->value, pos);

        i = v2.attrs->find(state.symbols.create("path"));
        if (i == v2.attrs->end())
            throw EvalError({
                .hint = hintfmt("attribute 'path' missing"),
                .nixCode = NixCode { .errPos = pos }
            });

        PathSet context;
        string path = state.coerceToString(pos, *i->value, context, false, false);

        try {
            state.realiseContext(context);
        } catch (InvalidPathError & e) {
            throw EvalError({
                .hint = hintfmt("cannot find '%1%', since path '%2%' is not valid", path, e.path),
                .nixCode = NixCode { .errPos = pos }
            });
        }

        searchPath.emplace_back(prefix, path);
    }

    string path = state.forceStringNoCtx(*args[1], pos);

    mkPath(v, state.checkSourcePath(state.findFile(searchPath, path, pos)).c_str());
}

/* Return the cryptographic hash of a file in base-16. */
static void prim_hashFile(EvalState & state, const Pos & pos, Value * * args, Value & v)
{
    string type = state.forceStringNoCtx(*args[0], pos);
    HashType ht = parseHashType(type);
    if (ht == htUnknown)
      throw Error({
          .hint = hintfmt("unknown hash type '%1%'", type),
          .nixCode = NixCode { .errPos = pos }
      });

    PathSet context; // discarded
    Path p = state.coerceToPath(pos, *args[1], context);

    mkString(v, hashFile(ht, state.checkSourcePath(p)).to_string(Base16, false), context);
}

/* Read a directory (without . or ..) */
static void prim_readDir(EvalState & state, const Pos & pos, Value * * args, Value & v)
{
    PathSet ctx;
    Path path = state.coerceToPath(pos, *args[0], ctx);
    try {
        state.realiseContext(ctx);
    } catch (InvalidPathError & e) {
        throw EvalError({
            .hint = hintfmt("cannot read '%1%', since path '%2%' is not valid", path, e.path),
            .nixCode = NixCode { .errPos = pos }
        });
    }

    DirEntries entries = readDirectory(state.checkSourcePath(path));
    state.mkAttrs(v, entries.size());

    for (auto & ent : entries) {
        Value * ent_val = state.allocAttr(v, state.symbols.create(ent.name));
        if (ent.type == DT_UNKNOWN)
            ent.type = getFileType(path + "/" + ent.name);
        mkStringNoCopy(*ent_val,
            ent.type == DT_REG ? "regular" :
            ent.type == DT_DIR ? "directory" :
            ent.type == DT_LNK ? "symlink" :
            "unknown");
    }

    v.attrs->sort();
}


/*************************************************************
 * Creating files
 *************************************************************/


/* Convert the argument (which can be any Nix expression) to an XML
   representation returned in a string.  Not all Nix expressions can
   be sensibly or completely represented (e.g., functions). */
static void prim_toXML(EvalState & state, const Pos & pos, Value * * args, Value & v)
{
    std::ostringstream out;
    PathSet context;
    printValueAsXML(state, true, false, *args[0], out, context);
    mkString(v, out.str(), context);
}


/* Convert the argument (which can be any Nix expression) to a JSON
   string.  Not all Nix expressions can be sensibly or completely
   represented (e.g., functions). */
static void prim_toJSON(EvalState & state, const Pos & pos, Value * * args, Value & v)
{
    std::ostringstream out;
    PathSet context;
    printValueAsJSON(state, true, *args[0], out, context);
    mkString(v, out.str(), context);
}


/* Parse a JSON string to a value. */
static void prim_fromJSON(EvalState & state, const Pos & pos, Value * * args, Value & v)
{
    string s = state.forceStringNoCtx(*args[0], pos);
    parseJSON(state, s, v);
}


/* Store a string in the Nix store as a source file that can be used
   as an input by derivations. */
static void prim_toFile(EvalState & state, const Pos & pos, Value * * args, Value & v)
{
    PathSet context;
    string name = state.forceStringNoCtx(*args[0], pos);
    string contents = state.forceString(*args[1], context, pos);

    StorePathSet refs;

    for (auto path : context) {
        if (path.at(0) != '/')
            throw EvalError( {
                .hint = hintfmt(
                    "in 'toFile': the file named '%1%' must not contain a reference "
                    "to a derivation but contains (%2%)",
                    name, path),
                .nixCode = NixCode { .errPos = pos }
            });
        refs.insert(state.store->parseStorePath(path));
    }

    auto storePath = state.store->printStorePath(settings.readOnlyMode
        ? state.store->computeStorePathForText(name, contents, refs)
        : state.store->addTextToStore(name, contents, refs, state.repair));

    /* Note: we don't need to add `context' to the context of the
       result, since `storePath' itself has references to the paths
       used in args[1]. */

    mkString(v, storePath, {storePath});
}


static void addPath(EvalState & state, const Pos & pos, const string & name, const Path & path_,
    Value * filterFun, FileIngestionMethod method, const Hash & expectedHash, Value & v)
{
    const auto path = evalSettings.pureEval && expectedHash ?
        path_ :
        state.checkSourcePath(path_);
    PathFilter filter = filterFun ? ([&](const Path & path) {
        auto st = lstat(path);

        /* Call the filter function.  The first argument is the path,
           the second is a string indicating the type of the file. */
        Value arg1;
        mkString(arg1, path);

        Value fun2;
        state.callFunction(*filterFun, arg1, fun2, noPos);

        Value arg2;
        mkString(arg2,
            S_ISREG(st.st_mode) ? "regular" :
            S_ISDIR(st.st_mode) ? "directory" :
            S_ISLNK(st.st_mode) ? "symlink" :
            "unknown" /* not supported, will fail! */);

        Value res;
        state.callFunction(fun2, arg2, res, noPos);

        return state.forceBool(res, pos);
    }) : defaultPathFilter;

    std::optional<StorePath> expectedStorePath;
    if (expectedHash)
        expectedStorePath = state.store->makeFixedOutputPath(method, expectedHash, name);
    Path dstPath;
    if (!expectedHash || !state.store->isValidPath(*expectedStorePath)) {
        dstPath = state.store->printStorePath(settings.readOnlyMode
            ? state.store->computeStorePathForPath(name, path, method, htSHA256, filter).first
            : state.store->addToStore(name, path, method, htSHA256, filter, state.repair));
        if (expectedHash && expectedStorePath != state.store->parseStorePath(dstPath))
            throw Error("store path mismatch in (possibly filtered) path added from '%s'", path);
    } else
        dstPath = state.store->printStorePath(*expectedStorePath);

    mkString(v, dstPath, {dstPath});
}


static void prim_filterSource(EvalState & state, const Pos & pos, Value * * args, Value & v)
{
    PathSet context;
    Path path = state.coerceToPath(pos, *args[1], context);
    if (!context.empty())
        throw EvalError({
            .hint = hintfmt("string '%1%' cannot refer to other paths", path),
            .nixCode = NixCode { .errPos = pos }
        });

    state.forceValue(*args[0], pos);
    if (args[0]->type != tLambda)
        throw TypeError({
            .hint = hintfmt(
                "first argument in call to 'filterSource' is not a function but %1%",
                showType(*args[0])),
            .nixCode = NixCode { .errPos = pos }
        });

    addPath(state, pos, std::string(baseNameOf(path)), path, args[0], FileIngestionMethod::Recursive, Hash(), v);
}

static void prim_path(EvalState & state, const Pos & pos, Value * * args, Value & v)
{
    state.forceAttrs(*args[0], pos);
    Path path;
    string name;
    Value * filterFun = nullptr;
    auto method = FileIngestionMethod::Recursive;
    Hash expectedHash;

    for (auto & attr : *args[0]->attrs) {
        const string & n(attr.name);
        if (n == "path") {
            PathSet context;
            path = state.coerceToPath(*attr.pos, *attr.value, context);
            if (!context.empty())
                throw EvalError({
                    .hint = hintfmt("string '%1%' cannot refer to other paths", path),
                    .nixCode = NixCode { .errPos = *attr.pos }
                });
        } else if (attr.name == state.sName)
            name = state.forceStringNoCtx(*attr.value, *attr.pos);
        else if (n == "filter") {
            state.forceValue(*attr.value, pos);
            filterFun = attr.value;
        } else if (n == "recursive")
            method = FileIngestionMethod { state.forceBool(*attr.value, *attr.pos) };
        else if (n == "sha256")
            expectedHash = newHashAllowEmpty(state.forceStringNoCtx(*attr.value, *attr.pos), htSHA256);
        else
            throw EvalError({
                .hint = hintfmt("unsupported argument '%1%' to 'addPath'", attr.name),
                .nixCode = NixCode { .errPos = *attr.pos }
            });
    }
    if (path.empty())
        throw EvalError({
            .hint = hintfmt("'path' required"),
            .nixCode = NixCode { .errPos = pos }
        });
    if (name.empty())
        name = baseNameOf(path);

    addPath(state, pos, name, path, filterFun, method, expectedHash, v);
}


/*************************************************************
 * Sets
 *************************************************************/


/* Return the names of the attributes in a set as a sorted list of
   strings. */
static void prim_attrNames(EvalState & state, const Pos & pos, Value * * args, Value & v)
{
    state.forceAttrs(*args[0], pos);

    state.mkList(v, args[0]->attrs->size());

    size_t n = 0;
    for (auto & i : *args[0]->attrs)
        mkString(*(v.listElems()[n++] = state.allocValue()), i.name);

    std::sort(v.listElems(), v.listElems() + n,
              [](Value * v1, Value * v2) { return strcmp(v1->string.s, v2->string.s) < 0; });
}


/* Return the values of the attributes in a set as a list, in the same
   order as attrNames. */
static void prim_attrValues(EvalState & state, const Pos & pos, Value * * args, Value & v)
{
    state.forceAttrs(*args[0], pos);

    state.mkList(v, args[0]->attrs->size());

    unsigned int n = 0;
    for (auto & i : *args[0]->attrs)
        v.listElems()[n++] = (Value *) &i;

    std::sort(v.listElems(), v.listElems() + n,
        [](Value * v1, Value * v2) { return (string) ((Attr *) v1)->name < (string) ((Attr *) v2)->name; });

    for (unsigned int i = 0; i < n; ++i)
        v.listElems()[i] = ((Attr *) v.listElems()[i])->value;
}


/* Dynamic version of the `.' operator. */
void prim_getAttr(EvalState & state, const Pos & pos, Value * * args, Value & v)
{
    string attr = state.forceStringNoCtx(*args[0], pos);
    state.forceAttrs(*args[1], pos);
    // !!! Should we create a symbol here or just do a lookup?
    Bindings::iterator i = args[1]->attrs->find(state.symbols.create(attr));
    if (i == args[1]->attrs->end())
        throw EvalError({
            .hint = hintfmt("attribute '%1%' missing", attr),
            .nixCode = NixCode { .errPos = pos }
        });
    // !!! add to stack trace?
    if (state.countCalls && i->pos) state.attrSelects[*i->pos]++;
    state.forceValue(*i->value, pos);
    v = *i->value;
}


/* Return position information of the specified attribute. */
void prim_unsafeGetAttrPos(EvalState & state, const Pos & pos, Value * * args, Value & v)
{
    string attr = state.forceStringNoCtx(*args[0], pos);
    state.forceAttrs(*args[1], pos);
    Bindings::iterator i = args[1]->attrs->find(state.symbols.create(attr));
    if (i == args[1]->attrs->end())
        mkNull(v);
    else
        state.mkPos(v, i->pos);
}


/* Dynamic version of the `?' operator. */
static void prim_hasAttr(EvalState & state, const Pos & pos, Value * * args, Value & v)
{
    string attr = state.forceStringNoCtx(*args[0], pos);
    state.forceAttrs(*args[1], pos);
    mkBool(v, args[1]->attrs->find(state.symbols.create(attr)) != args[1]->attrs->end());
}


/* Determine whether the argument is a set. */
static void prim_isAttrs(EvalState & state, const Pos & pos, Value * * args, Value & v)
{
    state.forceValue(*args[0], pos);
    mkBool(v, args[0]->type == tAttrs);
}


static void prim_removeAttrs(EvalState & state, const Pos & pos, Value * * args, Value & v)
{
    state.forceAttrs(*args[0], pos);
    state.forceList(*args[1], pos);

    /* Get the attribute names to be removed. */
    std::set<Symbol> names;
    for (unsigned int i = 0; i < args[1]->listSize(); ++i) {
        state.forceStringNoCtx(*args[1]->listElems()[i], pos);
        names.insert(state.symbols.create(args[1]->listElems()[i]->string.s));
    }

    /* Copy all attributes not in that set.  Note that we don't need
       to sort v.attrs because it's a subset of an already sorted
       vector. */
    state.mkAttrs(v, args[0]->attrs->size());
    for (auto & i : *args[0]->attrs) {
        if (names.find(i.name) == names.end())
            v.attrs->push_back(i);
    }
}


/* Builds a set from a list specifying (name, value) pairs.  To be
   precise, a list [{name = "name1"; value = value1;} ... {name =
   "nameN"; value = valueN;}] is transformed to {name1 = value1;
   ... nameN = valueN;}.  In case of duplicate occurences of the same
   name, the first takes precedence. */
static void prim_listToAttrs(EvalState & state, const Pos & pos, Value * * args, Value & v)
{
    state.forceList(*args[0], pos);

    state.mkAttrs(v, args[0]->listSize());

    std::set<Symbol> seen;

    for (unsigned int i = 0; i < args[0]->listSize(); ++i) {
        Value & v2(*args[0]->listElems()[i]);
        state.forceAttrs(v2, pos);

        Bindings::iterator j = v2.attrs->find(state.sName);
        if (j == v2.attrs->end())
            throw TypeError({
                .hint = hintfmt("'name' attribute missing in a call to 'listToAttrs'"),
                .nixCode = NixCode { .errPos = pos }
            });
        string name = state.forceStringNoCtx(*j->value, pos);

        Symbol sym = state.symbols.create(name);
        if (seen.insert(sym).second) {
            Bindings::iterator j2 = v2.attrs->find(state.symbols.create(state.sValue));
            if (j2 == v2.attrs->end())
                throw TypeError({
                    .hint = hintfmt("'value' attribute missing in a call to 'listToAttrs'"),
                    .nixCode = NixCode { .errPos = pos }
                });
            v.attrs->push_back(Attr(sym, j2->value, j2->pos));
        }
    }

    v.attrs->sort();
}


/* Return the right-biased intersection of two sets as1 and as2,
   i.e. a set that contains every attribute from as2 that is also a
   member of as1. */
static void prim_intersectAttrs(EvalState & state, const Pos & pos, Value * * args, Value & v)
{
    state.forceAttrs(*args[0], pos);
    state.forceAttrs(*args[1], pos);

    state.mkAttrs(v, std::min(args[0]->attrs->size(), args[1]->attrs->size()));

    for (auto & i : *args[0]->attrs) {
        Bindings::iterator j = args[1]->attrs->find(i.name);
        if (j != args[1]->attrs->end())
            v.attrs->push_back(*j);
    }
}


/* Collect each attribute named `attr' from a list of attribute sets.
   Sets that don't contain the named attribute are ignored.

   Example:
     catAttrs "a" [{a = 1;} {b = 0;} {a = 2;}]
     => [1 2]
*/
static void prim_catAttrs(EvalState & state, const Pos & pos, Value * * args, Value & v)
{
    Symbol attrName = state.symbols.create(state.forceStringNoCtx(*args[0], pos));
    state.forceList(*args[1], pos);

    Value * res[args[1]->listSize()];
    unsigned int found = 0;

    for (unsigned int n = 0; n < args[1]->listSize(); ++n) {
        Value & v2(*args[1]->listElems()[n]);
        state.forceAttrs(v2, pos);
        Bindings::iterator i = v2.attrs->find(attrName);
        if (i != v2.attrs->end())
            res[found++] = i->value;
    }

    state.mkList(v, found);
    for (unsigned int n = 0; n < found; ++n)
        v.listElems()[n] = res[n];
}


/* Return a set containing the names of the formal arguments expected
   by the function `f'.  The value of each attribute is a Boolean
   denoting whether the corresponding argument has a default value.  For instance,

      functionArgs ({ x, y ? 123}: ...)
   => { x = false; y = true; }

   "Formal argument" here refers to the attributes pattern-matched by
   the function.  Plain lambdas are not included, e.g.

      functionArgs (x: ...)
   => { }
*/
static void prim_functionArgs(EvalState & state, const Pos & pos, Value * * args, Value & v)
{
    state.forceValue(*args[0], pos);
    if (args[0]->type != tLambda)
        throw TypeError({
            .hint = hintfmt("'functionArgs' requires a function"),
            .nixCode = NixCode { .errPos = pos }
        });

    if (!args[0]->lambda.fun->matchAttrs) {
        state.mkAttrs(v, 0);
        return;
    }

    state.mkAttrs(v, args[0]->lambda.fun->formals->formals.size());
    for (auto & i : args[0]->lambda.fun->formals->formals) {
        // !!! should optimise booleans (allocate only once)
        Value * value = state.allocValue();
        v.attrs->push_back(Attr(i.name, value, &i.pos));
        mkBool(*value, i.def);
    }
    v.attrs->sort();
}


/* Apply a function to every element of an attribute set. */
static void prim_mapAttrs(EvalState & state, const Pos & pos, Value * * args, Value & v)
{
    state.forceAttrs(*args[1], pos);

    state.mkAttrs(v, args[1]->attrs->size());

    for (auto & i : *args[1]->attrs) {
        Value * vName = state.allocValue();
        Value * vFun2 = state.allocValue();
        mkString(*vName, i.name);
        mkApp(*vFun2, *args[0], *vName);
        mkApp(*state.allocAttr(v, i.name), *vFun2, *i.value);
    }
}



/*************************************************************
 * Lists
 *************************************************************/


/* Determine whether the argument is a list. */
static void prim_isList(EvalState & state, const Pos & pos, Value * * args, Value & v)
{
    state.forceValue(*args[0], pos);
    mkBool(v, args[0]->isList());
}


static void elemAt(EvalState & state, const Pos & pos, Value & list, int n, Value & v)
{
    state.forceList(list, pos);
    if (n < 0 || (unsigned int) n >= list.listSize())
        throw Error({
            .hint = hintfmt("list index %1% is out of bounds", n),
            .nixCode = NixCode { .errPos = pos }
        });
    state.forceValue(*list.listElems()[n], pos);
    v = *list.listElems()[n];
}


/* Return the n-1'th element of a list. */
static void prim_elemAt(EvalState & state, const Pos & pos, Value * * args, Value & v)
{
    elemAt(state, pos, *args[0], state.forceInt(*args[1], pos), v);
}


/* Return the first element of a list. */
static void prim_head(EvalState & state, const Pos & pos, Value * * args, Value & v)
{
    elemAt(state, pos, *args[0], 0, v);
}


/* Return a list consisting of everything but the first element of
   a list.  Warning: this function takes O(n) time, so you probably
   don't want to use it!  */
static void prim_tail(EvalState & state, const Pos & pos, Value * * args, Value & v)
{
    state.forceList(*args[0], pos);
    if (args[0]->listSize() == 0)
        throw Error({
            .hint = hintfmt("'tail' called on an empty list"),
            .nixCode = NixCode { .errPos = pos }
        });

    state.mkList(v, args[0]->listSize() - 1);
    for (unsigned int n = 0; n < v.listSize(); ++n)
        v.listElems()[n] = args[0]->listElems()[n + 1];
}


/* Apply a function to every element of a list. */
static void prim_map(EvalState & state, const Pos & pos, Value * * args, Value & v)
{
    state.forceList(*args[1], pos);

    state.mkList(v, args[1]->listSize());

    for (unsigned int n = 0; n < v.listSize(); ++n)
        mkApp(*(v.listElems()[n] = state.allocValue()),
            *args[0], *args[1]->listElems()[n]);
}


/* Filter a list using a predicate; that is, return a list containing
   every element from the list for which the predicate function
   returns true. */
static void prim_filter(EvalState & state, const Pos & pos, Value * * args, Value & v)
{
    state.forceFunction(*args[0], pos);
    state.forceList(*args[1], pos);

    // FIXME: putting this on the stack is risky.
    Value * vs[args[1]->listSize()];
    unsigned int k = 0;

    bool same = true;
    for (unsigned int n = 0; n < args[1]->listSize(); ++n) {
        Value res;
        state.callFunction(*args[0], *args[1]->listElems()[n], res, noPos);
        if (state.forceBool(res, pos))
            vs[k++] = args[1]->listElems()[n];
        else
            same = false;
    }

    if (same)
        v = *args[1];
    else {
        state.mkList(v, k);
        for (unsigned int n = 0; n < k; ++n) v.listElems()[n] = vs[n];
    }
}


/* Return true if a list contains a given element. */
static void prim_elem(EvalState & state, const Pos & pos, Value * * args, Value & v)
{
    bool res = false;
    state.forceList(*args[1], pos);
    for (unsigned int n = 0; n < args[1]->listSize(); ++n)
        if (state.eqValues(*args[0], *args[1]->listElems()[n])) {
            res = true;
            break;
        }
    mkBool(v, res);
}


/* Concatenate a list of lists. */
static void prim_concatLists(EvalState & state, const Pos & pos, Value * * args, Value & v)
{
    state.forceList(*args[0], pos);
    state.concatLists(v, args[0]->listSize(), args[0]->listElems(), pos);
}


/* Return the length of a list.  This is an O(1) time operation. */
static void prim_length(EvalState & state, const Pos & pos, Value * * args, Value & v)
{
    state.forceList(*args[0], pos);
    mkInt(v, args[0]->listSize());
}


/* Reduce a list by applying a binary operator, from left to
   right. The operator is applied strictly. */
static void prim_foldlStrict(EvalState & state, const Pos & pos, Value * * args, Value & v)
{
    state.forceFunction(*args[0], pos);
    state.forceList(*args[2], pos);

    if (args[2]->listSize()) {
        Value * vCur = args[1];

        for (unsigned int n = 0; n < args[2]->listSize(); ++n) {
            Value vTmp;
            state.callFunction(*args[0], *vCur, vTmp, pos);
            vCur = n == args[2]->listSize() - 1 ? &v : state.allocValue();
            state.callFunction(vTmp, *args[2]->listElems()[n], *vCur, pos);
        }
        state.forceValue(v, pos);
    } else {
        state.forceValue(*args[1], pos);
        v = *args[1];
    }
}


static void anyOrAll(bool any, EvalState & state, const Pos & pos, Value * * args, Value & v)
{
    state.forceFunction(*args[0], pos);
    state.forceList(*args[1], pos);

    Value vTmp;
    for (unsigned int n = 0; n < args[1]->listSize(); ++n) {
        state.callFunction(*args[0], *args[1]->listElems()[n], vTmp, pos);
        bool res = state.forceBool(vTmp, pos);
        if (res == any) {
            mkBool(v, any);
            return;
        }
    }

    mkBool(v, !any);
}


static void prim_any(EvalState & state, const Pos & pos, Value * * args, Value & v)
{
    anyOrAll(true, state, pos, args, v);
}


static void prim_all(EvalState & state, const Pos & pos, Value * * args, Value & v)
{
    anyOrAll(false, state, pos, args, v);
}


static void prim_genList(EvalState & state, const Pos & pos, Value * * args, Value & v)
{
    auto len = state.forceInt(*args[1], pos);

    if (len < 0)
        throw EvalError({
            .hint = hintfmt("cannot create list of size %1%", len),
            .nixCode = NixCode { .errPos = pos }
        });

    state.mkList(v, len);

    for (unsigned int n = 0; n < (unsigned int) len; ++n) {
        Value * arg = state.allocValue();
        mkInt(*arg, n);
        mkApp(*(v.listElems()[n] = state.allocValue()), *args[0], *arg);
    }
}


static void prim_lessThan(EvalState & state, const Pos & pos, Value * * args, Value & v);


static void prim_sort(EvalState & state, const Pos & pos, Value * * args, Value & v)
{
    state.forceFunction(*args[0], pos);
    state.forceList(*args[1], pos);

    auto len = args[1]->listSize();
    state.mkList(v, len);
    for (unsigned int n = 0; n < len; ++n) {
        state.forceValue(*args[1]->listElems()[n], pos);
        v.listElems()[n] = args[1]->listElems()[n];
    }


    auto comparator = [&](Value * a, Value * b) {
        /* Optimization: if the comparator is lessThan, bypass
           callFunction. */
        if (args[0]->type == tPrimOp && args[0]->primOp->fun == prim_lessThan)
            return CompareValues()(a, b);

        Value vTmp1, vTmp2;
        state.callFunction(*args[0], *a, vTmp1, pos);
        state.callFunction(vTmp1, *b, vTmp2, pos);
        return state.forceBool(vTmp2, pos);
    };

    /* FIXME: std::sort can segfault if the comparator is not a strict
       weak ordering. What to do? std::stable_sort() seems more
       resilient, but no guarantees... */
    std::stable_sort(v.listElems(), v.listElems() + len, comparator);
}


static void prim_partition(EvalState & state, const Pos & pos, Value * * args, Value & v)
{
    state.forceFunction(*args[0], pos);
    state.forceList(*args[1], pos);

    auto len = args[1]->listSize();

    ValueVector right, wrong;

    for (unsigned int n = 0; n < len; ++n) {
        auto vElem = args[1]->listElems()[n];
        state.forceValue(*vElem, pos);
        Value res;
        state.callFunction(*args[0], *vElem, res, pos);
        if (state.forceBool(res, pos))
            right.push_back(vElem);
        else
            wrong.push_back(vElem);
    }

    state.mkAttrs(v, 2);

    Value * vRight = state.allocAttr(v, state.sRight);
    auto rsize = right.size();
    state.mkList(*vRight, rsize);
    if (rsize)
        memcpy(vRight->listElems(), right.data(), sizeof(Value *) * rsize);

    Value * vWrong = state.allocAttr(v, state.sWrong);
    auto wsize = wrong.size();
    state.mkList(*vWrong, wsize);
    if (wsize)
        memcpy(vWrong->listElems(), wrong.data(), sizeof(Value *) * wsize);

    v.attrs->sort();
}


/* concatMap = f: list: concatLists (map f list); */
/* C++-version is to avoid allocating `mkApp', call `f' eagerly */
static void prim_concatMap(EvalState & state, const Pos & pos, Value * * args, Value & v)
{
    state.forceFunction(*args[0], pos);
    state.forceList(*args[1], pos);
    auto nrLists = args[1]->listSize();

    Value lists[nrLists];
    size_t len = 0;

    for (unsigned int n = 0; n < nrLists; ++n) {
        Value * vElem = args[1]->listElems()[n];
        state.callFunction(*args[0], *vElem, lists[n], pos);
        state.forceList(lists[n], pos);
        len += lists[n].listSize();
    }

    state.mkList(v, len);
    auto out = v.listElems();
    for (unsigned int n = 0, pos = 0; n < nrLists; ++n) {
        auto l = lists[n].listSize();
        if (l)
            memcpy(out + pos, lists[n].listElems(), l * sizeof(Value *));
        pos += l;
    }
}


/*************************************************************
 * Integer arithmetic
 *************************************************************/


static void prim_add(EvalState & state, const Pos & pos, Value * * args, Value & v)
{
    state.forceValue(*args[0], pos);
    state.forceValue(*args[1], pos);
    if (args[0]->type == tFloat || args[1]->type == tFloat)
        mkFloat(v, state.forceFloat(*args[0], pos) + state.forceFloat(*args[1], pos));
    else
        mkInt(v, state.forceInt(*args[0], pos) + state.forceInt(*args[1], pos));
}


static void prim_sub(EvalState & state, const Pos & pos, Value * * args, Value & v)
{
    state.forceValue(*args[0], pos);
    state.forceValue(*args[1], pos);
    if (args[0]->type == tFloat || args[1]->type == tFloat)
        mkFloat(v, state.forceFloat(*args[0], pos) - state.forceFloat(*args[1], pos));
    else
        mkInt(v, state.forceInt(*args[0], pos) - state.forceInt(*args[1], pos));
}


static void prim_mul(EvalState & state, const Pos & pos, Value * * args, Value & v)
{
    state.forceValue(*args[0], pos);
    state.forceValue(*args[1], pos);
    if (args[0]->type == tFloat || args[1]->type == tFloat)
        mkFloat(v, state.forceFloat(*args[0], pos) * state.forceFloat(*args[1], pos));
    else
        mkInt(v, state.forceInt(*args[0], pos) * state.forceInt(*args[1], pos));
}


static void prim_div(EvalState & state, const Pos & pos, Value * * args, Value & v)
{
    state.forceValue(*args[0], pos);
    state.forceValue(*args[1], pos);

    NixFloat f2 = state.forceFloat(*args[1], pos);
    if (f2 == 0)
        throw EvalError({
            .hint = hintfmt("division by zero"),
            .nixCode = NixCode { .errPos = pos }
        });

    if (args[0]->type == tFloat || args[1]->type == tFloat) {
        mkFloat(v, state.forceFloat(*args[0], pos) / state.forceFloat(*args[1], pos));
    } else {
        NixInt i1 = state.forceInt(*args[0], pos);
        NixInt i2 = state.forceInt(*args[1], pos);
        /* Avoid division overflow as it might raise SIGFPE. */
        if (i1 == std::numeric_limits<NixInt>::min() && i2 == -1)
            throw EvalError({
                .hint = hintfmt("overflow in integer division"),
                .nixCode = NixCode { .errPos = pos }
            });

        mkInt(v, i1 / i2);
    }
}

static void prim_bitAnd(EvalState & state, const Pos & pos, Value * * args, Value & v)
{
    mkInt(v, state.forceInt(*args[0], pos) & state.forceInt(*args[1], pos));
}

static void prim_bitOr(EvalState & state, const Pos & pos, Value * * args, Value & v)
{
    mkInt(v, state.forceInt(*args[0], pos) | state.forceInt(*args[1], pos));
}

static void prim_bitXor(EvalState & state, const Pos & pos, Value * * args, Value & v)
{
    mkInt(v, state.forceInt(*args[0], pos) ^ state.forceInt(*args[1], pos));
}

static void prim_lessThan(EvalState & state, const Pos & pos, Value * * args, Value & v)
{
    state.forceValue(*args[0], pos);
    state.forceValue(*args[1], pos);
    CompareValues comp;
    mkBool(v, comp(args[0], args[1]));
}


/*************************************************************
 * String manipulation
 *************************************************************/


/* Convert the argument to a string.  Paths are *not* copied to the
   store, so `toString /foo/bar' yields `"/foo/bar"', not
   `"/nix/store/whatever..."'. */
static void prim_toString(EvalState & state, const Pos & pos, Value * * args, Value & v)
{
    PathSet context;
    string s = state.coerceToString(pos, *args[0], context, true, false);
    mkString(v, s, context);
}


/* `substring start len str' returns the substring of `str' starting
   at character position `min(start, stringLength str)' inclusive and
   ending at `min(start + len, stringLength str)'.  `start' must be
   non-negative. */
static void prim_substring(EvalState & state, const Pos & pos, Value * * args, Value & v)
{
    int start = state.forceInt(*args[0], pos);
    int len = state.forceInt(*args[1], pos);
    PathSet context;
    string s = state.coerceToString(pos, *args[2], context);

    if (start < 0)
        throw EvalError({
            .hint = hintfmt("negative start position in 'substring'"),
            .nixCode = NixCode { .errPos = pos }
        });

    mkString(v, (unsigned int) start >= s.size() ? "" : string(s, start, len), context);
}


static void prim_stringLength(EvalState & state, const Pos & pos, Value * * args, Value & v)
{
    PathSet context;
    string s = state.coerceToString(pos, *args[0], context);
    mkInt(v, s.size());
}


/* Return the cryptographic hash of a string in base-16. */
static void prim_hashString(EvalState & state, const Pos & pos, Value * * args, Value & v)
{
    string type = state.forceStringNoCtx(*args[0], pos);
    HashType ht = parseHashType(type);
    if (ht == htUnknown)
        throw Error({
            .hint = hintfmt("unknown hash type '%1%'", type),
            .nixCode = NixCode { .errPos = pos }
        });

    PathSet context; // discarded
    string s = state.forceString(*args[1], context, pos);

    mkString(v, hashString(ht, s).to_string(Base16, false), context);
}


/* Match a regular expression against a string and return either
   ‘null’ or a list containing substring matches. */
void prim_match(EvalState & state, const Pos & pos, Value * * args, Value & v)
{
    auto re = state.forceStringNoCtx(*args[0], pos);

    try {

        auto regex = state.regexCache.find(re);
        if (regex == state.regexCache.end())
            regex = state.regexCache.emplace(re, std::regex(re, std::regex::extended)).first;

        PathSet context;
        const std::string str = state.forceString(*args[1], context, pos);

        std::smatch match;
        if (!std::regex_match(str, match, regex->second)) {
            mkNull(v);
            return;
        }

        // the first match is the whole string
        const size_t len = match.size() - 1;
        state.mkList(v, len);
        for (size_t i = 0; i < len; ++i) {
            if (!match[i+1].matched)
                mkNull(*(v.listElems()[i] = state.allocValue()));
            else
                mkString(*(v.listElems()[i] = state.allocValue()), match[i + 1].str().c_str());
        }

    } catch (std::regex_error &e) {
        if (e.code() == std::regex_constants::error_space) {
            // limit is _GLIBCXX_REGEX_STATE_LIMIT for libstdc++
            throw EvalError({
                .hint = hintfmt("memory limit exceeded by regular expression '%s'", re),
                .nixCode = NixCode { .errPos = pos }
            });
        } else {
            throw EvalError({
                .hint = hintfmt("invalid regular expression '%s'", re),
                .nixCode = NixCode { .errPos = pos }
            });
        }
    }
}


/* Split a string with a regular expression, and return a list of the
   non-matching parts interleaved by the lists of the matching groups. */
static void prim_split(EvalState & state, const Pos & pos, Value * * args, Value & v)
{
    auto re = state.forceStringNoCtx(*args[0], pos);

    try {

        std::regex regex(re, std::regex::extended);

        PathSet context;
        const std::string str = state.forceString(*args[1], context, pos);

        auto begin = std::sregex_iterator(str.begin(), str.end(), regex);
        auto end = std::sregex_iterator();

        // Any matches results are surrounded by non-matching results.
        const size_t len = std::distance(begin, end);
        state.mkList(v, 2 * len + 1);
        size_t idx = 0;
        Value * elem;

        if (len == 0) {
            v.listElems()[idx++] = args[1];
            return;
        }

        for (std::sregex_iterator i = begin; i != end; ++i) {
            assert(idx <= 2 * len + 1 - 3);
            std::smatch match = *i;

            // Add a string for non-matched characters.
            elem = v.listElems()[idx++] = state.allocValue();
            mkString(*elem, match.prefix().str().c_str());

            // Add a list for matched substrings.
            const size_t slen = match.size() - 1;
            elem = v.listElems()[idx++] = state.allocValue();

            // Start at 1, beacause the first match is the whole string.
            state.mkList(*elem, slen);
            for (size_t si = 0; si < slen; ++si) {
                if (!match[si + 1].matched)
                    mkNull(*(elem->listElems()[si] = state.allocValue()));
                else
                    mkString(*(elem->listElems()[si] = state.allocValue()), match[si + 1].str().c_str());
            }

            // Add a string for non-matched suffix characters.
            if (idx == 2 * len) {
                elem = v.listElems()[idx++] = state.allocValue();
                mkString(*elem, match.suffix().str().c_str());
            }
        }
        assert(idx == 2 * len + 1);

    } catch (std::regex_error &e) {
        if (e.code() == std::regex_constants::error_space) {
            // limit is _GLIBCXX_REGEX_STATE_LIMIT for libstdc++
            throw EvalError({
                .hint = hintfmt("memory limit exceeded by regular expression '%s'", re),
                .nixCode = NixCode { .errPos = pos }
            });
        } else {
            throw EvalError({
                .hint = hintfmt("invalid regular expression '%s'", re),
                .nixCode = NixCode { .errPos = pos }
            });
        }
    }
}


static void prim_concatStringSep(EvalState & state, const Pos & pos, Value * * args, Value & v)
{
    PathSet context;

    auto sep = state.forceString(*args[0], context, pos);
    state.forceList(*args[1], pos);

    string res;
    res.reserve((args[1]->listSize() + 32) * sep.size());
    bool first = true;

    for (unsigned int n = 0; n < args[1]->listSize(); ++n) {
        if (first) first = false; else res += sep;
        res += state.coerceToString(pos, *args[1]->listElems()[n], context);
    }

    mkString(v, res, context);
}


static void prim_replaceStrings(EvalState & state, const Pos & pos, Value * * args, Value & v)
{
    state.forceList(*args[0], pos);
    state.forceList(*args[1], pos);
    if (args[0]->listSize() != args[1]->listSize())
        throw EvalError({
            .hint = hintfmt("'from' and 'to' arguments to 'replaceStrings' have different lengths"),
            .nixCode = NixCode { .errPos = pos }
        });

    vector<string> from;
    from.reserve(args[0]->listSize());
    for (unsigned int n = 0; n < args[0]->listSize(); ++n)
        from.push_back(state.forceString(*args[0]->listElems()[n], pos));

    vector<std::pair<string, PathSet>> to;
    to.reserve(args[1]->listSize());
    for (unsigned int n = 0; n < args[1]->listSize(); ++n) {
        PathSet ctx;
        auto s = state.forceString(*args[1]->listElems()[n], ctx, pos);
        to.push_back(std::make_pair(std::move(s), std::move(ctx)));
    }

    PathSet context;
    auto s = state.forceString(*args[2], context, pos);

    string res;
    // Loops one past last character to handle the case where 'from' contains an empty string.
    for (size_t p = 0; p <= s.size(); ) {
        bool found = false;
        auto i = from.begin();
        auto j = to.begin();
        for (; i != from.end(); ++i, ++j)
            if (s.compare(p, i->size(), *i) == 0) {
                found = true;
                res += j->first;
                if (i->empty()) {
                    if (p < s.size())
                        res += s[p];
                    p++;
                } else {
                    p += i->size();
                }
                for (auto& path : j->second)
                    context.insert(path);
                j->second.clear();
                break;
            }
        if (!found) {
            if (p < s.size())
                res += s[p];
            p++;
        }
    }

    mkString(v, res, context);
}


/*************************************************************
 * Versions
 *************************************************************/


static void prim_parseDrvName(EvalState & state, const Pos & pos, Value * * args, Value & v)
{
    string name = state.forceStringNoCtx(*args[0], pos);
    DrvName parsed(name);
    state.mkAttrs(v, 2);
    mkString(*state.allocAttr(v, state.sName), parsed.name);
    mkString(*state.allocAttr(v, state.symbols.create("version")), parsed.version);
    v.attrs->sort();
}


static void prim_compareVersions(EvalState & state, const Pos & pos, Value * * args, Value & v)
{
    string version1 = state.forceStringNoCtx(*args[0], pos);
    string version2 = state.forceStringNoCtx(*args[1], pos);
    mkInt(v, compareVersions(version1, version2));
}


static void prim_splitVersion(EvalState & state, const Pos & pos, Value * * args, Value & v)
{
    string version = state.forceStringNoCtx(*args[0], pos);
    auto iter = version.cbegin();
    Strings components;
    while (iter != version.cend()) {
        auto component = nextComponent(iter, version.cend());
        if (component.empty())
            break;
        components.emplace_back(std::move(component));
    }
    state.mkList(v, components.size());
    unsigned int n = 0;
    for (auto & component : components) {
        auto listElem = v.listElems()[n++] = state.allocValue();
        mkString(*listElem, std::move(component));
    }
}


/*************************************************************
 * Primop registration
 *************************************************************/


RegisterPrimOp::PrimOps * RegisterPrimOp::primOps;


RegisterPrimOp::RegisterPrimOp(std::string name, size_t arity, PrimOpFun fun)
{
    if (!primOps) primOps = new PrimOps;
    primOps->emplace_back(name, arity, fun);
}


void EvalState::createBaseEnv()
{
    baseEnv.up = 0;

    /* Add global constants such as `true' to the base environment. */
    Value v;

    /* `builtins' must be first! */
    mkAttrs(v, 128);
    addConstant("builtins", v);

    mkBool(v, true);
    addConstant("true", v);

    mkBool(v, false);
    addConstant("false", v);

    mkNull(v);
    addConstant("null", v);

    auto vThrow = addPrimOp("throw", 1, prim_throw);

    auto addPurityError = [&](const std::string & name) {
        Value * v2 = allocValue();
        mkString(*v2, fmt("'%s' is not allowed in pure evaluation mode", name));
        mkApp(v, *vThrow, *v2);
        addConstant(name, v);
    };

    if (!evalSettings.pureEval) {
        mkInt(v, time(0));
        addConstant("__currentTime", v);
    }

    if (!evalSettings.pureEval) {
        mkString(v, settings.thisSystem.get());
        addConstant("__currentSystem", v);
    }

    mkString(v, nixVersion);
    addConstant("__nixVersion", v);

    mkString(v, store->storeDir);
    addConstant("__storeDir", v);

    /* Language version.  This should be increased every time a new
       language feature gets added.  It's not necessary to increase it
       when primops get added, because you can just use `builtins ?
       primOp' to check. */
    mkInt(v, 5);
    addConstant("__langVersion", v);

    // Miscellaneous
    auto vScopedImport = addPrimOp("scopedImport", 2, prim_scopedImport);
    Value * v2 = allocValue();
    mkAttrs(*v2, 0);
    mkApp(v, *vScopedImport, *v2);
    forceValue(v);
    addConstant("import", v);
    if (evalSettings.enableNativeCode) {
        addPrimOp("__importNative", 2, prim_importNative);
        addPrimOp("__exec", 1, prim_exec);
    }
    addPrimOp("__typeOf", 1, prim_typeOf);
    addPrimOp("isNull", 1, prim_isNull);
    addPrimOp("__isFunction", 1, prim_isFunction);
    addPrimOp("__isString", 1, prim_isString);
    addPrimOp("__isInt", 1, prim_isInt);
    addPrimOp("__isFloat", 1, prim_isFloat);
    addPrimOp("__isBool", 1, prim_isBool);
    addPrimOp("__isPath", 1, prim_isPath);
    addPrimOp("__genericClosure", 1, prim_genericClosure);
    addPrimOp("abort", 1, prim_abort);
    addPrimOp("__addErrorContext", 2, prim_addErrorContext);
    addPrimOp("__tryEval", 1, prim_tryEval);
    addPrimOp("__getEnv", 1, prim_getEnv);

    // Strictness
    addPrimOp("__seq", 2, prim_seq);
    addPrimOp("__deepSeq", 2, prim_deepSeq);

    // Debugging
    addPrimOp("__trace", 2, prim_trace);

    // Paths
    addPrimOp("__toPath", 1, prim_toPath);
    if (evalSettings.pureEval)
        addPurityError("__storePath");
    else
        addPrimOp("__storePath", 1, prim_storePath);
    addPrimOp("__pathExists", 1, prim_pathExists);
    addPrimOp("baseNameOf", 1, prim_baseNameOf);
    addPrimOp("dirOf", 1, prim_dirOf);
    addPrimOp("__readFile", 1, prim_readFile);
    addPrimOp("__readDir", 1, prim_readDir);
    addPrimOp("__findFile", 2, prim_findFile);
    addPrimOp("__hashFile", 2, prim_hashFile);

    // Creating files
    addPrimOp("__toXML", 1, prim_toXML);
    addPrimOp("__toJSON", 1, prim_toJSON);
    addPrimOp("__fromJSON", 1, prim_fromJSON);
    addPrimOp("__toFile", 2, prim_toFile);
    addPrimOp("__filterSource", 2, prim_filterSource);
    addPrimOp("__path", 1, prim_path);

    // Sets
    addPrimOp("__attrNames", 1, prim_attrNames);
    addPrimOp("__attrValues", 1, prim_attrValues);
    addPrimOp("__getAttr", 2, prim_getAttr);
    addPrimOp("__unsafeGetAttrPos", 2, prim_unsafeGetAttrPos);
    addPrimOp("__hasAttr", 2, prim_hasAttr);
    addPrimOp("__isAttrs", 1, prim_isAttrs);
    addPrimOp("removeAttrs", 2, prim_removeAttrs);
    addPrimOp("__listToAttrs", 1, prim_listToAttrs);
    addPrimOp("__intersectAttrs", 2, prim_intersectAttrs);
    addPrimOp("__catAttrs", 2, prim_catAttrs);
    addPrimOp("__functionArgs", 1, prim_functionArgs);
    addPrimOp("__mapAttrs", 2, prim_mapAttrs);

    // Lists
    addPrimOp("__isList", 1, prim_isList);
    addPrimOp("__elemAt", 2, prim_elemAt);
    addPrimOp("__head", 1, prim_head);
    addPrimOp("__tail", 1, prim_tail);
    addPrimOp("map", 2, prim_map);
    addPrimOp("__filter", 2, prim_filter);
    addPrimOp("__elem", 2, prim_elem);
    addPrimOp("__concatLists", 1, prim_concatLists);
    addPrimOp("__length", 1, prim_length);
    addPrimOp("__foldl'", 3, prim_foldlStrict);
    addPrimOp("__any", 2, prim_any);
    addPrimOp("__all", 2, prim_all);
    addPrimOp("__genList", 2, prim_genList);
    addPrimOp("__sort", 2, prim_sort);
    addPrimOp("__partition", 2, prim_partition);
    addPrimOp("__concatMap", 2, prim_concatMap);

    // Integer arithmetic
    addPrimOp("__add", 2, prim_add);
    addPrimOp("__sub", 2, prim_sub);
    addPrimOp("__mul", 2, prim_mul);
    addPrimOp("__div", 2, prim_div);
    addPrimOp("__bitAnd", 2, prim_bitAnd);
    addPrimOp("__bitOr", 2, prim_bitOr);
    addPrimOp("__bitXor", 2, prim_bitXor);
    addPrimOp("__lessThan", 2, prim_lessThan);

    // String manipulation
    addPrimOp("toString", 1, prim_toString);
    addPrimOp("__substring", 3, prim_substring);
    addPrimOp("__stringLength", 1, prim_stringLength);
    addPrimOp("__hashString", 2, prim_hashString);
    addPrimOp("__match", 2, prim_match);
    addPrimOp("__split", 2, prim_split);
    addPrimOp("__concatStringsSep", 2, prim_concatStringSep);
    addPrimOp("__replaceStrings", 3, prim_replaceStrings);

    // Versions
    addPrimOp("__parseDrvName", 1, prim_parseDrvName);
    addPrimOp("__compareVersions", 2, prim_compareVersions);
    addPrimOp("__splitVersion", 1, prim_splitVersion);

    // Derivations
    addPrimOp("derivationStrict", 1, prim_derivationStrict);
    addPrimOp("placeholder", 1, prim_placeholder);

    /* Add a wrapper around the derivation primop that computes the
       `drvPath' and `outPath' attributes lazily. */
    string path = canonPath(settings.nixDataDir + "/nix/corepkgs/derivation.nix", true);
    sDerivationNix = symbols.create(path);
    evalFile(path, v);
    addConstant("derivation", v);

    /* Add a value containing the current Nix expression search path. */
    mkList(v, searchPath.size());
    int n = 0;
    for (auto & i : searchPath) {
        v2 = v.listElems()[n++] = allocValue();
        mkAttrs(*v2, 2);
        mkString(*allocAttr(*v2, symbols.create("path")), i.second);
        mkString(*allocAttr(*v2, symbols.create("prefix")), i.first);
        v2->attrs->sort();
    }
    addConstant("__nixPath", v);

    if (RegisterPrimOp::primOps)
        for (auto & primOp : *RegisterPrimOp::primOps)
            addPrimOp(std::get<0>(primOp), std::get<1>(primOp), std::get<2>(primOp));

    /* Now that we've added all primops, sort the `builtins' set,
       because attribute lookups expect it to be sorted. */
    baseEnv.values[0]->attrs->sort();
}


}<|MERGE_RESOLUTION|>--- conflicted
+++ resolved
@@ -54,13 +54,8 @@
         auto ctx = store->parseStorePath(ctxS);
         if (!store->isValidPath(ctx))
             throw InvalidPathError(store->printStorePath(ctx));
-<<<<<<< HEAD
         if (!outputName.empty() && ctx.isDerivation()) {
-            drvs.push_back(StorePathWithOutputs{ctx.clone(), {outputName}});
-=======
-        if (!decoded.second.empty() && ctx.isDerivation()) {
-            drvs.push_back(StorePathWithOutputs{ctx, {decoded.second}});
->>>>>>> 29542865
+            drvs.push_back(StorePathWithOutputs{ctx, {outputName}});
 
             /* Add the output of this derivation to the allowed
                paths. */
