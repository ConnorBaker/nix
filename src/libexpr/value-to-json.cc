--- conflicted
+++ resolved
@@ -13,24 +13,16 @@
 using json = nlohmann::json;
 
 // TODO: rename. It doesn't print.
-<<<<<<< HEAD
-json printValueAsJSON(EvalState & state, bool strict,
-    Value & v, const PosIdx pos, NixStringContext & context_, bool copyToStore)
-=======
 json printValueAsJSON(
-    EvalState & state, bool strict, Value & v, const PosIdx pos, NixStringContext & context, bool copyToStore)
->>>>>>> 09fbe156
+    EvalState & state, bool strict, Value & v, const PosIdx pos, NixStringContext & context_, bool copyToStore)
 {
     FutureVector futures(*state.executor);
 
     auto doParallel = state.executor->enabled && !Executor::amWorkerThread;
 
-    auto spawn = [&](auto work)
-    {
+    auto spawn = [&](auto work) {
         if (doParallel) {
-            futures.spawn(0, [work{std::move(work)}]() {
-                work();
-            });
+            futures.spawn(0, [work{std::move(work)}]() { work(); });
         } else {
             work();
         }
@@ -41,124 +33,111 @@
         NixStringContext & context;
     };
 
-<<<<<<< HEAD
     Sync<State> state_{State{.context = context_}};
-=======
-    if (strict)
-        state.forceValue(v, pos);
->>>>>>> 09fbe156
 
-    auto addContext = [&](const NixStringContext & context)
-    {
+    auto addContext = [&](const NixStringContext & context) {
         auto state(state_.lock());
         for (auto & c : context)
             state->context.insert(c);
     };
 
-    std::function<void(json & res, Value &v, PosIdx pos)> recurse;
+    std::function<void(json & res, Value & v, PosIdx pos)> recurse;
 
-<<<<<<< HEAD
-    recurse = [&](json & res, Value & v, PosIdx pos)
-    {
+    recurse = [&](json & res, Value & v, PosIdx pos) {
         checkInterrupt();
 
-        if (strict) state.forceValue(v, pos);
+        if (strict)
+            state.forceValue(v, pos);
 
         switch (v.type()) {
 
-            case nInt:
-                res = v.integer().value;
-                break;
+        case nInt:
+            res = v.integer().value;
+            break;
 
-            case nBool:
-                res = v.boolean();
-                break;
+        case nBool:
+            res = v.boolean();
+            break;
 
-            case nString: {
+        case nString: {
+            NixStringContext context;
+            copyContext(v, context);
+            addContext(context);
+            res = v.c_str();
+            break;
+        }
+
+        case nPath:
+            if (copyToStore) {
                 NixStringContext context;
-                copyContext(v, context);
+                res = state.store->printStorePath(state.copyPathToStore(context, v.path(), v.determinePos(pos)));
                 addContext(context);
-                res = v.c_str();
+            } else
+                res = v.path().path.abs();
+            break;
+
+        case nNull:
+            // already initialized as null
+            break;
+
+        case nAttrs: {
+            NixStringContext context;
+            auto maybeString = state.tryAttrsToString(pos, v, context, false, false);
+            addContext(context);
+            if (maybeString) {
+                res = *maybeString;
                 break;
             }
+            if (auto i = v.attrs()->get(state.sOutPath))
+                return recurse(res, *i->value, i->pos);
+            else {
+                res = json::object();
+                for (auto & a : v.attrs()->lexicographicOrder(state.symbols)) {
+                    json & j = res.emplace(state.symbols[a->name], json()).first.value();
+                    spawn([&, strict, copyToStore, a]() {
+                        try {
+                            recurse(j, *a->value, a->pos);
+                        } catch (Error & e) {
+                            e.addTrace(
+                                state.positions[a->pos],
+                                HintFmt("while evaluating attribute '%1%'", state.symbols[a->name]));
+                            throw;
+                        }
+                    });
+                }
+            }
+            break;
+        }
 
-            case nPath:
-                if (copyToStore) {
-                    NixStringContext context;
-                    res = state.store->printStorePath(
-                        state.copyPathToStore(context, v.path(), v.determinePos(pos)));
-                    addContext(context);
-                } else
-                    res = v.path().path.abs();
-                break;
+        case nList: {
+            res = json::array();
+            for (const auto & [i, elem] : enumerate(v.listView())) {
+                try {
+                    res.push_back(json());
+                    recurse(res.back(), *elem, pos);
+                } catch (Error & e) {
+                    e.addTrace(state.positions[pos], HintFmt("while evaluating list element at index %1%", i));
+                    throw;
+                }
+            }
+            break;
+        }
 
-            case nNull:
-                // already initialized as null
-                break;
+        case nExternal: {
+            NixStringContext context;
+            res = v.external()->printValueAsJSON(state, strict, context, copyToStore);
+            addContext(context);
+            break;
+        }
 
-            case nAttrs: {
-                NixStringContext context;
-                auto maybeString = state.tryAttrsToString(pos, v, context, false, false);
-                addContext(context);
-                if (maybeString) {
-                    res = *maybeString;
-                    break;
-                }
-                if (auto i = v.attrs()->get(state.sOutPath))
-                    return recurse(res, *i->value, i->pos);
-                else {
-                    res = json::object();
-                    for (auto & a : v.attrs()->lexicographicOrder(state.symbols)) {
-                        json & j = res.emplace(state.symbols[a->name], json()).first.value();
-                        spawn([&, strict, copyToStore, a]() {
-                            try {
-                                recurse(j, *a->value, a->pos);
-                            } catch (Error & e) {
-                                e.addTrace(state.positions[a->pos],
-                                    HintFmt("while evaluating attribute '%1%'", state.symbols[a->name]));
-                                throw;
-                            }
-                        });
-                    }
-                }
-                break;
-            }
+        case nFloat:
+            res = v.fpoint();
+            break;
 
-            case nList: {
-                res = json::array();
-                for (const auto & [i, elem] : enumerate(v.listView())) {
-                    try {
-                        res.push_back(json());
-                        recurse(res.back(), *elem, pos);
-                    } catch (Error & e) {
-                        e.addTrace(state.positions[pos],
-                            HintFmt("while evaluating list element at index %1%", i));
-                        throw;
-                    }
-                }
-                break;
-            }
-
-            case nExternal: {
-                NixStringContext context;
-                res = v.external()->printValueAsJSON(state, strict, context, copyToStore);
-                addContext(context);
-                break;
-            }
-
-            case nFloat:
-                res = v.fpoint();
-                break;
-
-            case nThunk:
-            case nFailed:
-            case nFunction:
-                state.error<TypeError>(
-                    "cannot convert %1% to JSON",
-                    showType(v)
-                )
-                .atPos(v.determinePos(pos))
-                .debugThrow();
+        case nThunk:
+        case nFailed:
+        case nFunction:
+            state.error<TypeError>("cannot convert %1% to JSON", showType(v)).atPos(v.determinePos(pos)).debugThrow();
         }
     };
 
@@ -169,85 +148,6 @@
     futures.finishAll();
 
     return res;
-=======
-    case nInt:
-        out = v.integer().value;
-        break;
-
-    case nBool:
-        out = v.boolean();
-        break;
-
-    case nString:
-        copyContext(v, context);
-        out = v.c_str();
-        break;
-
-    case nPath:
-        if (copyToStore)
-            out = state.store->printStorePath(state.copyPathToStore(context, v.path(), v.determinePos(pos)));
-        else
-            out = v.path().path.abs();
-        break;
-
-    case nNull:
-        // already initialized as null
-        break;
-
-    case nAttrs: {
-        auto maybeString = state.tryAttrsToString(pos, v, context, false, false);
-        if (maybeString) {
-            out = *maybeString;
-            break;
-        }
-        if (auto i = v.attrs()->get(state.sOutPath))
-            return printValueAsJSON(state, strict, *i->value, i->pos, context, copyToStore);
-        else {
-            out = json::object();
-            for (auto & a : v.attrs()->lexicographicOrder(state.symbols)) {
-                try {
-                    out.emplace(
-                        state.symbols[a->name],
-                        printValueAsJSON(state, strict, *a->value, a->pos, context, copyToStore));
-                } catch (Error & e) {
-                    e.addTrace(
-                        state.positions[a->pos], HintFmt("while evaluating attribute '%1%'", state.symbols[a->name]));
-                    throw;
-                }
-            }
-        }
-        break;
-    }
-
-    case nList: {
-        out = json::array();
-        int i = 0;
-        for (auto elem : v.listView()) {
-            try {
-                out.push_back(printValueAsJSON(state, strict, *elem, pos, context, copyToStore));
-            } catch (Error & e) {
-                e.addTrace(state.positions[pos], HintFmt("while evaluating list element at index %1%", i));
-                throw;
-            }
-            i++;
-        }
-        break;
-    }
-
-    case nExternal:
-        return v.external()->printValueAsJSON(state, strict, context, copyToStore);
-        break;
-
-    case nFloat:
-        out = v.fpoint();
-        break;
-
-    case nThunk:
-    case nFunction:
-        state.error<TypeError>("cannot convert %1% to JSON", showType(v)).atPos(v.determinePos(pos)).debugThrow();
-    }
-    return out;
->>>>>>> 09fbe156
 }
 
 void printValueAsJSON(
