#include "nix/expr/value-to-json.hh"
#include "nix/expr/eval-inline.hh"
#include "nix/store/store-api.hh"
#include "nix/util/signals.hh"
#include "nix/expr/parallel-eval.hh"

#include <cstdlib>
#include <iomanip>
#include <nlohmann/json.hpp>

namespace nix {

using json = nlohmann::json;

// TODO: rename. It doesn't print.
json printValueAsJSON(
    EvalState & state, bool strict, Value & v, const PosIdx pos, NixStringContext & context_, bool copyToStore)
{
    FutureVector futures(*state.executor);

    auto doParallel = state.executor->enabled && !Executor::amWorkerThread;

    auto spawn = [&](auto work) {
        if (doParallel) {
            futures.spawn(0, [work{std::move(work)}]() { work(); });
        } else {
            work();
        }
    };

    struct State
    {
        NixStringContext & context;
    };

    Sync<State> state_{State{.context = context_}};

    auto addContext = [&](const NixStringContext & context) {
        auto state(state_.lock());
        for (auto & c : context)
            state->context.insert(c);
    };

    std::function<void(json & res, Value & v, PosIdx pos)> recurse;

    recurse = [&](json & res, Value & v, PosIdx pos) {
        checkInterrupt();

        if (strict)
            state.forceValue(v, pos);

        switch (v.type()) {

        case nInt:
            res = v.integer().value;
            break;

        case nBool:
            res = v.boolean();
            break;

        case nString: {
            NixStringContext context;
            copyContext(v, context);
            addContext(context);
            res = v.c_str();
            break;
        }
<<<<<<< HEAD

        case nPath:
            if (copyToStore) {
                NixStringContext context;
                res = state.store->printStorePath(state.copyPathToStore(context, v.path(), v.determinePos(pos)));
                addContext(context);
            } else
                res = v.path().path.abs();
            break;

        case nNull:
            // already initialized as null
            break;

        case nAttrs: {
            NixStringContext context;
            auto maybeString = state.tryAttrsToString(pos, v, context, false, false);
            addContext(context);
            if (maybeString) {
                res = *maybeString;
                break;
            }
            if (auto i = v.attrs()->get(state.sOutPath))
                return recurse(res, *i->value, i->pos);
            else {
                res = json::object();
                for (auto & a : v.attrs()->lexicographicOrder(state.symbols)) {
                    json & j = res.emplace(state.symbols[a->name], json()).first.value();
                    spawn([&, a]() {
                        try {
                            recurse(j, *a->value, a->pos);
                        } catch (Error & e) {
                            e.addTrace(
                                state.positions[a->pos],
                                HintFmt("while evaluating attribute '%1%'", state.symbols[a->name]));
                            throw;
                        }
                    });
                }
            }
            break;
        }

        case nList: {
            res = json::array();
            for (const auto & [i, elem] : enumerate(v.listView())) {
=======
        if (auto i = v.attrs()->get(state.s.outPath))
            return printValueAsJSON(state, strict, *i->value, i->pos, context, copyToStore);
        else {
            out = json::object();
            for (auto & a : v.attrs()->lexicographicOrder(state.symbols)) {
>>>>>>> d069633b
                try {
                    res.push_back(json());
                    recurse(res.back(), *elem, pos);
                } catch (Error & e) {
                    e.addTrace(state.positions[pos], HintFmt("while evaluating list element at index %1%", i));
                    throw;
                }
            }
            break;
        }

        case nExternal: {
            NixStringContext context;
            res = v.external()->printValueAsJSON(state, strict, context, copyToStore);
            addContext(context);
            break;
        }

        case nFloat:
            res = v.fpoint();
            break;

        case nThunk:
        case nFailed:
        case nFunction:
            state.error<TypeError>("cannot convert %1% to JSON", showType(v)).atPos(v.determinePos(pos)).debugThrow();
        }
    };

    json res;

    recurse(res, v, pos);

    futures.finishAll();

    return res;
}

void printValueAsJSON(
    EvalState & state,
    bool strict,
    Value & v,
    const PosIdx pos,
    std::ostream & str,
    NixStringContext & context,
    bool copyToStore)
{
    try {
        str << printValueAsJSON(state, strict, v, pos, context, copyToStore);
    } catch (nlohmann::json::exception & e) {
        throw JSONSerializationError("JSON serialization error: %s", e.what());
    }
}

json ExternalValueBase::printValueAsJSON(
    EvalState & state, bool strict, NixStringContext & context, bool copyToStore) const
{
    state.error<TypeError>("cannot convert %1% to JSON", showType()).debugThrow();
}

} // namespace nix<|MERGE_RESOLUTION|>--- conflicted
+++ resolved
@@ -66,7 +66,6 @@
             res = v.c_str();
             break;
         }
-<<<<<<< HEAD
 
         case nPath:
             if (copyToStore) {
@@ -89,7 +88,7 @@
                 res = *maybeString;
                 break;
             }
-            if (auto i = v.attrs()->get(state.sOutPath))
+            if (auto i = v.attrs()->get(state.s.outPath))
                 return recurse(res, *i->value, i->pos);
             else {
                 res = json::object();
@@ -113,13 +112,6 @@
         case nList: {
             res = json::array();
             for (const auto & [i, elem] : enumerate(v.listView())) {
-=======
-        if (auto i = v.attrs()->get(state.s.outPath))
-            return printValueAsJSON(state, strict, *i->value, i->pos, context, copyToStore);
-        else {
-            out = json::object();
-            for (auto & a : v.attrs()->lexicographicOrder(state.symbols)) {
->>>>>>> d069633b
                 try {
                     res.push_back(json());
                     recurse(res.back(), *elem, pos);
