#include "nix/store/store-api.hh"
#include "nix/expr/eval.hh"
#include "nix/util/mounted-source-accessor.hh"
#include "nix/fetchers/fetch-to-store.hh"

namespace nix {

SourcePath EvalState::rootPath(CanonPath path)
{
    return {rootFS, std::move(path)};
}

SourcePath EvalState::rootPath(PathView path)
{
    return {rootFS, CanonPath(absPath(path))};
}

SourcePath EvalState::storePath(const StorePath & path)
{
    return {rootFS, CanonPath{store->printStorePath(path)}};
}

StorePath EvalState::devirtualize(const StorePath & path, StringMap * rewrites)
{
    if (auto mount = storeFS->getMount(CanonPath(store->printStorePath(path)))) {
        auto storePath = fetchToStore(
            fetchSettings,
            *store,
            SourcePath{ref(mount)},
            settings.readOnlyMode ? FetchMode::DryRun : FetchMode::Copy,
            path.name());
        assert(storePath.name() == path.name());
        if (rewrites)
            rewrites->emplace(path.hashPart(), storePath.hashPart());
        return storePath;
    } else
        return path;
}

SingleDerivedPath EvalState::devirtualize(const SingleDerivedPath & path, StringMap * rewrites)
{
    if (auto o = std::get_if<SingleDerivedPath::Opaque>(&path.raw()))
        return SingleDerivedPath::Opaque{devirtualize(o->path, rewrites)};
    else
        return path;
}

std::string EvalState::devirtualize(std::string_view s, const NixStringContext & context)
{
    StringMap rewrites;

    for (auto & c : context)
        if (auto o = std::get_if<NixStringContextElem::Opaque>(&c.raw))
            devirtualize(o->path, &rewrites);

    return rewriteStrings(std::string(s), rewrites);
}

std::string EvalState::computeBaseName(const SourcePath & path, PosIdx pos)
{
    if (path.accessor == rootFS) {
        if (auto storePath = store->maybeParseStorePath(path.path.abs())) {
            debug(
                "Copying '%s' to the store again.\n"
                "You can make Nix evaluate faster and copy fewer files by replacing `./.` with the `self` flake input, "
                "or `builtins.path { path = ./.; name = \"source\"; }`.\n",
                path);
            return std::string(
                fetchToStore(fetchSettings, *store, path, FetchMode::DryRun, storePath->name()).to_string());
        }
    }
    return std::string(path.baseName());
}

StorePath EvalState::mountInput(
    fetchers::Input & input,
    const fetchers::Input & originalInput,
    ref<SourceAccessor> accessor,
    bool requireLockable,
    bool forceNarHash)
{
    auto storePath = settings.lazyTrees
                         ? StorePath::random(input.getName())
                         : fetchToStore(fetchSettings, *store, accessor, FetchMode::Copy, input.getName());

    allowPath(storePath); // FIXME: should just whitelist the entire virtual store

    std::optional<Hash> _narHash;

    auto getNarHash = [&]() {
        if (!_narHash) {
            if (store->isValidPath(storePath))
                _narHash = store->queryPathInfo(storePath)->narHash;
            else
                _narHash = fetchToStore2(fetchSettings, *store, accessor, FetchMode::DryRun, input.getName()).second;
        }
        return _narHash;
    };

    storeFS->mount(CanonPath(store->printStorePath(storePath)), accessor);

<<<<<<< HEAD
    if ((forceNarHash || (requireLockable && (!settings.lazyTrees || !input.isLocked()))) && !input.getNarHash()) {
        auto narHash = accessor->hashPath(CanonPath::root);
        input.attrs.insert_or_assign("narHash", narHash.to_string(HashFormat::SRI, true));
    }
=======
    if (requireLockable && (!settings.lazyTrees || !settings.lazyLocks || !input.isLocked()) && !input.getNarHash())
        input.attrs.insert_or_assign("narHash", getNarHash()->to_string(HashFormat::SRI, true));
>>>>>>> 47281531

    if (originalInput.getNarHash() && *getNarHash() != *originalInput.getNarHash())
        throw Error(
            (unsigned int) 102,
            "NAR hash mismatch in input '%s', expected '%s' but got '%s'",
            originalInput.to_string(),
            getNarHash()->to_string(HashFormat::SRI, true),
            originalInput.getNarHash()->to_string(HashFormat::SRI, true));

    return storePath;
}

}<|MERGE_RESOLUTION|>--- conflicted
+++ resolved
@@ -99,15 +99,8 @@
 
     storeFS->mount(CanonPath(store->printStorePath(storePath)), accessor);
 
-<<<<<<< HEAD
-    if ((forceNarHash || (requireLockable && (!settings.lazyTrees || !input.isLocked()))) && !input.getNarHash()) {
-        auto narHash = accessor->hashPath(CanonPath::root);
-        input.attrs.insert_or_assign("narHash", narHash.to_string(HashFormat::SRI, true));
-    }
-=======
-    if (requireLockable && (!settings.lazyTrees || !settings.lazyLocks || !input.isLocked()) && !input.getNarHash())
+    if (forceNarHash || (requireLockable && (!settings.lazyTrees || !settings.lazyLocks || !input.isLocked()) && !input.getNarHash()))
         input.attrs.insert_or_assign("narHash", getNarHash()->to_string(HashFormat::SRI, true));
->>>>>>> 47281531
 
     if (originalInput.getNarHash() && *getNarHash() != *originalInput.getNarHash())
         throw Error(
