project('nix-expr', 'cpp',
  version : files('.version'),
  default_options : [
    'cpp_std=c++2a',
    # TODO(Qyriad): increase the warning level
    'warning_level=1',
    'errorlogs=true', # Please print logs for tests that fail
  ],
  meson_version : '>= 1.1',
  license : 'LGPL-2.1-or-later',
)

cxx = meson.get_compiler('cpp')

subdir('nix-meson-build-support/deps-lists')

configdata_pub = configuration_data()
configdata_priv = configuration_data()

deps_private_maybe_subproject = [
]
deps_public_maybe_subproject = [
  dependency('nix-util'),
  dependency('nix-store'),
  dependency('nix-fetchers'),
]
subdir('nix-meson-build-support/subprojects')
subdir('nix-meson-build-support/big-objs')

# Check for each of these functions, and create a define like `#define HAVE_LCHOWN 1`.
check_funcs = [
  'sysconf',
]
foreach funcspec : check_funcs
  define_name = 'HAVE_' + funcspec.underscorify().to_upper()
  define_value = cxx.has_function(funcspec).to_int()
  configdata_priv.set(define_name, define_value)
endforeach

boost = dependency(
  'boost',
  modules : ['container', 'context'],
  include_type: 'system',
)
# boost is a public dependency, but not a pkg-config dependency unfortunately, so we
# put in `deps_other`.
deps_other += boost

nlohmann_json = dependency('nlohmann_json', version : '>= 3.9')
deps_public += nlohmann_json

bdw_gc = dependency('bdw-gc', required : get_option('gc'))
if bdw_gc.found()
  deps_public += bdw_gc
  foreach funcspec : [
    'pthread_attr_get_np',
    'pthread_getattr_np',
  ]
    define_name = 'HAVE_' + funcspec.underscorify().to_upper()
    define_value = cxx.has_function(funcspec).to_int()
    configdata_priv.set(define_name, define_value)
  endforeach
  # Affects ABI, because it changes what bdw_gc itself does!
  configdata_pub.set('GC_THREADS', 1)
endif
# Used in public header. Affects ABI!
configdata_pub.set('NIX_USE_BOEHMGC', bdw_gc.found().to_int())

toml11 = dependency(
  'toml11',
  version : '>=3.7.0',
  method : 'cmake',
  include_type: 'system',
)
deps_other += toml11

config_priv_h = configure_file(
  configuration : configdata_priv,
  output : 'expr-config-private.hh',
)

subdir('nix-meson-build-support/common')

parser_tab = custom_target(
  input : 'parser.y',
  output : [
    'parser-tab.cc',
    'parser-tab.hh',
  ],
  command : [
    'bison',
    '-v',
    '-o',
    '@OUTPUT0@',
    '@INPUT@',
    '-d',
  ],
  # NOTE(Qyriad): Meson doesn't support installing only part of a custom target, so we add
  # an install script below which removes parser-tab.cc.
  install : true,
  install_dir : get_option('includedir') / 'nix',
)

lexer_tab = custom_target(
  input : [
    'lexer.l',
    parser_tab,
  ],
  output : [
    'lexer-tab.cc',
    'lexer-tab.hh',
  ],
  command : [
    'flex',
    '-Cf', # Use full scanner tables
    '--outfile',
    '@OUTPUT0@',
    '--header-file=' + '@OUTPUT1@',
    '@INPUT0@',
  ],
  # NOTE(Qyriad): Meson doesn't support installing only part of a custom target, so we add
  # an install script below which removes lexer-tab.cc.
  install : true,
  install_dir : get_option('includedir') / 'nix',
)

subdir('nix-meson-build-support/generate-header')

generated_headers = []
foreach header : [
  'imported-drv-to-derivation.nix',
  'fetchurl.nix',
]
  generated_headers += gen_header.process(header)
endforeach

sources = files(
  'attr-path.cc',
  'attr-set.cc',
  'eval-cache.cc',
  'eval-error.cc',
  'eval-gc.cc',
  'eval-settings.cc',
  'eval.cc',
  'function-trace.cc',
  'get-drvs.cc',
  'json-to-value.cc',
  'lexer-helpers.cc',
  'nixexpr.cc',
  'parallel-eval.cc',
  'paths.cc',
  'primops.cc',
  'print-ambiguous.cc',
  'print.cc',
  'search-path.cc',
  'symbol-table.cc',
  'value-to-json.cc',
  'value-to-xml.cc',
  'value/context.cc',
)

<<<<<<< HEAD
subdir('include/nix/expr')
=======
include_dirs = [include_directories('.')]

headers = [config_h] + files(
  'attr-path.hh',
  'attr-set.hh',
  'eval-cache.hh',
  'eval-error.hh',
  'eval-gc.hh',
  'eval-inline.hh',
  'eval-settings.hh',
  'eval.hh',
  'function-trace.hh',
  'gc-small-vector.hh',
  'get-drvs.hh',
  'json-to-value.hh',
  # internal: 'lexer-helpers.hh',
  'nixexpr.hh',
  'parallel-eval.hh',
  'parser-state.hh',
  'primops.hh',
  'print-ambiguous.hh',
  'print-options.hh',
  'print.hh',
  'repl-exit-status.hh',
  'search-path.hh',
  'symbol-table.hh',
  'value-to-json.hh',
  'value-to-xml.hh',
  'value.hh',
  'value/context.hh',
)
>>>>>>> e6caa9df

subdir('primops')

subdir('nix-meson-build-support/export-all-symbols')
subdir('nix-meson-build-support/windows-version')

this_library = library(
  'nixexpr',
  sources,
  config_priv_h,
  parser_tab,
  lexer_tab,
  generated_headers,
  dependencies : deps_public + deps_private + deps_other,
  include_directories : include_dirs,
  link_args: linker_export_flags,
  prelink : true, # For C++ static initializers
  install : true,
)

install_headers(headers, subdir : 'nix/expr', preserve_path : true)

libraries_private = []

subdir('nix-meson-build-support/export')<|MERGE_RESOLUTION|>--- conflicted
+++ resolved
@@ -159,41 +159,7 @@
   'value/context.cc',
 )
 
-<<<<<<< HEAD
 subdir('include/nix/expr')
-=======
-include_dirs = [include_directories('.')]
-
-headers = [config_h] + files(
-  'attr-path.hh',
-  'attr-set.hh',
-  'eval-cache.hh',
-  'eval-error.hh',
-  'eval-gc.hh',
-  'eval-inline.hh',
-  'eval-settings.hh',
-  'eval.hh',
-  'function-trace.hh',
-  'gc-small-vector.hh',
-  'get-drvs.hh',
-  'json-to-value.hh',
-  # internal: 'lexer-helpers.hh',
-  'nixexpr.hh',
-  'parallel-eval.hh',
-  'parser-state.hh',
-  'primops.hh',
-  'print-ambiguous.hh',
-  'print-options.hh',
-  'print.hh',
-  'repl-exit-status.hh',
-  'search-path.hh',
-  'symbol-table.hh',
-  'value-to-json.hh',
-  'value-to-xml.hh',
-  'value.hh',
-  'value/context.hh',
-)
->>>>>>> e6caa9df
 
 subdir('primops')
 
