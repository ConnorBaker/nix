--- conflicted
+++ resolved
@@ -40,14 +40,11 @@
 
 boost = dependency(
   'boost',
-<<<<<<< HEAD
-  modules : [ 'container', 'context', 'thread' ],
-=======
   modules : [
     'container',
     'context',
+    'thread',
   ],
->>>>>>> fdea1624
   include_type : 'system',
 )
 # boost is a public dependency, but not a pkg-config dependency unfortunately, so we
