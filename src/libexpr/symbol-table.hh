--- conflicted
+++ resolved
@@ -54,7 +54,7 @@
 
     bool empty() const
     {
-        return s->empty();
+        return s.empty();
     }
 };
 
@@ -80,12 +80,8 @@
 
     auto operator<=>(const Symbol other) const { return id <=> other.id; }
     bool operator==(const Symbol other) const { return id == other.id; }
-<<<<<<< HEAD
-    bool operator!=(const Symbol other) const { return id != other.id; }
 
     friend class std::hash<Symbol>;
-=======
->>>>>>> c274e005
 };
 
 /**
