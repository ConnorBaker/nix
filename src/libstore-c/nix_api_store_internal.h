--- conflicted
+++ resolved
@@ -2,11 +2,8 @@
 #define NIX_API_STORE_INTERNAL_H
 #include "nix/store/store-api.hh"
 #include "nix/store/derivations.hh"
-<<<<<<< HEAD
-=======
 
 extern "C" {
->>>>>>> d069633b
 
 struct Store
 {
@@ -21,14 +18,9 @@
 struct nix_derivation
 {
     nix::Derivation drv;
-<<<<<<< HEAD
     Store * store;
-};
-
-=======
 };
 
 } // extern "C"
 
->>>>>>> d069633b
 #endif