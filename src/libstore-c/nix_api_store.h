--- conflicted
+++ resolved
@@ -219,7 +219,6 @@
 nix_derivation * nix_derivation_from_json(nix_c_context * context, Store * store, const char * json);
 
 /**
-<<<<<<< HEAD
  * @brief Hashes the derivation and gives the output paths
  *
  * @param[in] context Optional, stores error information.
@@ -236,8 +235,6 @@
     void * userdata);
 
 /**
-=======
->>>>>>> d069633b
  * @brief Add the given `nix_derivation` to the given store
  *
  * @param[out] context Optional, stores error information.
@@ -247,11 +244,7 @@
 StorePath * nix_add_derivation(nix_c_context * context, Store * store, nix_derivation * derivation);
 
 /**
-<<<<<<< HEAD
- * @brief Deallocate a `nix_derivation'
-=======
  * @brief Deallocate a `nix_derivation`
->>>>>>> d069633b
  *
  * Does not fail.
  * @param[in] drv the derivation to free
@@ -259,7 +252,6 @@
 void nix_derivation_free(nix_derivation * drv);
 
 /**
-<<<<<<< HEAD
  * @brief Copy a `nix_derivation`
  *
  * @param[in] d the derivation to copy
@@ -268,8 +260,6 @@
 nix_derivation * nix_derivation_clone(const nix_derivation * d);
 
 /**
-=======
->>>>>>> d069633b
  * @brief Copy the closure of `path` from `srcStore` to `dstStore`.
  *
  * @param[out] context Optional, stores error information
