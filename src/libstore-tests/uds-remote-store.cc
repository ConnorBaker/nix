--- conflicted
+++ resolved
@@ -19,9 +19,6 @@
 TEST(UDSRemoteStore, constructConfig_to_string)
 {
     UDSRemoteStoreConfig config{"unix", "", {}};
-<<<<<<< HEAD
-    EXPECT_EQ(config.getReference().render(), "daemon");
-=======
     EXPECT_EQ(config.getReference().to_string(), "daemon");
 }
 
@@ -43,7 +40,6 @@
     EXPECT_EQ(storeReference.to_string(), "daemon?max-connections=1");
     EXPECT_EQ(storeReference.render(/*withParams=*/false), "daemon");
     EXPECT_EQ(storeReference.params, params);
->>>>>>> d069633b
 }
 
 } // namespace nix