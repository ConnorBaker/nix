project(
  'nix-store-tests',
  'cpp',
  version : files('.version'),
  default_options : [
    'cpp_std=c++23',
    # TODO(Qyriad): increase the warning level
    'warning_level=1',
    'errorlogs=true', # Please print logs for tests that fail
  ],
  meson_version : '>= 1.1',
  license : 'LGPL-2.1-or-later',
)

cxx = meson.get_compiler('cpp')

subdir('nix-meson-build-support/deps-lists')

nix_store = dependency('nix-store')

deps_private_maybe_subproject = [
  nix_store,
  dependency('nix-store-c'),
  dependency('nix-store-test-support'),
]
deps_public_maybe_subproject = []
subdir('nix-meson-build-support/subprojects')

subdir('nix-meson-build-support/export-all-symbols')
subdir('nix-meson-build-support/windows-version')

sqlite = dependency('sqlite3', 'sqlite', version : '>=3.6.19')
deps_private += sqlite

rapidcheck = dependency('rapidcheck')
deps_private += rapidcheck

gtest = dependency('gtest', main : true)
deps_private += gtest

configdata = configuration_data()
configdata.set_quoted('PACKAGE_VERSION', meson.project_version())

configdata.set_quoted('NIX_STORE_DIR', nix_store.get_variable('storedir'))

config_priv_h = configure_file(
  configuration : configdata,
  output : 'store-tests-config.hh',
)

gtest = dependency('gmock')
deps_private += gtest

subdir('nix-meson-build-support/common')

sources = files(
  'common-protocol.cc',
  'content-address.cc',
  'derivation-advanced-attrs.cc',
  'derivation.cc',
  'derived-path.cc',
  'downstream-placeholder.cc',
  'http-binary-cache-store.cc',
  'legacy-ssh-store.cc',
  'local-binary-cache-store.cc',
  'local-overlay-store.cc',
  'local-store.cc',
  'machines.cc',
  'nar-info-disk-cache.cc',
  'nar-info.cc',
  'nix_api_store.cc',
  'outputs-spec.cc',
  'path-info.cc',
  'path.cc',
  'references.cc',
  's3-binary-cache-store.cc',
  's3.cc',
  'serve-protocol.cc',
  'ssh-store.cc',
  'store-reference.cc',
  'uds-remote-store.cc',
  'worker-protocol.cc',
)

include_dirs = [ include_directories('.') ]


this_exe = executable(
  meson.project_name(),
  sources,
  config_priv_h,
  dependencies : deps_private_subproject + deps_private + deps_other,
  include_directories : include_dirs,
  # TODO: -lrapidcheck, see ../libutil-support/build.meson
  link_args : linker_export_flags + [ '-lrapidcheck' ],
  # get main from gtest
  install : true,
  cpp_pch : do_pch ? [ 'pch/precompiled-headers.hh' ] : [],
)

test(
  meson.project_name(),
  this_exe,
  env : {
<<<<<<< HEAD
    '_NIX_TEST_UNIT_DATA': meson.current_source_dir() / 'data',
    'HOME': meson.current_build_dir() / 'test-home',
=======
    '_NIX_TEST_UNIT_DATA' : meson.current_source_dir() / 'data',
    'HOME' : meson.current_build_dir() / 'test-home',
    'NIX_REMOTE' : meson.current_build_dir() / 'test-home' / 'store',
>>>>>>> ec6ba866
  },
  protocol : 'gtest',
)

# Build benchmarks if enabled
if get_option('benchmarks')
  gbenchmark = dependency('benchmark', required : true)

  benchmark_sources = files(
    'bench-main.cc',
    'derivation-parser-bench.cc',
    'ref-scan-bench.cc',
  )

  benchmark_exe = executable(
    'nix-store-benchmarks',
    benchmark_sources,
    config_priv_h,
    dependencies : deps_private_subproject + deps_private + deps_other + [
      gbenchmark,
    ],
    include_directories : include_dirs,
    link_args : linker_export_flags,
    install : true,
    cpp_pch : do_pch ? [ 'pch/precompiled-headers.hh' ] : [],
    cpp_args : [
      '-DNIX_UNIT_TEST_DATA="' + meson.current_source_dir() + '/data"',
    ],
  )

  benchmark('nix-store-benchmarks', benchmark_exe)
endif<|MERGE_RESOLUTION|>--- conflicted
+++ resolved
@@ -102,14 +102,9 @@
   meson.project_name(),
   this_exe,
   env : {
-<<<<<<< HEAD
-    '_NIX_TEST_UNIT_DATA': meson.current_source_dir() / 'data',
-    'HOME': meson.current_build_dir() / 'test-home',
-=======
     '_NIX_TEST_UNIT_DATA' : meson.current_source_dir() / 'data',
     'HOME' : meson.current_build_dir() / 'test-home',
     'NIX_REMOTE' : meson.current_build_dir() / 'test-home' / 'store',
->>>>>>> ec6ba866
   },
   protocol : 'gtest',
 )
