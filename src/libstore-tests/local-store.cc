--- conflicted
+++ resolved
@@ -36,11 +36,7 @@
 TEST(LocalStore, constructConfig_to_string)
 {
     LocalStoreConfig config{"local", "", {}};
-<<<<<<< HEAD
-    EXPECT_EQ(config.getReference().render(), "local");
-=======
     EXPECT_EQ(config.getReference().to_string(), "local");
->>>>>>> d069633b
 }
 
 } // namespace nix