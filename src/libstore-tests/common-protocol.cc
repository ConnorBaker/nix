--- conflicted
+++ resolved
@@ -25,11 +25,7 @@
         CharacterizationTest::readTest(testStem, [&](const auto & encoded) {
             T got = ({
                 StringSource from{encoded};
-<<<<<<< HEAD
-                CommonProto::Serialise<T>::read(*store, CommonProto::ReadConn{.from = from});
-=======
                 CommonProto::Serialise<T>::read(store, CommonProto::ReadConn{.from = from});
->>>>>>> ec6ba866
             });
 
             ASSERT_EQ(got, expected);
@@ -44,11 +40,7 @@
     {
         CharacterizationTest::writeTest(testStem, [&]() -> std::string {
             StringSink to;
-<<<<<<< HEAD
-            CommonProto::Serialise<T>::write(*store, CommonProto::WriteConn{.to = to}, decoded);
-=======
             CommonProto::Serialise<T>::write(store, CommonProto::WriteConn{.to = to}, decoded);
->>>>>>> ec6ba866
             return to.s;
         });
     }
