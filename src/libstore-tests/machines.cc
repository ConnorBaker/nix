#include "nix/store/machines.hh"
#include "nix/util/file-system.hh"
#include "nix/util/util.hh"

#include "nix/util/tests/characterization.hh"

#include <gtest/gtest.h>
#include <gmock/gmock-matchers.h>

using testing::Contains;
using testing::ElementsAre;
using testing::Eq;
using testing::Field;
using testing::SizeIs;

namespace nix::fs {
using namespace std::filesystem;
}

using namespace nix;

TEST(machines, getMachinesWithEmptyBuilders)
{
    auto actual = Machine::parseConfig({}, "");
    ASSERT_THAT(actual, SizeIs(0));
}

TEST(machines, getMachinesUriOnly)
{
    auto actual = Machine::parseConfig({"TEST_ARCH-TEST_OS"}, "nix@scratchy.labs.cs.uu.nl");
    ASSERT_THAT(actual, SizeIs(1));
    EXPECT_THAT(actual[0], Field(&Machine::storeUri, Eq(StoreReference::parse("ssh://nix@scratchy.labs.cs.uu.nl"))));
    EXPECT_THAT(actual[0], Field(&Machine::systemTypes, ElementsAre("TEST_ARCH-TEST_OS")));
    EXPECT_THAT(actual[0], Field(&Machine::sshKey, SizeIs(0)));
    EXPECT_THAT(actual[0], Field(&Machine::maxJobs, Eq(1)));
    EXPECT_THAT(actual[0], Field(&Machine::speedFactor, Eq(1)));
    EXPECT_THAT(actual[0], Field(&Machine::supportedFeatures, SizeIs(0)));
    EXPECT_THAT(actual[0], Field(&Machine::mandatoryFeatures, SizeIs(0)));
    EXPECT_THAT(actual[0], Field(&Machine::sshPublicHostKey, SizeIs(0)));
}

<<<<<<< HEAD
=======
TEST(machines, getMachinesUriWithPort)
{
    auto actual = Machine::parseConfig({"TEST_ARCH-TEST_OS"}, "nix@scratchy.labs.cs.uu.nl:2222");
    ASSERT_THAT(actual, SizeIs(1));
    EXPECT_THAT(
        actual[0], Field(&Machine::storeUri, Eq(StoreReference::parse("ssh://nix@scratchy.labs.cs.uu.nl:2222"))));
}

>>>>>>> ec6ba866
TEST(machines, getMachinesDefaults)
{
    auto actual = Machine::parseConfig({"TEST_ARCH-TEST_OS"}, "nix@scratchy.labs.cs.uu.nl - - - - - - -");
    ASSERT_THAT(actual, SizeIs(1));
    EXPECT_THAT(actual[0], Field(&Machine::storeUri, Eq(StoreReference::parse("ssh://nix@scratchy.labs.cs.uu.nl"))));
    EXPECT_THAT(actual[0], Field(&Machine::systemTypes, ElementsAre("TEST_ARCH-TEST_OS")));
    EXPECT_THAT(actual[0], Field(&Machine::sshKey, SizeIs(0)));
    EXPECT_THAT(actual[0], Field(&Machine::maxJobs, Eq(1)));
    EXPECT_THAT(actual[0], Field(&Machine::speedFactor, Eq(1)));
    EXPECT_THAT(actual[0], Field(&Machine::supportedFeatures, SizeIs(0)));
    EXPECT_THAT(actual[0], Field(&Machine::mandatoryFeatures, SizeIs(0)));
    EXPECT_THAT(actual[0], Field(&Machine::sshPublicHostKey, SizeIs(0)));
}

MATCHER_P(AuthorityMatches, authority, "")
{
    *result_listener << "where the authority of " << arg.render() << " is " << authority;
    auto * generic = std::get_if<StoreReference::Specified>(&arg.variant);
    if (!generic)
        return false;
    return generic->authority == authority;
}

TEST(machines, getMachinesWithNewLineSeparator)
{
    auto actual = Machine::parseConfig({}, "nix@scratchy.labs.cs.uu.nl\nnix@itchy.labs.cs.uu.nl");
    ASSERT_THAT(actual, SizeIs(2));
    EXPECT_THAT(actual, Contains(Field(&Machine::storeUri, AuthorityMatches("nix@scratchy.labs.cs.uu.nl"))));
    EXPECT_THAT(actual, Contains(Field(&Machine::storeUri, AuthorityMatches("nix@itchy.labs.cs.uu.nl"))));
}

TEST(machines, getMachinesWithSemicolonSeparator)
{
    auto actual = Machine::parseConfig({}, "nix@scratchy.labs.cs.uu.nl ; nix@itchy.labs.cs.uu.nl");
    EXPECT_THAT(actual, SizeIs(2));
    EXPECT_THAT(actual, Contains(Field(&Machine::storeUri, AuthorityMatches("nix@scratchy.labs.cs.uu.nl"))));
    EXPECT_THAT(actual, Contains(Field(&Machine::storeUri, AuthorityMatches("nix@itchy.labs.cs.uu.nl"))));
}

TEST(machines, getMachinesWithCommentsAndSemicolonSeparator)
{
    auto actual = Machine::parseConfig(
        {},
        "# This is a comment ; this is still that comment\n"
        "nix@scratchy.labs.cs.uu.nl ; nix@itchy.labs.cs.uu.nl\n"
        "# This is also a comment ; this also is still that comment\n"
        "nix@scabby.labs.cs.uu.nl\n");
    EXPECT_THAT(actual, SizeIs(3));
    EXPECT_THAT(actual, Contains(Field(&Machine::storeUri, AuthorityMatches("nix@scratchy.labs.cs.uu.nl"))));
    EXPECT_THAT(actual, Contains(Field(&Machine::storeUri, AuthorityMatches("nix@itchy.labs.cs.uu.nl"))));
    EXPECT_THAT(actual, Contains(Field(&Machine::storeUri, AuthorityMatches("nix@scabby.labs.cs.uu.nl"))));
}

TEST(machines, getMachinesWithFunnyWhitespace)
{
    auto actual = Machine::parseConfig(
        {},
        "        # comment ; comment\n"
        "   nix@scratchy.labs.cs.uu.nl ; nix@itchy.labs.cs.uu.nl   \n"
        "\n    \n"
        "\n ;;; \n"
        "\n ; ; \n"
        "nix@scabby.labs.cs.uu.nl\n\n");
    EXPECT_THAT(actual, SizeIs(3));
    EXPECT_THAT(actual, Contains(Field(&Machine::storeUri, AuthorityMatches("nix@scratchy.labs.cs.uu.nl"))));
    EXPECT_THAT(actual, Contains(Field(&Machine::storeUri, AuthorityMatches("nix@itchy.labs.cs.uu.nl"))));
    EXPECT_THAT(actual, Contains(Field(&Machine::storeUri, AuthorityMatches("nix@scabby.labs.cs.uu.nl"))));
}

TEST(machines, getMachinesWithCorrectCompleteSingleBuilder)
{
    auto actual = Machine::parseConfig(
        {},
        "nix@scratchy.labs.cs.uu.nl     i686-linux      "
        "/home/nix/.ssh/id_scratchy_auto        8 3 kvm "
        "benchmark SSH+HOST+PUBLIC+KEY+BASE64+ENCODED==");
    ASSERT_THAT(actual, SizeIs(1));
    EXPECT_THAT(actual[0], Field(&Machine::storeUri, AuthorityMatches("nix@scratchy.labs.cs.uu.nl")));
    EXPECT_THAT(actual[0], Field(&Machine::systemTypes, ElementsAre("i686-linux")));
    EXPECT_THAT(actual[0], Field(&Machine::sshKey, Eq("/home/nix/.ssh/id_scratchy_auto")));
    EXPECT_THAT(actual[0], Field(&Machine::maxJobs, Eq(8)));
    EXPECT_THAT(actual[0], Field(&Machine::speedFactor, Eq(3)));
    EXPECT_THAT(actual[0], Field(&Machine::supportedFeatures, ElementsAre("kvm")));
    EXPECT_THAT(actual[0], Field(&Machine::mandatoryFeatures, ElementsAre("benchmark")));
    EXPECT_THAT(actual[0], Field(&Machine::sshPublicHostKey, Eq("SSH+HOST+PUBLIC+KEY+BASE64+ENCODED==")));
}

TEST(machines, getMachinesWithCorrectCompleteSingleBuilderWithTabColumnDelimiter)
{
    auto actual = Machine::parseConfig(
        {},
        "nix@scratchy.labs.cs.uu.nl\ti686-linux\t/home/nix/.ssh/"
        "id_scratchy_auto\t8\t3\tkvm\tbenchmark\tSSH+HOST+PUBLIC+"
        "KEY+BASE64+ENCODED==");
    ASSERT_THAT(actual, SizeIs(1));
    EXPECT_THAT(actual[0], Field(&Machine::storeUri, AuthorityMatches("nix@scratchy.labs.cs.uu.nl")));
    EXPECT_THAT(actual[0], Field(&Machine::systemTypes, ElementsAre("i686-linux")));
    EXPECT_THAT(actual[0], Field(&Machine::sshKey, Eq("/home/nix/.ssh/id_scratchy_auto")));
    EXPECT_THAT(actual[0], Field(&Machine::maxJobs, Eq(8)));
    EXPECT_THAT(actual[0], Field(&Machine::speedFactor, Eq(3)));
    EXPECT_THAT(actual[0], Field(&Machine::supportedFeatures, ElementsAre("kvm")));
    EXPECT_THAT(actual[0], Field(&Machine::mandatoryFeatures, ElementsAre("benchmark")));
    EXPECT_THAT(actual[0], Field(&Machine::sshPublicHostKey, Eq("SSH+HOST+PUBLIC+KEY+BASE64+ENCODED==")));
}

TEST(machines, getMachinesWithMultiOptions)
{
    auto actual = Machine::parseConfig(
        {},
        "nix@scratchy.labs.cs.uu.nl Arch1,Arch2 - - - "
        "SupportedFeature1,SupportedFeature2 "
        "MandatoryFeature1,MandatoryFeature2");
    ASSERT_THAT(actual, SizeIs(1));
    EXPECT_THAT(actual[0], Field(&Machine::storeUri, AuthorityMatches("nix@scratchy.labs.cs.uu.nl")));
    EXPECT_THAT(actual[0], Field(&Machine::systemTypes, ElementsAre("Arch1", "Arch2")));
    EXPECT_THAT(actual[0], Field(&Machine::supportedFeatures, ElementsAre("SupportedFeature1", "SupportedFeature2")));
    EXPECT_THAT(actual[0], Field(&Machine::mandatoryFeatures, ElementsAre("MandatoryFeature1", "MandatoryFeature2")));
}

TEST(machines, getMachinesWithIncorrectFormat)
{
    EXPECT_THROW(Machine::parseConfig({}, "nix@scratchy.labs.cs.uu.nl - - eight"), FormatError);
    EXPECT_THROW(Machine::parseConfig({}, "nix@scratchy.labs.cs.uu.nl - - -1"), FormatError);
    EXPECT_THROW(Machine::parseConfig({}, "nix@scratchy.labs.cs.uu.nl - - 8 three"), FormatError);
    EXPECT_THROW(Machine::parseConfig({}, "nix@scratchy.labs.cs.uu.nl - - 8 -3"), UsageError);
    EXPECT_THROW(Machine::parseConfig({}, "nix@scratchy.labs.cs.uu.nl - - 8 3 - - BAD_BASE64"), FormatError);
}

TEST(machines, getMachinesWithCorrectFileReference)
{
    auto path = std::filesystem::weakly_canonical(getUnitTestData() / "machines/valid");
    ASSERT_TRUE(std::filesystem::exists(path));

    auto actual = Machine::parseConfig({}, "@" + path.string());
    ASSERT_THAT(actual, SizeIs(3));
    EXPECT_THAT(actual, Contains(Field(&Machine::storeUri, AuthorityMatches("nix@scratchy.labs.cs.uu.nl"))));
    EXPECT_THAT(actual, Contains(Field(&Machine::storeUri, AuthorityMatches("nix@itchy.labs.cs.uu.nl"))));
    EXPECT_THAT(actual, Contains(Field(&Machine::storeUri, AuthorityMatches("nix@poochie.labs.cs.uu.nl"))));
}

TEST(machines, getMachinesWithCorrectFileReferenceToEmptyFile)
{
    std::filesystem::path path = "/dev/null";
    ASSERT_TRUE(std::filesystem::exists(path));

    auto actual = Machine::parseConfig({}, "@" + path.string());
    ASSERT_THAT(actual, SizeIs(0));
}

TEST(machines, getMachinesWithIncorrectFileReference)
{
    auto path = std::filesystem::weakly_canonical("/not/a/file");
    ASSERT_TRUE(!std::filesystem::exists(path));
    auto actual = Machine::parseConfig({}, "@" + path.string());
    ASSERT_THAT(actual, SizeIs(0));
}

TEST(machines, getMachinesWithCorrectFileReferenceToIncorrectFile)
{
    EXPECT_THROW(
        Machine::parseConfig(
            {}, "@" + std::filesystem::weakly_canonical(getUnitTestData() / "machines" / "bad_format").string()),
        FormatError);
}<|MERGE_RESOLUTION|>--- conflicted
+++ resolved
@@ -39,8 +39,6 @@
     EXPECT_THAT(actual[0], Field(&Machine::sshPublicHostKey, SizeIs(0)));
 }
 
-<<<<<<< HEAD
-=======
 TEST(machines, getMachinesUriWithPort)
 {
     auto actual = Machine::parseConfig({"TEST_ARCH-TEST_OS"}, "nix@scratchy.labs.cs.uu.nl:2222");
@@ -49,7 +47,6 @@
         actual[0], Field(&Machine::storeUri, Eq(StoreReference::parse("ssh://nix@scratchy.labs.cs.uu.nl:2222"))));
 }
 
->>>>>>> ec6ba866
 TEST(machines, getMachinesDefaults)
 {
     auto actual = Machine::parseConfig({"TEST_ARCH-TEST_OS"}, "nix@scratchy.labs.cs.uu.nl - - - - - - -");
