#pragma once
///@file

#include <nlohmann/json.hpp>
#include <gtest/gtest.h>

#include "nix/store/tests/libstore.hh"
#include "nix/util/tests/characterization.hh"

namespace nix {

template<class Proto, const char * protocolDir>
class ProtoTest : public CharacterizationTest
{
    std::filesystem::path unitTestData = getUnitTestData() / protocolDir;

    std::filesystem::path goldenMaster(std::string_view testStem) const override
    {
        return unitTestData / (std::string{testStem + ".bin"});
    }

public:
    Path storeDir = "/nix/store";
    StoreDirConfig store{storeDir};
};

template<class Proto, const char * protocolDir>
class VersionedProtoTest : public ProtoTest<Proto, protocolDir>
{
public:
    /**
     * Golden test for `T` reading
     */
    template<typename T>
    void readProtoTest(PathView testStem, typename Proto::Version version, T expected)
    {
        CharacterizationTest::readTest(testStem, [&](const auto & encoded) {
            T got = ({
                StringSource from{encoded};
                Proto::template Serialise<T>::read(
<<<<<<< HEAD
                    *LibStoreTest::store,
=======
                    this->store,
>>>>>>> ec6ba866
                    typename Proto::ReadConn{
                        .from = from,
                        .version = version,
                    });
            });

            ASSERT_EQ(got, expected);
        });
    }

    /**
     * Golden test for `T` write
     */
    template<typename T>
    void writeProtoTest(PathView testStem, typename Proto::Version version, const T & decoded)
    {
        CharacterizationTest::writeTest(testStem, [&]() {
            StringSink to;
            Proto::template Serialise<T>::write(
<<<<<<< HEAD
                *LibStoreTest::store,
=======
                this->store,
>>>>>>> ec6ba866
                typename Proto::WriteConn{
                    .to = to,
                    .version = version,
                },
                decoded);
            return std::move(to.s);
        });
    }
};

#define VERSIONED_CHARACTERIZATION_TEST(FIXTURE, NAME, STEM, VERSION, VALUE) \
    TEST_F(FIXTURE, NAME##_read)                                             \
    {                                                                        \
        readProtoTest(STEM, VERSION, VALUE);                                 \
    }                                                                        \
    TEST_F(FIXTURE, NAME##_write)                                            \
    {                                                                        \
        writeProtoTest(STEM, VERSION, VALUE);                                \
    }

} // namespace nix<|MERGE_RESOLUTION|>--- conflicted
+++ resolved
@@ -38,11 +38,7 @@
             T got = ({
                 StringSource from{encoded};
                 Proto::template Serialise<T>::read(
-<<<<<<< HEAD
-                    *LibStoreTest::store,
-=======
                     this->store,
->>>>>>> ec6ba866
                     typename Proto::ReadConn{
                         .from = from,
                         .version = version,
@@ -62,11 +58,7 @@
         CharacterizationTest::writeTest(testStem, [&]() {
             StringSink to;
             Proto::template Serialise<T>::write(
-<<<<<<< HEAD
-                *LibStoreTest::store,
-=======
                 this->store,
->>>>>>> ec6ba866
                 typename Proto::WriteConn{
                     .to = to,
                     .version = version,
