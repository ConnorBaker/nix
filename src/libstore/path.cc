#include "nix/store/store-dir-config.hh"

namespace nix {

void checkName(std::string_view name)
{
    if (name.empty())
        throw BadStorePathName("name must not be empty");
    if (name.size() > StorePath::MaxPathLen)
        throw BadStorePathName("name '%s' must be no longer than %d characters", name, StorePath::MaxPathLen);
    // See nameRegexStr for the definition
    if (name[0] == '.') {
        // check against "." and "..", followed by end or dash
        if (name.size() == 1)
            throw BadStorePathName("name '%s' is not valid", name);
        if (name[1] == '-')
            throw BadStorePathName(
                "name '%s' is not valid: first dash-separated component must not be '%s'", name, ".");
        if (name[1] == '.') {
            if (name.size() == 2)
                throw BadStorePathName("name '%s' is not valid", name);
            if (name[2] == '-')
                throw BadStorePathName(
                    "name '%s' is not valid: first dash-separated component must not be '%s'", name, "..");
        }
    }
    for (auto c : name)
        if (!((c >= '0' && c <= '9') || (c >= 'a' && c <= 'z') || (c >= 'A' && c <= 'Z') || c == '+' || c == '-'
              || c == '.' || c == '_' || c == '?' || c == '='))
            throw BadStorePathName("name '%s' contains illegal character '%s'", name, c);
}

static void checkPathName(std::string_view path, std::string_view name)
{
    try {
        checkName(name);
    } catch (BadStorePathName & e) {
        throw BadStorePath("path '%s' is not a valid store path: %s", path, Uncolored(e.message()));
    }
}

StorePath::StorePath(std::string_view _baseName)
    : baseName(_baseName)
{
    if (baseName.size() < HashLen + 1)
        throw BadStorePath("'%s' is too short to be a valid store path", baseName);
    for (auto c : hashPart())
        if (c == 'e' || c == 'o' || c == 'u' || c == 't' || !((c >= '0' && c <= '9') || (c >= 'a' && c <= 'z')))
            throw BadStorePath("store path '%s' contains illegal base-32 character '%s'", baseName, c);
    checkPathName(baseName, name());
}

StorePath::StorePath(const Hash & hash, std::string_view _name)
    : baseName((hash.to_string(HashFormat::Nix32, false) + "-").append(std::string(_name)))
{
    checkPathName(baseName, name());
}

bool StorePath::isDerivation() const noexcept
{
    return hasSuffix(name(), drvExtension);
}

void StorePath::requireDerivation() const
{
    if (!isDerivation())
        throw FormatError("store path '%s' is not a valid derivation path", to_string());
}

StorePath StorePath::dummy("ffffffffffffffffffffffffffffffff-x");

StorePath StorePath::random(std::string_view name)
{
    return StorePath(Hash::random(HashAlgorithm::SHA1), name);
}

<<<<<<< HEAD
StorePath MixStoreDirMethods::parseStorePath(std::string_view path) const
{
    // On Windows, `/nix/store` is not a canonical path. More broadly it
    // is unclear whether this function should be using the native
    // notion of a canonical path at all. For example, it makes to
    // support remote stores whose store dir is a non-native path (e.g.
    // Windows <-> Unix ssh-ing).
    auto p =
#ifdef _WIN32
        path
#else
        canonPath(std::string(path))
#endif
        ;
    if (dirOf(p) != storeDir)
        throw BadStorePath("path '%s' is not in the Nix store", p);
    return StorePath(baseNameOf(p));
}

std::optional<StorePath> MixStoreDirMethods::maybeParseStorePath(std::string_view path) const
{
    try {
        return parseStorePath(path);
    } catch (Error &) {
        return {};
    }
}

bool MixStoreDirMethods::isStorePath(std::string_view path) const
{
    return (bool) maybeParseStorePath(path);
}

StorePathSet MixStoreDirMethods::parseStorePathSet(const PathSet & paths) const
{
    StorePathSet res;
    for (auto & i : paths)
        res.insert(parseStorePath(i));
    return res;
}

std::string MixStoreDirMethods::printStorePath(const StorePath & path) const
{
    return (storeDir + "/").append(path.to_string());
}

PathSet MixStoreDirMethods::printStorePathSet(const StorePathSet & paths) const
{
    PathSet res;
    for (auto & i : paths)
        res.insert(printStorePath(i));
    return res;
}

=======
>>>>>>> ec6ba866
} // namespace nix<|MERGE_RESOLUTION|>--- conflicted
+++ resolved
@@ -74,61 +74,4 @@
     return StorePath(Hash::random(HashAlgorithm::SHA1), name);
 }
 
-<<<<<<< HEAD
-StorePath MixStoreDirMethods::parseStorePath(std::string_view path) const
-{
-    // On Windows, `/nix/store` is not a canonical path. More broadly it
-    // is unclear whether this function should be using the native
-    // notion of a canonical path at all. For example, it makes to
-    // support remote stores whose store dir is a non-native path (e.g.
-    // Windows <-> Unix ssh-ing).
-    auto p =
-#ifdef _WIN32
-        path
-#else
-        canonPath(std::string(path))
-#endif
-        ;
-    if (dirOf(p) != storeDir)
-        throw BadStorePath("path '%s' is not in the Nix store", p);
-    return StorePath(baseNameOf(p));
-}
-
-std::optional<StorePath> MixStoreDirMethods::maybeParseStorePath(std::string_view path) const
-{
-    try {
-        return parseStorePath(path);
-    } catch (Error &) {
-        return {};
-    }
-}
-
-bool MixStoreDirMethods::isStorePath(std::string_view path) const
-{
-    return (bool) maybeParseStorePath(path);
-}
-
-StorePathSet MixStoreDirMethods::parseStorePathSet(const PathSet & paths) const
-{
-    StorePathSet res;
-    for (auto & i : paths)
-        res.insert(parseStorePath(i));
-    return res;
-}
-
-std::string MixStoreDirMethods::printStorePath(const StorePath & path) const
-{
-    return (storeDir + "/").append(path.to_string());
-}
-
-PathSet MixStoreDirMethods::printStorePathSet(const StorePathSet & paths) const
-{
-    PathSet res;
-    for (auto & i : paths)
-        res.insert(printStorePath(i));
-    return res;
-}
-
-=======
->>>>>>> ec6ba866
 } // namespace nix