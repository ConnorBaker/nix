--- conflicted
+++ resolved
@@ -5,7 +5,7 @@
 #include "nix/util/signals.hh"
 
 #ifdef __linux__
-#include <sys/vfs.h>
+#  include <sys/vfs.h>
 #endif
 
 #include <sqlite3.h>
@@ -64,10 +64,10 @@
 
 SQLite::SQLite(const std::filesystem::path & path, SQLiteOpenMode mode)
 {
+#ifdef __linux__
     // Work around a ZFS issue where SQLite's truncate() call on
     // db.sqlite-shm can randomly take up to a few seconds. See
     // https://github.com/openzfs/zfs/issues/14290#issuecomment-3074672917.
-    #ifdef __linux__
     try {
         auto shmFile = path;
         shmFile += "-shm";
@@ -76,14 +76,13 @@
             struct statfs fs;
             if (fstatfs(fd.get(), &fs))
                 throw SysError("statfs() on '%s'", shmFile);
-            if (fs.f_type == /* ZFS_SUPER_MAGIC */ 801189825
-                && fdatasync(fd.get()) != 0)
+            if (fs.f_type == /* ZFS_SUPER_MAGIC */ 801189825 && fdatasync(fd.get()) != 0)
                 throw SysError("fsync() on '%s'", shmFile);
         }
     } catch (...) {
         throw;
     }
-    #endif
+#endif
 
     // useSQLiteWAL also indicates what virtual file system we need.  Using
     // `unix-dotfile` is needed on NFS file systems and on Windows' Subsystem
@@ -91,14 +90,9 @@
     const char * vfs = settings.useSQLiteWAL ? 0 : "unix-dotfile";
     bool immutable = mode == SQLiteOpenMode::Immutable;
     int flags = immutable ? SQLITE_OPEN_READONLY : SQLITE_OPEN_READWRITE;
-<<<<<<< HEAD
-    if (mode == SQLiteOpenMode::Normal) flags |= SQLITE_OPEN_CREATE;
-    auto uri = "file:" + percentEncode(path.string()) + "?immutable=" + (immutable ? "1" : "0");
-=======
     if (mode == SQLiteOpenMode::Normal)
         flags |= SQLITE_OPEN_CREATE;
-    auto uri = "file:" + percentEncode(path) + "?immutable=" + (immutable ? "1" : "0");
->>>>>>> 09fbe156
+    auto uri = "file:" + percentEncode(path.string()) + "?immutable=" + (immutable ? "1" : "0");
     int ret = sqlite3_open_v2(uri.c_str(), &db, SQLITE_OPEN_URI | flags, vfs);
     if (ret != SQLITE_OK) {
         const char * err = sqlite3_errstr(ret);
