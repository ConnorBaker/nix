#include "nix/util/serialise.hh"
#include "nix/util/util.hh"
#include "nix/store/path-with-outputs.hh"
#include "nix/store/gc-store.hh"
#include "nix/store/remote-fs-accessor.hh"
#include "nix/store/build-result.hh"
#include "nix/store/remote-store.hh"
#include "nix/store/remote-store-connection.hh"
#include "nix/store/worker-protocol.hh"
#include "nix/store/worker-protocol-impl.hh"
#include "nix/util/archive.hh"
#include "nix/store/globals.hh"
#include "nix/store/derivations.hh"
#include "nix/util/pool.hh"
#include "nix/util/finally.hh"
#include "nix/util/git.hh"
#include "nix/util/logging.hh"
#include "nix/util/callback.hh"
#include "nix/store/filetransfer.hh"
#include "nix/util/signals.hh"

#include <nlohmann/json.hpp>

namespace nix {

/* TODO: Separate these store types into different files, give them better names */
RemoteStore::RemoteStore(const Config & config)
    : Store{config}
    , config{config}
    , connections(
          make_ref<Pool<Connection>>(
              std::max(1, config.maxConnections.get()),
              [this]() {
                  auto conn = openConnectionWrapper();
                  try {
                      initConnection(*conn);
                  } catch (...) {
                      failed = true;
                      throw;
                  }
                  return conn;
              },
              [this](const ref<Connection> & r) {
                  return r->to.good() && r->from.good()
                         && std::chrono::duration_cast<std::chrono::seconds>(
                                std::chrono::steady_clock::now() - r->startTime)
                                    .count()
                                < this->config.maxConnectionAge;
              }))
{
}

ref<RemoteStore::Connection> RemoteStore::openConnectionWrapper()
{
    if (failed)
        throw Error("opening a connection to remote store '%s' previously failed", config.getHumanReadableURI());
    try {
        return openConnection();
    } catch (...) {
        failed = true;
        throw;
    }
}

void RemoteStore::initConnection(Connection & conn)
{
    /* Send the magic greeting, check for the reply. */
    try {
        conn.from.endOfFileError = "Nix daemon disconnected unexpectedly (maybe it crashed?)";

        StringSink saved;
        TeeSource tee(conn.from, saved);
        try {
            auto [protoVersion, features] =
                WorkerProto::BasicClientConnection::handshake(conn.to, tee, PROTOCOL_VERSION, WorkerProto::allFeatures);
<<<<<<< HEAD
            if (protoVersion < MINIMUM_PROTOCOL_VERSION)
=======
            if (protoVersion < 256 + 18)
>>>>>>> d069633b
                throw Error("the Nix daemon version is too old");
            conn.protoVersion = protoVersion;
            conn.features = features;
        } catch (SerialisationError & e) {
            /* In case the other side is waiting for our input, close
               it. */
            conn.closeWrite();
            {
                NullSink nullSink;
                tee.drainInto(nullSink);
            }
            throw Error("protocol mismatch, got '%s'", chomp(saved.s));
        }

        static_cast<WorkerProto::ClientHandshakeInfo &>(conn) = conn.postHandshake(*this);

        for (auto & feature : conn.features)
            debug("negotiated feature '%s'", feature);

        auto ex = conn.processStderrReturn();
        if (ex)
            std::rethrow_exception(ex);
    } catch (Error & e) {
        throw Error("cannot open connection to remote store '%s': %s", config.getHumanReadableURI(), e.what());
    }

    setOptions(conn);
}

void RemoteStore::setOptions(Connection & conn)
{
    conn.to << WorkerProto::Op::SetOptions << settings.keepFailed << settings.keepGoing << settings.tryFallback
            << verbosity << settings.maxBuildJobs << settings.maxSilentTime << true
            << (settings.verboseBuild ? lvlError : lvlVomit) << 0 // obsolete log type
            << 0                                                  /* obsolete print build trace */
            << settings.buildCores << settings.useSubstitutes;

    std::map<std::string, nix::Config::SettingInfo> overrides;
    settings.getSettings(overrides, true); // libstore settings
    fileTransferSettings.getSettings(overrides, true);
    overrides.erase(settings.keepFailed.name);
    overrides.erase(settings.keepGoing.name);
    overrides.erase(settings.tryFallback.name);
    overrides.erase(settings.maxBuildJobs.name);
    overrides.erase(settings.maxSilentTime.name);
    overrides.erase(settings.buildCores.name);
    overrides.erase(settings.useSubstitutes.name);
    overrides.erase(loggerSettings.showTrace.name);
    overrides.erase(experimentalFeatureSettings.experimentalFeatures.name);
    overrides.erase("plugin-files");
    conn.to << overrides.size();
    for (auto & i : overrides)
        conn.to << i.first << i.second.value;

    auto ex = conn.processStderrReturn();
    if (ex)
        std::rethrow_exception(ex);
}

RemoteStore::ConnectionHandle::~ConnectionHandle()
{
    if (!daemonException && std::uncaught_exceptions()) {
        handle.markBad();
        debug("closing daemon connection because of an exception");
    }
}

void RemoteStore::ConnectionHandle::processStderr(Sink * sink, Source * source, bool flush, bool block)
{
    handle->processStderr(&daemonException, sink, source, flush, block);
}

RemoteStore::ConnectionHandle RemoteStore::getConnection()
{
    return ConnectionHandle(connections->get());
}

void RemoteStore::setOptions()
{
    setOptions(*(getConnection().handle));
}

bool RemoteStore::isValidPathUncached(const StorePath & path)
{
    auto conn(getConnection());
    conn->to << WorkerProto::Op::IsValidPath << printStorePath(path);
    conn.processStderr();
    return readInt(conn->from);
}

StorePathSet RemoteStore::queryValidPaths(const StorePathSet & paths, SubstituteFlag maybeSubstitute)
{
    auto conn(getConnection());
    return conn->queryValidPaths(*this, &conn.daemonException, paths, maybeSubstitute);
}

StorePathSet RemoteStore::queryAllValidPaths()
{
    auto conn(getConnection());
    conn->to << WorkerProto::Op::QueryAllValidPaths;
    conn.processStderr();
    return WorkerProto::Serialise<StorePathSet>::read(*this, *conn);
}

StorePathSet RemoteStore::querySubstitutablePaths(const StorePathSet & paths)
{
    auto conn(getConnection());
    conn->to << WorkerProto::Op::QuerySubstitutablePaths;
    WorkerProto::write(*this, *conn, paths);
    conn.processStderr();
    return WorkerProto::Serialise<StorePathSet>::read(*this, *conn);
}

void RemoteStore::querySubstitutablePathInfos(const StorePathCAMap & pathsMap, SubstitutablePathInfos & infos)
{
    if (pathsMap.empty())
        return;

    auto conn(getConnection());

    conn->to << WorkerProto::Op::QuerySubstitutablePathInfos;
    if (GET_PROTOCOL_MINOR(conn->protoVersion) < 22) {
        StorePathSet paths;
        for (auto & path : pathsMap)
            paths.insert(path.first);
        WorkerProto::write(*this, *conn, paths);
    } else
        WorkerProto::write(*this, *conn, pathsMap);
    conn.processStderr();
    size_t count = readNum<size_t>(conn->from);
    for (size_t n = 0; n < count; n++) {
        SubstitutablePathInfo & info(infos[parseStorePath(readString(conn->from))]);
        auto deriver = readString(conn->from);
        if (deriver != "")
            info.deriver = parseStorePath(deriver);
        info.references = WorkerProto::Serialise<StorePathSet>::read(*this, *conn);
        info.downloadSize = readLongLong(conn->from);
        info.narSize = readLongLong(conn->from);
    }
}

void RemoteStore::queryPathInfoUncached(
    const StorePath & path, Callback<std::shared_ptr<const ValidPathInfo>> callback) noexcept
{
    try {
        auto info = ({
            auto conn(getConnection());
            conn->queryPathInfo(*this, &conn.daemonException, path);
        });
        if (!info)
            callback(nullptr);
        else
            callback(std::make_shared<ValidPathInfo>(StorePath{path}, *info));
    } catch (...) {
        callback.rethrow();
    }
}

void RemoteStore::queryReferrers(const StorePath & path, StorePathSet & referrers)
{
    auto conn(getConnection());
    conn->to << WorkerProto::Op::QueryReferrers << printStorePath(path);
    conn.processStderr();
    for (auto & i : WorkerProto::Serialise<StorePathSet>::read(*this, *conn))
        referrers.insert(i);
}

StorePathSet RemoteStore::queryValidDerivers(const StorePath & path)
{
    auto conn(getConnection());
    conn->to << WorkerProto::Op::QueryValidDerivers << printStorePath(path);
    conn.processStderr();
    return WorkerProto::Serialise<StorePathSet>::read(*this, *conn);
}

StorePathSet RemoteStore::queryDerivationOutputs(const StorePath & path)
{
    if (GET_PROTOCOL_MINOR(getProtocol()) >= 0x16) {
        return Store::queryDerivationOutputs(path);
    }
    auto conn(getConnection());
    conn->to << WorkerProto::Op::QueryDerivationOutputs << printStorePath(path);
    conn.processStderr();
    return WorkerProto::Serialise<StorePathSet>::read(*this, *conn);
}

std::map<std::string, std::optional<StorePath>>
RemoteStore::queryPartialDerivationOutputMap(const StorePath & path, Store * evalStore_)
{
    if (GET_PROTOCOL_MINOR(getProtocol()) >= 0x16) {
        if (!evalStore_) {
            auto conn(getConnection());
            conn->to << WorkerProto::Op::QueryDerivationOutputMap << printStorePath(path);
            conn.processStderr();
            return WorkerProto::Serialise<std::map<std::string, std::optional<StorePath>>>::read(*this, *conn);
        } else {
            auto & evalStore = *evalStore_;
            auto outputs = evalStore.queryStaticPartialDerivationOutputMap(path);
            // union with the first branch overriding the statically-known ones
            // when non-`std::nullopt`.
            for (auto && [outputName, optPath] : queryPartialDerivationOutputMap(path, nullptr)) {
                if (optPath)
                    outputs.insert_or_assign(std::move(outputName), std::move(optPath));
                else
                    outputs.insert({std::move(outputName), std::nullopt});
            }
            return outputs;
        }
    } else {
        auto & evalStore = evalStore_ ? *evalStore_ : *this;
        // Fallback for old daemon versions.
        // For floating-CA derivations (and their co-dependencies) this is an
        // under-approximation as it only returns the paths that can be inferred
        // from the derivation itself (and not the ones that are known because
        // the have been built), but as old stores don't handle floating-CA
        // derivations this shouldn't matter
        return evalStore.queryStaticPartialDerivationOutputMap(path);
    }
}

std::optional<StorePath> RemoteStore::queryPathFromHashPart(const std::string & hashPart)
{
    auto conn(getConnection());
    conn->to << WorkerProto::Op::QueryPathFromHashPart << hashPart;
    conn.processStderr();
    Path path = readString(conn->from);
    if (path.empty())
        return {};
    return parseStorePath(path);
}

ref<const ValidPathInfo> RemoteStore::addCAToStore(
    Source & dump,
    std::string_view name,
    ContentAddressMethod caMethod,
    HashAlgorithm hashAlgo,
    const StorePathSet & references,
    RepairFlag repair)
{
    std::optional<ConnectionHandle> conn_(getConnection());
    auto & conn = *conn_;

    if (GET_PROTOCOL_MINOR(conn->protoVersion) >= 25) {

        conn->to << WorkerProto::Op::AddToStore << name << caMethod.renderWithAlgo(hashAlgo);
        WorkerProto::write(*this, *conn, references);
        conn->to << repair;

        // The dump source may invoke the store, so we need to make some room.
        connections->incCapacity();
        {
            Finally cleanup([&]() { connections->decCapacity(); });
            conn.withFramedSink([&](Sink & sink) { dump.drainInto(sink); });
        }

        return make_ref<ValidPathInfo>(WorkerProto::Serialise<ValidPathInfo>::read(*this, *conn));
    } else {
        if (repair)
            throw Error("repairing is not supported when building through the Nix daemon protocol < 1.25");

        switch (caMethod.raw) {
        case ContentAddressMethod::Raw::Text: {
            if (hashAlgo != HashAlgorithm::SHA256)
                throw UnimplementedError(
                    "When adding text-hashed data called '%s', only SHA-256 is supported but '%s' was given",
                    name,
                    printHashAlgo(hashAlgo));
            std::string s = dump.drain();
            conn->to << WorkerProto::Op::AddTextToStore << name << s;
            WorkerProto::write(*this, *conn, references);
            conn.processStderr();
            break;
        }
        case ContentAddressMethod::Raw::Flat:
        case ContentAddressMethod::Raw::NixArchive:
        case ContentAddressMethod::Raw::Git:
        default: {
            auto fim = caMethod.getFileIngestionMethod();
            conn->to << WorkerProto::Op::AddToStore << name
                     << ((hashAlgo == HashAlgorithm::SHA256 && fim == FileIngestionMethod::NixArchive)
                             ? 0
                             : 1) /* backwards compatibility hack */
                     << (fim == FileIngestionMethod::NixArchive ? 1 : 0) << printHashAlgo(hashAlgo);

            try {
                conn->to.written = 0;
                connections->incCapacity();
                {
                    Finally cleanup([&]() { connections->decCapacity(); });
                    if (fim == FileIngestionMethod::NixArchive) {
                        dump.drainInto(conn->to);
                    } else {
                        std::string contents = dump.drain();
                        dumpString(contents, conn->to);
                    }
                }
                conn.processStderr();
            } catch (SysError & e) {
                /* Daemon closed while we were sending the path. Probably OOM
                  or I/O error. */
                if (e.errNo == EPIPE)
                    try {
                        conn.processStderr();
                    } catch (EndOfFile & e) {
                    }
                throw;
            }
            break;
        }
        }
        auto path = parseStorePath(readString(conn->from));
        // Release our connection to prevent a deadlock in queryPathInfo().
        conn_.reset();
        return queryPathInfo(path);
    }
}

StorePath RemoteStore::addToStoreFromDump(
    Source & dump,
    std::string_view name,
    FileSerialisationMethod dumpMethod,
    ContentAddressMethod hashMethod,
    HashAlgorithm hashAlgo,
    const StorePathSet & references,
    RepairFlag repair)
{
    FileSerialisationMethod fsm;
    switch (hashMethod.getFileIngestionMethod()) {
    case FileIngestionMethod::Flat:
        fsm = FileSerialisationMethod::Flat;
        break;
    case FileIngestionMethod::NixArchive:
        fsm = FileSerialisationMethod::NixArchive;
        break;
    case FileIngestionMethod::Git:
        // Use NAR; Git is not a serialization method
        fsm = FileSerialisationMethod::NixArchive;
        break;
    default:
        assert(false);
    }
    if (fsm != dumpMethod)
        unsupported("RemoteStore::addToStoreFromDump doesn't support this `dumpMethod` `hashMethod` combination");
    auto storePath = addCAToStore(dump, name, hashMethod, hashAlgo, references, repair)->path;
    invalidatePathInfoCacheFor(storePath);
    return storePath;
}

void RemoteStore::addToStore(const ValidPathInfo & info, Source & source, RepairFlag repair, CheckSigsFlag checkSigs)
{
    auto conn(getConnection());

    conn->to << WorkerProto::Op::AddToStoreNar << printStorePath(info.path)
             << (info.deriver ? printStorePath(*info.deriver) : "")
             << info.narHash.to_string(HashFormat::Base16, false);
    WorkerProto::write(*this, *conn, info.references);
    conn->to << info.registrationTime << info.narSize << info.ultimate << info.sigs << renderContentAddress(info.ca)
             << repair << !checkSigs;

    if (GET_PROTOCOL_MINOR(conn->protoVersion) >= 23) {
        conn.withFramedSink([&](Sink & sink) { copyNAR(source, sink); });
    } else if (GET_PROTOCOL_MINOR(conn->protoVersion) >= 21) {
        conn.processStderr(0, &source);
    } else {
        copyNAR(source, conn->to);
        conn.processStderr(0, nullptr);
    }
}

void RemoteStore::addMultipleToStore(
    PathsSource && pathsToCopy, Activity & act, RepairFlag repair, CheckSigsFlag checkSigs)
{
    // `addMultipleToStore` is single threaded
    size_t bytesExpected = 0;
    for (auto & [pathInfo, _] : pathsToCopy) {
        bytesExpected += pathInfo.narSize;
    }
    act.setExpected(actCopyPath, bytesExpected);

    auto source = sinkToSource([&](Sink & sink) {
        size_t nrTotal = pathsToCopy.size();
        sink << nrTotal;
        // Reverse, so we can release memory at the original start
        std::reverse(pathsToCopy.begin(), pathsToCopy.end());
        while (!pathsToCopy.empty()) {
            act.progress(nrTotal - pathsToCopy.size(), nrTotal, size_t(1), size_t(0));

            auto & [pathInfo, pathSource] = pathsToCopy.back();
            WorkerProto::Serialise<ValidPathInfo>::write(
                *this,
                WorkerProto::WriteConn{
                    .to = sink,
                    .version = 16,
                },
                pathInfo);
            pathSource->drainInto(sink);
            pathsToCopy.pop_back();
        }
    });

    addMultipleToStore(*source, repair, checkSigs);
}

void RemoteStore::addMultipleToStore(Source & source, RepairFlag repair, CheckSigsFlag checkSigs)
{
    if (GET_PROTOCOL_MINOR(getConnection()->protoVersion) >= 32) {
        auto conn(getConnection());
        conn->to << WorkerProto::Op::AddMultipleToStore << repair << !checkSigs;
        conn.withFramedSink([&](Sink & sink) { source.drainInto(sink); });
    } else
        Store::addMultipleToStore(source, repair, checkSigs);
}

void RemoteStore::registerDrvOutput(const Realisation & info)
{
    auto conn(getConnection());
    conn->to << WorkerProto::Op::RegisterDrvOutput;
    if (GET_PROTOCOL_MINOR(conn->protoVersion) < 31) {
        conn->to << info.id.to_string();
        conn->to << std::string(info.outPath.to_string());
    } else {
        WorkerProto::write(*this, *conn, info);
    }
    conn.processStderr();
}

void RemoteStore::queryRealisationUncached(
    const DrvOutput & id, Callback<std::shared_ptr<const Realisation>> callback) noexcept
{
    try {
        auto conn(getConnection());

        if (GET_PROTOCOL_MINOR(conn->protoVersion) < 27) {
            warn("the daemon is too old to support content-addressing derivations, please upgrade it to 2.4");
            return callback(nullptr);
        }

        conn->to << WorkerProto::Op::QueryRealisation;
        conn->to << id.to_string();
        conn.processStderr();

        auto real = [&]() -> std::shared_ptr<const Realisation> {
            if (GET_PROTOCOL_MINOR(conn->protoVersion) < 31) {
                auto outPaths = WorkerProto::Serialise<std::set<StorePath>>::read(*this, *conn);
                if (outPaths.empty())
                    return nullptr;
                return std::make_shared<const Realisation>(Realisation{.id = id, .outPath = *outPaths.begin()});
            } else {
                auto realisations = WorkerProto::Serialise<std::set<Realisation>>::read(*this, *conn);
                if (realisations.empty())
                    return nullptr;
                return std::make_shared<const Realisation>(*realisations.begin());
            }
        }();

        callback(std::shared_ptr<const Realisation>(real));
    } catch (...) {
        return callback.rethrow();
    }
}

void RemoteStore::copyDrvsFromEvalStore(const std::vector<DerivedPath> & paths, std::shared_ptr<Store> evalStore)
{
    if (evalStore && evalStore.get() != this) {
        /* The remote doesn't have a way to access evalStore, so copy
           the .drvs. */
        RealisedPath::Set drvPaths2;
        for (const auto & i : paths) {
            std::visit(
                overloaded{
                    [&](const DerivedPath::Opaque & bp) {
                        // Do nothing, path is hopefully there already
                    },
                    [&](const DerivedPath::Built & bp) { drvPaths2.insert(bp.drvPath->getBaseStorePath()); },
                },
                i.raw());
        }
        copyClosure(*evalStore, *this, drvPaths2);
    }
}

void RemoteStore::buildPaths(
    const std::vector<DerivedPath> & drvPaths, BuildMode buildMode, std::shared_ptr<Store> evalStore)
{
    copyDrvsFromEvalStore(drvPaths, evalStore);

    auto conn(getConnection());
    conn->to << WorkerProto::Op::BuildPaths;
    WorkerProto::write(*this, *conn, drvPaths);
    conn->to << buildMode;
    conn.processStderr();
    readInt(conn->from);
}

std::vector<KeyedBuildResult> RemoteStore::buildPathsWithResults(
    const std::vector<DerivedPath> & paths, BuildMode buildMode, std::shared_ptr<Store> evalStore)
{
    copyDrvsFromEvalStore(paths, evalStore);

    std::optional<ConnectionHandle> conn_(getConnection());
    auto & conn = *conn_;

    if (GET_PROTOCOL_MINOR(conn->protoVersion) >= 34) {
        conn->to << WorkerProto::Op::BuildPathsWithResults;
        WorkerProto::write(*this, *conn, paths);
        conn->to << buildMode;
        conn.processStderr();
        return WorkerProto::Serialise<std::vector<KeyedBuildResult>>::read(*this, *conn);
    } else {
        // Avoid deadlock.
        conn_.reset();

        // Note: this throws an exception if a build/substitution
        // fails, but meh.
        buildPaths(paths, buildMode, evalStore);

        std::vector<KeyedBuildResult> results;

        for (auto & path : paths) {
            std::visit(
                overloaded{
                    [&](const DerivedPath::Opaque & bo) {
                        results.push_back(
                            KeyedBuildResult{
                                {.inner{BuildResult::Success{
                                    .status = BuildResult::Success::Substituted,
                                }}},
                                /* .path = */ bo,
                            });
                    },
                    [&](const DerivedPath::Built & bfd) {
                        BuildResult::Success success{
                            .status = BuildResult::Success::Built,
                        };

                        OutputPathMap outputs;
                        auto drvPath = resolveDerivedPath(*evalStore, *bfd.drvPath);
                        auto drv = evalStore->readDerivation(drvPath);
                        const auto outputHashes = staticOutputHashes(*evalStore, drv); // FIXME: expensive
                        auto built = resolveDerivedPath(*this, bfd, &*evalStore);
                        for (auto & [output, outputPath] : built) {
                            auto outputHash = get(outputHashes, output);
                            if (!outputHash)
                                throw Error(
                                    "the derivation '%s' doesn't have an output named '%s'",
                                    printStorePath(drvPath),
                                    output);
                            auto outputId = DrvOutput{*outputHash, output};
                            if (experimentalFeatureSettings.isEnabled(Xp::CaDerivations)) {
                                auto realisation = queryRealisation(outputId);
                                if (!realisation)
                                    throw MissingRealisation(outputId);
                                success.builtOutputs.emplace(output, *realisation);
                            } else {
                                success.builtOutputs.emplace(
                                    output,
                                    Realisation{
                                        .id = outputId,
                                        .outPath = outputPath,
                                    });
                            }
                        }

                        results.push_back(
                            KeyedBuildResult{
                                {.inner = std::move(success)},
                                /* .path = */ bfd,
                            });
                    }},
                path.raw());
        }

        return results;
    }
}

BuildResult RemoteStore::buildDerivation(const StorePath & drvPath, const BasicDerivation & drv, BuildMode buildMode)
{
    auto conn(getConnection());
    conn->putBuildDerivationRequest(*this, &conn.daemonException, drvPath, drv, buildMode);
    conn.processStderr();
    return WorkerProto::Serialise<BuildResult>::read(*this, *conn);
}

void RemoteStore::ensurePath(const StorePath & path)
{
    auto conn(getConnection());
    conn->to << WorkerProto::Op::EnsurePath << printStorePath(path);
    conn.processStderr();
    readInt(conn->from);
}

void RemoteStore::addTempRoot(const StorePath & path)
{
    auto conn(getConnection());
    conn->addTempRoot(*this, &conn.daemonException, path);
}

Roots RemoteStore::findRoots(bool censor)
{
    auto conn(getConnection());
    conn->to << WorkerProto::Op::FindRoots;
    conn.processStderr();
    size_t count = readNum<size_t>(conn->from);
    Roots result;
    while (count--) {
        Path link = readString(conn->from);
        auto target = parseStorePath(readString(conn->from));
        result[std::move(target)].emplace(link);
    }
    return result;
}

void RemoteStore::collectGarbage(const GCOptions & options, GCResults & results)
{
    auto conn(getConnection());

    conn->to << WorkerProto::Op::CollectGarbage << options.action;
    WorkerProto::write(*this, *conn, options.pathsToDelete);
    conn->to << options.ignoreLiveness
             << options.maxFreed
             /* removed options */
             << 0 << 0 << 0;

    conn.processStderr();

    results.paths = readStrings<PathSet>(conn->from);
    results.bytesFreed = readLongLong(conn->from);
    readLongLong(conn->from); // obsolete

    pathInfoCache->lock()->clear();
}

void RemoteStore::optimiseStore()
{
    auto conn(getConnection());
    conn->to << WorkerProto::Op::OptimiseStore;
    conn.processStderr();
    readInt(conn->from);
}

bool RemoteStore::verifyStore(bool checkContents, RepairFlag repair)
{
    auto conn(getConnection());
    conn->to << WorkerProto::Op::VerifyStore << checkContents << repair;
    conn.processStderr();
    return readInt(conn->from);
}

void RemoteStore::addSignatures(const StorePath & storePath, const StringSet & sigs)
{
    auto conn(getConnection());
    conn->to << WorkerProto::Op::AddSignatures << printStorePath(storePath) << sigs;
    conn.processStderr();
    readInt(conn->from);
}

MissingPaths RemoteStore::queryMissing(const std::vector<DerivedPath> & targets)
{
    {
        auto conn(getConnection());
        if (GET_PROTOCOL_MINOR(conn->protoVersion) < 19)
            // Don't hold the connection handle in the fallback case
            // to prevent a deadlock.
            goto fallback;
        conn->to << WorkerProto::Op::QueryMissing;
        WorkerProto::write(*this, *conn, targets);
        conn.processStderr();
        MissingPaths res;
        res.willBuild = WorkerProto::Serialise<StorePathSet>::read(*this, *conn);
        res.willSubstitute = WorkerProto::Serialise<StorePathSet>::read(*this, *conn);
        res.unknown = WorkerProto::Serialise<StorePathSet>::read(*this, *conn);
        conn->from >> res.downloadSize >> res.narSize;
        return res;
    }

fallback:
    return Store::queryMissing(targets);
}

void RemoteStore::addBuildLog(const StorePath & drvPath, std::string_view log)
{
    auto conn(getConnection());
    conn->to << WorkerProto::Op::AddBuildLog << drvPath.to_string();
    StringSource source(log);
    conn.withFramedSink([&](Sink & sink) { source.drainInto(sink); });
    readInt(conn->from);
}

std::optional<std::string> RemoteStore::getVersion()
{
    auto conn(getConnection());
    return conn->daemonNixVersion;
}

void RemoteStore::connect()
{
    auto conn(getConnection());
}

unsigned int RemoteStore::getProtocol()
{
    auto conn(connections->get());
    return conn->protoVersion;
}

std::optional<TrustedFlag> RemoteStore::isTrustedClient()
{
    auto conn(getConnection());
    return conn->remoteTrustsUs;
}

void RemoteStore::flushBadConnections()
{
    connections->flushBad();
}

void RemoteStore::narFromPath(const StorePath & path, Sink & sink)
{
    auto conn(getConnection());
    conn->narFromPath(*this, &conn.daemonException, path, [&](Source & source) { copyNAR(conn->from, sink); });
}

ref<RemoteFSAccessor> RemoteStore::getRemoteFSAccessor(bool requireValidPath)
{
    return make_ref<RemoteFSAccessor>(ref<Store>(shared_from_this()), requireValidPath);
}

ref<SourceAccessor> RemoteStore::getFSAccessor(bool requireValidPath)
{
    return getRemoteFSAccessor(requireValidPath);
}

std::shared_ptr<SourceAccessor> RemoteStore::getFSAccessor(const StorePath & path, bool requireValidPath)
{
    return getRemoteFSAccessor(requireValidPath)->accessObject(path);
}

void RemoteStore::ConnectionHandle::withFramedSink(std::function<void(Sink & sink)> fun)
{
    (*this)->to.flush();

    {
        FramedSink sink((*this)->to, [&]() {
            /* Periodically process stderr messages and exceptions
               from the daemon. */
            processStderr(nullptr, nullptr, false, false);
        });
        fun(sink);
        sink.flush();
    }

    processStderr(nullptr, nullptr, false);
}

} // namespace nix<|MERGE_RESOLUTION|>--- conflicted
+++ resolved
@@ -73,11 +73,7 @@
         try {
             auto [protoVersion, features] =
                 WorkerProto::BasicClientConnection::handshake(conn.to, tee, PROTOCOL_VERSION, WorkerProto::allFeatures);
-<<<<<<< HEAD
             if (protoVersion < MINIMUM_PROTOCOL_VERSION)
-=======
-            if (protoVersion < 256 + 18)
->>>>>>> d069633b
                 throw Error("the Nix daemon version is too old");
             conn.protoVersion = protoVersion;
             conn.features = features;
