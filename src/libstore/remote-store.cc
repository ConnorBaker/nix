--- conflicted
+++ resolved
@@ -32,6 +32,7 @@
     out << str;
 }
 
+
 StorePath WorkerProto<StorePath>::read(const Store & store, Source & from)
 {
     return store.parseStorePath(readString(from));
@@ -42,6 +43,7 @@
     out << store.printStorePath(storePath);
 }
 
+
 ContentAddress WorkerProto<ContentAddress>::read(const Store & store, Source & from)
 {
     return parseContentAddress(readString(from));
@@ -49,27 +51,30 @@
 
 void WorkerProto<ContentAddress>::write(const Store & store, Sink & out, const ContentAddress & ca)
 {
-<<<<<<< HEAD
     out << renderContentAddress(ca);
-=======
-    out << store.printStorePath(storePath);
-}
-
-
-template<>
-std::optional<StorePath> read(const Store & store, Source & from, Phantom<std::optional<StorePath>> _)
+}
+
+
+std::optional<StorePath> WorkerProto<std::optional<StorePath>>::read(const Store & store, Source & from)
 {
 	auto s = readString(from);
     return s == "" ? std::optional<StorePath> {} : store.parseStorePath(s);
 }
 
-template<>
-void write(const Store & store, Sink & out, const std::optional<StorePath> & storePathOpt)
+void WorkerProto<std::optional<StorePath>>::write(const Store & store, Sink & out, const std::optional<StorePath> & storePathOpt)
 {
     out << (storePathOpt ? store.printStorePath(*storePathOpt) : "");
 }
 
->>>>>>> f7ba16f9
+
+std::optional<ContentAddress> WorkerProto<std::optional<ContentAddress>>::read(const Store & store, Source & from)
+{
+    return parseContentAddressOpt(readString(from));
+}
+
+void WorkerProto<std::optional<ContentAddress>>::write(const Store & store, Sink & out, const std::optional<ContentAddress> & caOpt)
+{
+    out << (caOpt ? renderContentAddress(*caOpt) : "");
 }
 
 
