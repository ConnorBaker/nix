project(
  'nix-store',
  'cpp',
  version : files('.version'),
  default_options : [
    'cpp_std=c++23',
    # TODO(Qyriad): increase the warning level
    'warning_level=1',
    'errorlogs=true', # Please print logs for tests that fail
    'localstatedir=/nix/var',
  ],
  meson_version : '>= 1.1',
  license : 'LGPL-2.1-or-later',
)

fs = import('fs')

cxx = meson.get_compiler('cpp')

subdir('nix-meson-build-support/deps-lists')

configdata_pub = configuration_data()
configdata_priv = configuration_data()

# TODO rename, because it will conflict with downstream projects
configdata_priv.set_quoted('PACKAGE_VERSION', meson.project_version())

configdata_priv.set_quoted(
  'DETERMINATE_NIX_VERSION',
  fs.read('../../.version-determinate').strip(),
)

subdir('nix-meson-build-support/default-system-cpu')

# Used in public header.
configdata_pub.set_quoted(
  'NIX_LOCAL_SYSTEM',
  nix_system_cpu + '-' + host_machine.system(),
  description : 'This is the system name Nix expects for local running instance of Nix.\n\n'
    + 'See the "system" setting for additional details',
)

deps_private_maybe_subproject = []
deps_public_maybe_subproject = [
  dependency('nix-util'),
]
subdir('nix-meson-build-support/subprojects')

run_command(
  'ln',
  '-s',
  meson.project_build_root() / '__nothing_link_target',
  meson.project_build_root() / '__nothing_symlink',
  # native doesn't allow dangling symlinks, which the tests require
  env : {'MSYS' : 'winsymlinks:lnk'},
  check : true,
)
can_link_symlink = run_command(
  'ln',
  meson.project_build_root() / '__nothing_symlink',
  meson.project_build_root() / '__nothing_hardlink',
  check : false,
).returncode() == 0
run_command(
  'rm',
  '-f',
  meson.project_build_root() / '__nothing_symlink',
  meson.project_build_root() / '__nothing_hardlink',
  check : true,
)
summary('can hardlink to symlink', can_link_symlink, bool_yn : true)
configdata_priv.set('CAN_LINK_SYMLINK', can_link_symlink.to_int())

# Check for each of these functions, and create a define like `#define HAVE_LCHOWN 1`.
check_funcs = [
  # Optionally used for canonicalising files from the build
  'lchown',
  'posix_fallocate',
  'statvfs',
]
foreach funcspec : check_funcs
  define_name = 'HAVE_' + funcspec.underscorify().to_upper()
  define_value = cxx.has_function(funcspec).to_int()
  configdata_priv.set(define_name, define_value)
endforeach

has_acl_support = cxx.has_header('sys/xattr.h') \
  and cxx.has_function('llistxattr') \
  and cxx.has_function('lremovexattr')
# Used in public header. Affects ABI!
configdata_pub.set(
  'NIX_SUPPORT_ACL',
  has_acl_support.to_int(),
  description : 'FIXME: It\'s a bit peculiar that this needs to be exposed. The reason is that that it effects whether the settings struct in a header has a particular field. This is also odd, because it means when there is no ACL support one will just get an "unknown setting" warning from their configuration.',
)

if host_machine.system() == 'darwin'
  sandbox = cxx.find_library('sandbox')
  deps_other += [ sandbox ]
endif

if host_machine.system() == 'windows'
  wsock32 = cxx.find_library('wsock32')
  deps_other += [ wsock32 ]
endif

subdir('nix-meson-build-support/libatomic')

boost = dependency(
  'boost',
  modules : [
    'container',
    # Shouldn't list, because can header-only, and Meson currently looks for libs
    #'regex',
    'url',
  ],
  include_type : 'system',
)
# boost is a public dependency, but not a pkg-config dependency unfortunately, so we
# put in `deps_other`.
deps_other += boost

curl = dependency('libcurl', 'curl')
deps_private += curl

# seccomp only makes sense on Linux
is_linux = host_machine.system() == 'linux'
seccomp_required = get_option('seccomp-sandboxing')
if not is_linux and seccomp_required.enabled()
  warning('Force-enabling seccomp on non-Linux does not make sense')
endif
seccomp = dependency(
  'libseccomp',
  'seccomp',
  required : seccomp_required,
  version : '>=2.5.5',
)
if is_linux and not seccomp.found()
  warning(
    'Sandbox security is reduced because libseccomp has not been found! Please provide libseccomp if it supports your CPU architecture.',
  )
endif
configdata_priv.set('HAVE_SECCOMP', seccomp.found().to_int())
deps_private += seccomp

nlohmann_json = dependency('nlohmann_json', version : '>= 3.9')
deps_public += nlohmann_json

sqlite = dependency('sqlite3', 'sqlite', version : '>=3.6.19')
deps_private += sqlite

# AWS C++ SDK has bad pkg-config. See
# https://github.com/aws/aws-sdk-cpp/issues/2673 for details.
aws_s3 = dependency('aws-cpp-sdk-s3', required : false)
# The S3 store definitions in the header will be hidden based on this variables.
configdata_pub.set('NIX_WITH_S3_SUPPORT', aws_s3.found().to_int())
if aws_s3.found()
  aws_s3 = declare_dependency(
    include_directories : include_directories(aws_s3.get_variable('includedir')),
    link_args : [
      '-L' + aws_s3.get_variable('libdir'),
      '-laws-cpp-sdk-transfer',
      '-laws-cpp-sdk-s3',
      '-laws-cpp-sdk-identity-management',
      '-laws-cpp-sdk-cognito-identity',
      '-laws-cpp-sdk-sts',
      '-laws-cpp-sdk-core',
      '-laws-crt-cpp',
    ],
  ).as_system('system')
endif
deps_other += aws_s3

# Curl-based S3 store support (alternative to AWS SDK)
# Check if curl supports AWS SigV4 (requires >= 7.75.0)
curl_supports_aws_sigv4 = curl.version().version_compare('>= 7.75.0')
# AWS CRT C++ for lightweight credential management
aws_crt_cpp = cxx.find_library('aws-crt-cpp', required : false)

curl_s3_store_opt = get_option('curl-s3-store').require(
  curl_supports_aws_sigv4,
  error_message : 'curl-based S3 support requires curl >= 7.75.0',
).require(
  aws_crt_cpp.found(),
  error_message : 'curl-based S3 support requires aws-crt-cpp',
)

# Make AWS SDK and curl-based S3 mutually exclusive
if aws_s3.found() and curl_s3_store_opt.enabled()
  error(
    'Cannot enable both AWS SDK S3 support and curl-based S3 support. Please choose one.',
  )
endif

if curl_s3_store_opt.enabled()
  deps_other += aws_crt_cpp
endif

configdata_pub.set('NIX_WITH_CURL_S3', curl_s3_store_opt.enabled().to_int())

subdir('nix-meson-build-support/generate-header')

generated_headers = []
foreach header : [
  'schema.sql',
  'ca-specific-schema.sql',
]
  generated_headers += gen_header.process(header)
endforeach

busybox = find_program(get_option('sandbox-shell'), required : false)

configdata_priv.set(
  'HAVE_EMBEDDED_SANDBOX_SHELL',
  get_option('embedded-sandbox-shell').to_int(),
)

if get_option('embedded-sandbox-shell')
  configdata_priv.set_quoted('SANDBOX_SHELL', '__embedded_sandbox_shell__')
elif busybox.found()
  configdata_priv.set_quoted('SANDBOX_SHELL', busybox.full_path())
endif

if get_option('embedded-sandbox-shell')
  hexdump = find_program('hexdump', native : true)
  embedded_sandbox_shell_gen = custom_target(
    'embedded-sandbox-shell.gen.hh',
    command : [ hexdump, '-v', '-e', '1/1 "0x%x," "\n"' ],
    input : busybox.full_path(),
    output : 'embedded-sandbox-shell.gen.hh',
    capture : true,
    feed : true,
  )
  generated_headers += embedded_sandbox_shell_gen
endif

prefix = get_option('prefix')
# For each of these paths, assume that it is relative to the prefix unless
# it is already an absolute path (which is the default for store-dir, localstatedir, and log-dir).
path_opts = [
  # Meson built-ins.
  'datadir',
  'mandir',
  'libdir',
  'includedir',
  'libexecdir',
  # Homecooked Nix directories.
  'store-dir',
  'localstatedir',
  'log-dir',
]
# For your grepping pleasure, this loop sets the following variables that aren't mentioned
# literally above:
# store_dir
# localstatedir
# log_dir
# profile_dir
foreach optname : path_opts
  varname = optname.replace('-', '_')
  path = get_option(optname)
  if fs.is_absolute(path)
    set_variable(varname, path)
  else
    set_variable(varname, prefix / path)
  endif
endforeach

# sysconfdir doesn't get anything installed to directly, and is only used to
# tell Nix where to look for nix.conf, so it doesn't get appended to prefix.
sysconfdir = get_option('sysconfdir')
if not fs.is_absolute(sysconfdir)
  sysconfdir = '/' / sysconfdir
endif

# Aside from prefix itself, each of these was made into an absolute path
# by joining it with prefix, unless it was already an absolute path
# (which is the default for store-dir, localstatedir, and log-dir).
configdata_priv.set_quoted('NIX_PREFIX', prefix)
configdata_priv.set_quoted('NIX_STORE_DIR', store_dir)
configdata_priv.set_quoted('NIX_DATA_DIR', datadir)
configdata_priv.set_quoted('NIX_STATE_DIR', localstatedir / 'nix')
configdata_priv.set_quoted('NIX_LOG_DIR', log_dir)
configdata_priv.set_quoted('NIX_CONF_DIR', sysconfdir / 'nix')
configdata_priv.set_quoted('NIX_MAN_DIR', mandir)

lsof = find_program('lsof', required : false)
configdata_priv.set_quoted(
  'LSOF',
  lsof.found() ? lsof.full_path()
  # Just look up on the PATH
: 'lsof',
)

config_priv_h = configure_file(
  configuration : configdata_priv,
  output : 'store-config-private.hh',
)

subdir('nix-meson-build-support/common')
subdir('nix-meson-build-support/asan-options')

sources = files(
<<<<<<< HEAD
  'async-path-writer.cc',
=======
  'aws-creds.cc',
>>>>>>> d069633b
  'binary-cache-store.cc',
  'build-result.cc',
  'build/derivation-building-goal.cc',
  'build/derivation-check.cc',
  'build/derivation-env-desugar.cc',
  'build/derivation-goal.cc',
  'build/derivation-trampoline-goal.cc',
  'build/drv-output-substitution-goal.cc',
  'build/entry-points.cc',
  'build/goal.cc',
  'build/substitution-goal.cc',
  'build/worker.cc',
  'builtins/buildenv.cc',
  'builtins/fetchurl.cc',
  'builtins/unpack-channel.cc',
  'common-protocol.cc',
  'common-ssh-store-config.cc',
  'content-address.cc',
  'daemon.cc',
  'derivation-options.cc',
  'derivations.cc',
  'derived-path-map.cc',
  'derived-path.cc',
  'downstream-placeholder.cc',
  'dummy-store.cc',
  'export-import.cc',
  'filetransfer.cc',
  'gc.cc',
  'globals.cc',
  'http-binary-cache-store.cc',
  'indirect-root-store.cc',
  'keys.cc',
  'legacy-ssh-store.cc',
  'local-binary-cache-store.cc',
  'local-fs-store.cc',
  'local-overlay-store.cc',
  'local-store.cc',
  'log-store.cc',
  'machines.cc',
  'make-content-addressed.cc',
  'misc.cc',
  'names.cc',
  'nar-accessor.cc',
  'nar-info-disk-cache.cc',
  'nar-info.cc',
  'optimise-store.cc',
  'outputs-spec.cc',
  'parsed-derivations.cc',
  'path-info.cc',
  'path-references.cc',
  'path-with-outputs.cc',
  'path.cc',
  'pathlocks.cc',
  'posix-fs-canonicalise.cc',
  'profiles.cc',
  'realisation.cc',
  'references.cc',
  'remote-fs-accessor.cc',
  'remote-store.cc',
  'restricted-store.cc',
  's3-binary-cache-store.cc',
  's3-url.cc',
  'serve-protocol-connection.cc',
  'serve-protocol.cc',
  'sqlite.cc',
  'ssh-store.cc',
  'ssh.cc',
  'store-api.cc',
  'store-dir-config.cc',
  'store-reference.cc',
  'store-registration.cc',
  'uds-remote-store.cc',
  'worker-protocol-connection.cc',
  'worker-protocol.cc',
)

subdir('include/nix/store')

if host_machine.system() == 'linux'
  subdir('linux')
endif

if host_machine.system() == 'windows'
  subdir('windows')
else
  subdir('unix')
endif

subdir('nix-meson-build-support/export-all-symbols')
subdir('nix-meson-build-support/windows-version')

this_library = library(
  'nixstore',
  generated_headers,
  sources,
  config_priv_h,
  soversion : nix_soversion,
  dependencies : deps_public + deps_private + deps_other,
  include_directories : include_dirs,
  link_args : linker_export_flags,
  prelink : true, # For C++ static initializers
  install : true,
  cpp_pch : do_pch ? [ 'pch/precompiled-headers.hh' ] : [],
)

install_headers(headers, subdir : 'nix/store', preserve_path : true)

libraries_private = []

extra_pkg_config_variables = {
  'storedir' : get_option('store-dir'),
}

# Working around https://github.com/mesonbuild/meson/issues/13584
if host_machine.system() != 'darwin'
  extra_pkg_config_variables += {
    'localstatedir' : get_option('localstatedir'),
  }
endif

subdir('nix-meson-build-support/export')<|MERGE_RESOLUTION|>--- conflicted
+++ resolved
@@ -300,11 +300,8 @@
 subdir('nix-meson-build-support/asan-options')
 
 sources = files(
-<<<<<<< HEAD
   'async-path-writer.cc',
-=======
   'aws-creds.cc',
->>>>>>> d069633b
   'binary-cache-store.cc',
   'build-result.cc',
   'build/derivation-building-goal.cc',
