--- conflicted
+++ resolved
@@ -25,23 +25,18 @@
 # TODO rename, because it will conflict with downstream projects
 configdata_priv.set_quoted('PACKAGE_VERSION', meson.project_version())
 
-<<<<<<< HEAD
-configdata_priv.set_quoted('DETERMINATE_NIX_VERSION', fs.read('../../.version-determinate').strip())
-
-=======
->>>>>>> ec6ba866
+configdata_priv.set_quoted(
+  'DETERMINATE_NIX_VERSION',
+  fs.read('../../.version-determinate').strip(),
+)
+
 subdir('nix-meson-build-support/default-system-cpu')
 
 # Used in public header.
 configdata_pub.set_quoted(
   'NIX_LOCAL_SYSTEM',
   nix_system_cpu + '-' + host_machine.system(),
-<<<<<<< HEAD
-  description :
-    'This is the system name Nix expects for local running instance of Nix.\n\n'
-=======
   description : 'This is the system name Nix expects for local running instance of Nix.\n\n'
->>>>>>> ec6ba866
     + 'See the "system" setting for additional details',
 )
 
