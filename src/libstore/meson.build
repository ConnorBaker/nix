--- conflicted
+++ resolved
@@ -183,8 +183,6 @@
   )
   generated_headers += embedded_sandbox_shell_gen
 endif
-
-fs = import('fs')
 
 prefix = get_option('prefix')
 # For each of these paths, assume that it is relative to the prefix unless
@@ -331,90 +329,6 @@
   subdir('unix')
 endif
 
-<<<<<<< HEAD
-prefix = get_option('prefix')
-# For each of these paths, assume that it is relative to the prefix unless
-# it is already an absolute path (which is the default for store-dir, localstatedir, and log-dir).
-path_opts = [
-  # Meson built-ins.
-  'datadir',
-  'mandir',
-  'libdir',
-  'includedir',
-  'libexecdir',
-  # Homecooked Nix directories.
-  'store-dir',
-  'localstatedir',
-  'log-dir',
-]
-# For your grepping pleasure, this loop sets the following variables that aren't mentioned
-# literally above:
-# store_dir
-# localstatedir
-# log_dir
-# profile_dir
-foreach optname : path_opts
-  varname = optname.replace('-', '_')
-  path = get_option(optname)
-  if fs.is_absolute(path)
-    set_variable(varname, path)
-  else
-    set_variable(varname, prefix / path)
-  endif
-endforeach
-
-# sysconfdir doesn't get anything installed to directly, and is only used to
-# tell Nix where to look for nix.conf, so it doesn't get appended to prefix.
-sysconfdir = get_option('sysconfdir')
-if not fs.is_absolute(sysconfdir)
-  sysconfdir = '/' / sysconfdir
-endif
-
-lsof = find_program('lsof', required : false)
-
-# Aside from prefix itself, each of these was made into an absolute path
-# by joining it with prefix, unless it was already an absolute path
-# (which is the default for store-dir, localstatedir, and log-dir).
-cpp_str_defines = {
-  'NIX_PREFIX':    prefix,
-  'NIX_STORE_DIR': store_dir,
-  'NIX_DATA_DIR':  datadir,
-  'NIX_STATE_DIR': localstatedir / 'nix',
-  'NIX_LOG_DIR':   log_dir,
-  'NIX_CONF_DIR':  sysconfdir / 'nix',
-  'NIX_MAN_DIR':   mandir,
-}
-
-if lsof.found()
-  lsof_path = lsof.full_path()
-else
-  # Just look up on the PATH
-  lsof_path = 'lsof'
-endif
-cpp_str_defines += {
-  'LSOF': lsof_path
-}
-
-if get_option('embedded-sandbox-shell')
-  cpp_str_defines += {
-    'SANDBOX_SHELL': '__embedded_sandbox_shell__'
-  }
-elif busybox.found()
-  cpp_str_defines += {
-    'SANDBOX_SHELL': busybox.full_path()
-  }
-endif
-
-cpp_args = []
-
-foreach name, value : cpp_str_defines
-  cpp_args += [
-    '-D' + name + '=' + '"' + value + '"'
-  ]
-endforeach
-
-=======
->>>>>>> e3a8e436
 subdir('nix-meson-build-support/export-all-symbols')
 subdir('nix-meson-build-support/windows-version')
 
