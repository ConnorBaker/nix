--- conflicted
+++ resolved
@@ -3,11 +3,6 @@
 
 namespace nix {
 
-<<<<<<< HEAD
-namespace fs { using namespace std::filesystem; }
-
-=======
->>>>>>> 47281531
 static void builtinUnpackChannel(const BuiltinBuilderContext & ctx)
 {
     auto getAttr = [&](const std::string & name) -> const std::string & {
@@ -16,11 +11,7 @@
         return i->second;
     };
 
-<<<<<<< HEAD
-    fs::path out{ctx.outputs.at("out")};
-=======
     std::filesystem::path out{ctx.outputs.at("out")};
->>>>>>> 47281531
     auto & channelName = getAttr("channelName");
     auto & src = getAttr("src");
 
