#include "serialise.hh"
#include "store-api.hh"
#include "archive.hh"
#include "worker-protocol.hh"

#include <algorithm>

namespace nix {

void Store::exportPaths(const StorePathSet & paths, Sink & sink)
{
    auto sorted = topoSortPaths(paths);
    std::reverse(sorted.begin(), sorted.end());

    std::string doneLabel("paths exported");
    //logger->incExpected(doneLabel, sorted.size());

    for (auto & path : sorted) {
        //Activity act(*logger, lvlInfo, format("exporting path '%s'") % path);
        sink << 1;
        exportPath(path, sink);
        //logger->incProgress(doneLabel);
    }

    sink << 0;
}

void Store::exportPath(const StorePath & path, Sink & sink)
{
    auto info = queryPathInfo(path);

    HashSink hashSink(htSHA256);
    TeeSink teeSink(sink, hashSink);

    narFromPath(path, teeSink);

    /* Refuse to export paths that have changed.  This prevents
       filesystem corruption from spreading to other machines.
       Don't complain if the stored hash is zero (unknown). */
    Hash hash = hashSink.currentHash().first;
    if (hash != info->narHash && info->narHash != Hash(info->narHash.type))
        throw Error("hash of path '%s' has changed from '%s' to '%s'!",
            printStorePath(path), info->narHash.to_string(Base32, true), hash.to_string(Base32, true));

    teeSink
        << exportMagic
        << printStorePath(path);
<<<<<<< HEAD
    writeStorePaths(*this, teeSink, info->referencesPossiblyToSelf());
=======
    worker_proto::write(*this, teeSink, info->references);
>>>>>>> 88a667e4
    teeSink
        << (info->deriver ? printStorePath(*info->deriver) : "")
        << 0;
}

StorePaths Store::importPaths(Source & source, CheckSigsFlag checkSigs)
{
    StorePaths res;
    while (true) {
        auto n = readNum<uint64_t>(source);
        if (n == 0) break;
        if (n != 1) throw Error("input doesn't look like something created by 'nix-store --export'");

        /* Extract the NAR from the source. */
        StringSink saved;
        TeeSource tee { source, saved };
        ParseSink ether;
        parseDump(ether, tee);

        uint32_t magic = readInt(source);
        if (magic != exportMagic)
            throw Error("Nix archive cannot be imported; wrong format");

        auto path = parseStorePath(readString(source));

        //Activity act(*logger, lvlInfo, format("importing path '%s'") % info.path);

        auto references = worker_proto::read(*this, source, Phantom<StorePathSet> {});
        auto deriver = readString(source);
        auto narHash = hashString(htSHA256, *saved.s);

        ValidPathInfo info { path, narHash };
        if (deriver != "")
            info.deriver = parseStorePath(deriver);
        info.setReferencesPossiblyToSelf(std::move(references));
        info.narSize = saved.s->size();

        // Ignore optional legacy signature.
        if (readInt(source) == 1)
            readString(source);

        // Can't use underlying source, which would have been exhausted
        auto source = StringSource { *saved.s };
        addToStore(info, source, NoRepair, checkSigs);

        res.push_back(info.path);
    }

    return res;
}

}<|MERGE_RESOLUTION|>--- conflicted
+++ resolved
@@ -45,11 +45,7 @@
     teeSink
         << exportMagic
         << printStorePath(path);
-<<<<<<< HEAD
-    writeStorePaths(*this, teeSink, info->referencesPossiblyToSelf());
-=======
-    worker_proto::write(*this, teeSink, info->references);
->>>>>>> 88a667e4
+    worker_proto::write(*this, teeSink, info->referencesPossiblyToSelf());
     teeSink
         << (info->deriver ? printStorePath(*info->deriver) : "")
         << 0;
