#include "crypto.hh"
#include "fs-accessor.hh"
#include "globals.hh"
#include "store-api.hh"
#include "util.hh"
#include "nar-info-disk-cache.hh"
#include "thread-pool.hh"
#include "json.hh"
#include "url.hh"
#include "references.hh"
#include "archive.hh"
#include "callback.hh"
#include "remote-store.hh"

#include <regex>

namespace nix {


bool Store::isInStore(const Path & path) const
{
    return isInDir(path, storeDir);
}


std::pair<StorePath, Path> Store::toStorePath(const Path & path) const
{
    if (!isInStore(path))
        throw Error("path '%1%' is not in the Nix store", path);
    Path::size_type slash = path.find('/', storeDir.size() + 1);
    if (slash == Path::npos)
        return {parseStorePath(path), ""};
    else
        return {parseStorePath(std::string_view(path).substr(0, slash)), path.substr(slash)};
}


Path Store::followLinksToStore(std::string_view _path) const
{
    Path path = absPath(std::string(_path));
    while (!isInStore(path)) {
        if (!isLink(path)) break;
        string target = readLink(path);
        path = absPath(target, dirOf(path));
    }
    if (!isInStore(path))
        throw BadStorePath("path '%1%' is not in the Nix store", path);
    return path;
}


StorePath Store::followLinksToStorePath(std::string_view path) const
{
    return toStorePath(followLinksToStore(path)).first;
}


/* Store paths have the following form:

   <realized-path> = <store>/<h>-<name>

   where

   <store> = the location of the Nix store, usually /nix/store

   <name> = a human readable name for the path, typically obtained
     from the name attribute of the derivation, or the name of the
     source file from which the store path is created.  For derivation
     outputs other than the default "out" output, the string "-<id>"
     is suffixed to <name>.

   <h> = base-32 representation of the first 160 bits of a SHA-256
     hash of <s>; the hash part of the store name

   <s> = the string "<type>:sha256:<h2>:<store>:<name>";
     note that it includes the location of the store as well as the
     name to make sure that changes to either of those are reflected
     in the hash (e.g. you won't get /nix/store/<h>-name1 and
     /nix/store/<h>-name2 with equal hash parts).

   <type> = one of:
     "text:<r1>:<r2>:...<rN>"
       for plain text files written to the store using
       addTextToStore(); <r1> ... <rN> are the store paths referenced
       by this path, in the form described by <realized-path>
     "source:<r1>:<r2>:...:<rN>:self"
       for paths copied to the store using addToStore() when recursive
       = true and hashAlgo = "sha256". Just like in the text case, we
       can have the store paths referenced by the path.
       Additionally, we can have an optional :self label to denote self
       reference.
     "output:<id>"
       for either the outputs created by derivations, OR paths copied
       to the store using addToStore() with recursive != true or
       hashAlgo != "sha256" (in that case "source" is used; it's
       silly, but it's done that way for compatibility).  <id> is the
       name of the output (usually, "out").

   <h2> = base-16 representation of a SHA-256 hash of:
     if <type> = "text:...":
       the string written to the resulting store path
     if <type> = "source":
       the serialisation of the path from which this store path is
       copied, as returned by hashPath()
     if <type> = "output:<id>":
       for non-fixed derivation outputs:
         the derivation (see hashDerivationModulo() in
         primops.cc)
       for paths copied by addToStore() or produced by fixed-output
       derivations:
         the string "fixed:out:<rec><algo>:<hash>:", where
           <rec> = "r:" for recursive (path) hashes, or "" for flat
             (file) hashes
           <algo> = "md5", "sha1" or "sha256"
           <hash> = base-16 representation of the path or flat hash of
             the contents of the path (or expected contents of the
             path for fixed-output derivations)

   Note that since an output derivation has always type output, while
   something added by addToStore can have type output or source depending
   on the hash, this means that the same input can be hashed differently
   if added to the store via addToStore or via a derivation, in the sha256
   recursive case.

   It would have been nicer to handle fixed-output derivations under
   "source", e.g. have something like "source:<rec><algo>", but we're
   stuck with this for now...

   The main reason for this way of computing names is to prevent name
   collisions (for security).  For instance, it shouldn't be feasible
   to come up with a derivation whose output path collides with the
   path for a copied source.  The former would have a <s> starting with
   "output:out:", while the latter would have a <s> starting with
   "source:".
*/


StorePath Store::makeStorePath(std::string_view type,
    std::string_view hash, std::string_view name) const
{
    /* e.g., "source:sha256:1abc...:/nix/store:foo.tar.gz" */
    string s = std::string { type } + ":" + std::string { hash }
        + ":" + storeDir + ":" + std::string { name };
    auto h = compressHash(hashString(htSHA256, s), 20);
    return StorePath(h, name);
}


StorePath Store::makeStorePath(std::string_view type,
    const Hash & hash, std::string_view name) const
{
    return makeStorePath(type, hash.to_string(Base16, true), name);
}


StorePath Store::makeOutputPath(std::string_view id,
    const Hash & hash, std::string_view name) const
{
    return makeStorePath("output:" + std::string { id }, hash, outputPathName(name, id));
}


/* Stuff the references (if any) into the type.  This is a bit
   hacky, but we can't put them in `s' since that would be
   ambiguous. */
static std::string makeType(
    const Store & store,
    string && type,
    const PathReferences<StorePath> & references)
{
    for (auto & i : references.references) {
        type += ":";
        type += store.printStorePath(i);
    }
    if (references.hasSelfReference) type += ":self";
    return std::move(type);
}


StorePath Store::makeFixedOutputPath(std::string_view name, const FixedOutputInfo & info) const
{
    if (info.hash.type == htSHA256 && info.method == FileIngestionMethod::Recursive) {
        return makeStorePath(makeType(*this, "source", info.references), info.hash, name);
    } else {
        assert(info.references.references.size() == 0);
        assert(!info.references.hasSelfReference);
        return makeStorePath("output:out",
            hashString(htSHA256,
                "fixed:out:"
                + makeFileIngestionPrefix(info.method)
                + info.hash.to_string(Base16, true) + ":"),
            name);
    }
}


StorePath Store::makeTextPath(std::string_view name, const TextInfo & info) const
{
    assert(info.hash.type == htSHA256);
    return makeStorePath(
        makeType(*this, "text", PathReferences<StorePath> { info.references }),
        info.hash,
        name);
}


StorePath Store::makeFixedOutputPathFromCA(const StorePathDescriptor & desc) const
{
    // New template
    return std::visit(overloaded {
        [&](TextInfo ti) {
            return makeTextPath(desc.name, ti);
        },
        [&](FixedOutputInfo foi) {
            return makeFixedOutputPath(desc.name, foi);
        }
    }, desc.info);
}


std::pair<StorePath, Hash> Store::computeStorePathForPath(std::string_view name,
    const Path & srcPath, FileIngestionMethod method, HashType hashAlgo, PathFilter & filter) const
{
    Hash h = method == FileIngestionMethod::Recursive
        ? hashPath(hashAlgo, srcPath, filter).first
        : hashFile(hashAlgo, srcPath);
    FixedOutputInfo caInfo {
        {
            .method = method,
            .hash = h,
        },
        {},
    };
    return std::make_pair(makeFixedOutputPath(name, caInfo), h);
}


StorePath Store::computeStorePathForText(const string & name, const string & s,
    const StorePathSet & references) const
{
    return makeTextPath(name, TextInfo {
        { .hash = hashString(htSHA256, s) },
        references,
    });
}


StorePath Store::addToStore(const string & name, const Path & _srcPath,
    FileIngestionMethod method, HashType hashAlgo, PathFilter & filter, RepairFlag repair)
{
    Path srcPath(absPath(_srcPath));
    auto source = sinkToSource([&](Sink & sink) {
        if (method == FileIngestionMethod::Recursive)
            dumpPath(srcPath, sink, filter);
        else
            readFile(srcPath, sink);
    });
    return addToStoreFromDump(*source, name, method, hashAlgo, repair);
}


void Store::addMultipleToStore(
    Source & source,
    RepairFlag repair,
    CheckSigsFlag checkSigs)
{
    auto expected = readNum<uint64_t>(source);
    for (uint64_t i = 0; i < expected; ++i) {
        auto info = ValidPathInfo::read(source, *this, 16);
        info.ultimate = false;
        addToStore(info, source, repair, checkSigs);
    }
}


/*
The aim of this function is to compute in one pass the correct ValidPathInfo for
the files that we are trying to add to the store. To accomplish that in one
pass, given the different kind of inputs that we can take (normal nar archives,
nar archives with non SHA-256 hashes, and flat files), we set up a net of sinks
and aliases. Also, since the dataflow is obfuscated by this, we include here a
graphviz diagram:

digraph graphname {
    node [shape=box]
    fileSource -> narSink
    narSink [style=dashed]
    narSink -> unsualHashTee [style = dashed, label = "Recursive && !SHA-256"]
    narSink -> narHashSink [style = dashed, label = "else"]
    unsualHashTee -> narHashSink
    unsualHashTee -> caHashSink
    fileSource -> parseSink
    parseSink [style=dashed]
    parseSink-> fileSink [style = dashed, label = "Flat"]
    parseSink -> blank [style = dashed, label = "Recursive"]
    fileSink -> caHashSink
}
*/
ValidPathInfo Store::addToStoreSlow(std::string_view name, const Path & srcPath,
    FileIngestionMethod method, HashType hashAlgo,
    std::optional<Hash> expectedCAHash)
{
    HashSink narHashSink { htSHA256 };
    HashSink caHashSink { hashAlgo };

    /* Note that fileSink and unusualHashTee must be mutually exclusive, since
       they both write to caHashSink. Note that that requisite is currently true
       because the former is only used in the flat case. */
    RetrieveRegularNARSink fileSink { caHashSink };
    TeeSink unusualHashTee { narHashSink, caHashSink };

    auto & narSink = method == FileIngestionMethod::Recursive && hashAlgo != htSHA256
        ? static_cast<Sink &>(unusualHashTee)
        : narHashSink;

    /* Functionally, this means that fileSource will yield the content of
       srcPath. The fact that we use scratchpadSink as a temporary buffer here
       is an implementation detail. */
    auto fileSource = sinkToSource([&](Sink & scratchpadSink) {
        dumpPath(srcPath, scratchpadSink);
    });

    /* tapped provides the same data as fileSource, but we also write all the
       information to narSink. */
    TeeSource tapped { *fileSource, narSink };

    ParseSink blank;
    auto & parseSink = method == FileIngestionMethod::Flat
        ? fileSink
        : blank;

    /* The information that flows from tapped (besides being replicated in
       narSink), is now put in parseSink. */
    parseDump(parseSink, tapped);

    /* We extract the result of the computation from the sink by calling
       finish. */
    auto [narHash, narSize] = narHashSink.finish();

    auto hash = method == FileIngestionMethod::Recursive && hashAlgo == htSHA256
        ? narHash
        : caHashSink.finish().first;

    if (expectedCAHash && expectedCAHash != hash)
        throw Error("hash mismatch for '%s'", srcPath);

    ValidPathInfo info {
        *this,
        StorePathDescriptor {
            std::string { name },
            FixedOutputInfo {
                {
                    .method = method,
                    .hash = hash,
                },
                {},
            },
        },
        narHash,
    };
    info.narSize = narSize;

    if (!isValidPath(info.path)) {
        auto source = sinkToSource([&](Sink & scratchpadSink) {
            dumpPath(srcPath, scratchpadSink);
        });
        addToStore(info, *source);
    }

    return info;
}

StringSet StoreConfig::getDefaultSystemFeatures()
{
    auto res = settings.systemFeatures.get();
    if (settings.isExperimentalFeatureEnabled("ca-derivations"))
        res.insert("ca-derivations");
    return res;
}

Store::Store(const Params & params)
    : StoreConfig(params)
    , state({(size_t) pathInfoCacheSize})
{
}


std::string Store::getUri()
{
    return "";
}

bool Store::PathInfoCacheValue::isKnownNow()
{
    std::chrono::duration ttl = didExist()
        ? std::chrono::seconds(settings.ttlPositiveNarInfoCache)
        : std::chrono::seconds(settings.ttlNegativeNarInfoCache);

    return std::chrono::steady_clock::now() < time_point + ttl;
}

std::map<std::string, std::optional<StorePath>> Store::queryPartialDerivationOutputMap(const StorePath & path)
{
    std::map<std::string, std::optional<StorePath>> outputs;
    auto drv = readInvalidDerivation(path);
    for (auto& [outputName, output] : drv.outputsAndOptPaths(*this)) {
        outputs.emplace(outputName, output.second);
    }
    return outputs;
}

OutputPathMap Store::queryDerivationOutputMap(const StorePath & path) {
    auto resp = queryPartialDerivationOutputMap(path);
    OutputPathMap result;
    for (auto & [outName, optOutPath] : resp) {
        if (!optOutPath)
            throw Error("output '%s' of derivation '%s' has no store path mapped to it", outName, printStorePath(path));
        result.insert_or_assign(outName, *optOutPath);
    }
    return result;
}

StorePathSet Store::queryDerivationOutputs(const StorePath & path)
{
    auto outputMap = this->queryDerivationOutputMap(path);
    StorePathSet outputPaths;
    for (auto & i: outputMap) {
        outputPaths.emplace(std::move(i.second));
    }
    return outputPaths;
}

bool Store::isValidPath(const StorePath & storePath)
{
    std::string hashPart(storePath.hashPart());

    {
        auto state_(state.lock());
        auto res = state_->pathInfoCache.get(hashPart);
        if (res && res->isKnownNow()) {
            stats.narInfoReadAverted++;
            return res->didExist();
        }
    }

    if (diskCache) {
        auto res = diskCache->lookupNarInfo(getUri(), hashPart);
        if (res.first != NarInfoDiskCache::oUnknown) {
            stats.narInfoReadAverted++;
            auto state_(state.lock());
            state_->pathInfoCache.upsert(hashPart,
                res.first == NarInfoDiskCache::oInvalid ? PathInfoCacheValue{} : PathInfoCacheValue { .value = res.second });
            return res.first == NarInfoDiskCache::oValid;
        }
    }

    bool valid = isValidPathUncached(storePath);

    if (diskCache && !valid)
        // FIXME: handle valid = true case.
        diskCache->upsertNarInfo(getUri(), hashPart, 0);

    return valid;
}


/* Default implementation for stores that only implement
   queryPathInfoUncached(). */
bool Store::isValidPathUncached(const StorePath & path)
{
    try {
        queryPathInfo(path);
        return true;
    } catch (InvalidPath &) {
        return false;
    }
}


ref<const ValidPathInfo> Store::queryPathInfo(const StorePath & storePath)
{
    std::promise<ref<const ValidPathInfo>> promise;

    queryPathInfo(storePath,
        {[&](std::future<ref<const ValidPathInfo>> result) {
            try {
                promise.set_value(result.get());
            } catch (...) {
                promise.set_exception(std::current_exception());
            }
        }});

    return promise.get_future().get();
}


static bool goodStorePath(const StorePath & expected, const StorePath & actual)
{
    return
        expected.hashPart() == actual.hashPart()
        && (expected.name() == Store::MissingName || expected.name() == actual.name());
}


void Store::queryPathInfo(const StorePath & storePath,
    Callback<ref<const ValidPathInfo>> callback) noexcept
{
    std::string hashPart;

    try {
        hashPart = storePath.hashPart();

        {
            auto res = state.lock()->pathInfoCache.get(hashPart);
            if (res && res->isKnownNow()) {
                stats.narInfoReadAverted++;
                if (!res->didExist())
                    throw InvalidPath("path '%s' is not valid", printStorePath(storePath));
                return callback(ref<const ValidPathInfo>(res->value));
            }
        }

        if (diskCache) {
            auto res = diskCache->lookupNarInfo(getUri(), hashPart);
            if (res.first != NarInfoDiskCache::oUnknown) {
                stats.narInfoReadAverted++;
                {
                    auto state_(state.lock());
                    state_->pathInfoCache.upsert(hashPart,
                        res.first == NarInfoDiskCache::oInvalid ? PathInfoCacheValue{} : PathInfoCacheValue{ .value = res.second });
                    if (res.first == NarInfoDiskCache::oInvalid ||
                        !goodStorePath(storePath, res.second->path))
                        throw InvalidPath("path '%s' is not valid", printStorePath(storePath));
                }
                return callback(ref<const ValidPathInfo>(res.second));
            }
        }

    } catch (...) { return callback.rethrow(); }

    auto callbackPtr = std::make_shared<decltype(callback)>(std::move(callback));

    queryPathInfoUncached(storePath,
        {[this, storePath, hashPart, callbackPtr](std::future<std::shared_ptr<const ValidPathInfo>> fut) {

            try {
                auto info = fut.get();

                if (diskCache)
                    diskCache->upsertNarInfo(getUri(), hashPart, info);

                {
                    auto state_(state.lock());
                    state_->pathInfoCache.upsert(hashPart, PathInfoCacheValue { .value = info });
                }

                if (!info || !goodStorePath(storePath, info->path)) {
                    stats.narInfoMissing++;
                    throw InvalidPath("path '%s' is not valid", printStorePath(storePath));
                }

                (*callbackPtr)(ref<const ValidPathInfo>(info));
            } catch (...) { callbackPtr->rethrow(); }
        }});
}


void Store::substitutePaths(const StorePathSet & paths)
{
    std::vector<DerivedPath> paths2;
    for (auto & path : paths)
        if (!path.isDerivation())
            paths2.push_back(DerivedPath::Opaque{path});
    uint64_t downloadSize, narSize;
    StorePathSet willBuild, willSubstitute, unknown;
    queryMissing(paths2,
        willBuild, willSubstitute, unknown, downloadSize, narSize);

    if (!willSubstitute.empty())
        try {
            std::vector<DerivedPath> subs;
            for (auto & p : willSubstitute) subs.push_back(DerivedPath::Opaque{p});
            buildPaths(subs);
        } catch (Error & e) {
            logWarning(e.info());
        }
}


StorePathSet Store::queryValidPaths(const StorePathSet & paths, SubstituteFlag maybeSubstitute)
{
    struct State
    {
        size_t left;
        StorePathSet valid;
        std::exception_ptr exc;
    };

    Sync<State> state_(State{paths.size(), StorePathSet()});

    std::condition_variable wakeup;
    ThreadPool pool;

    auto doQuery = [&](const StorePath & path) {
        checkInterrupt();
        queryPathInfo(path, {[path, this, &state_, &wakeup](std::future<ref<const ValidPathInfo>> fut) {
            auto state(state_.lock());
            try {
                auto info = fut.get();
                state->valid.insert(path);
            } catch (InvalidPath &) {
            } catch (...) {
                state->exc = std::current_exception();
            }
            assert(state->left);
            if (!--state->left)
                wakeup.notify_one();
        }});
    };

    for (auto & path : paths)
        pool.enqueue(std::bind(doQuery, path));

    pool.process();

    while (true) {
        auto state(state_.lock());
        if (!state->left) {
            if (state->exc) std::rethrow_exception(state->exc);
            return std::move(state->valid);
        }
        state.wait(wakeup);
    }
}


/* Return a string accepted by decodeValidPathInfo() that
   registers the specified paths as valid.  Note: it's the
   responsibility of the caller to provide a closure. */
string Store::makeValidityRegistration(const StorePathSet & paths,
    bool showDerivers, bool showHash)
{
    string s = "";

    for (auto & i : paths) {
        s += printStorePath(i) + "\n";

        auto info = queryPathInfo(i);

        if (showHash) {
            s += info->narHash.to_string(Base16, false) + "\n";
            s += (format("%1%\n") % info->narSize).str();
        }

        auto deriver = showDerivers && info->deriver ? printStorePath(*info->deriver) : "";
        s += deriver + "\n";

        s += (format("%1%\n") % info->references.size()).str();

        for (auto & j : info->references)
            s += printStorePath(j) + "\n";
    }

    return s;
}


StorePathSet Store::exportReferences(const StorePathSet & storePaths, const StorePathSet & inputPaths)
{
    StorePathSet paths;

    for (auto & storePath : storePaths) {
        if (!inputPaths.count(storePath))
            throw BuildError("cannot export references of path '%s' because it is not in the input closure of the derivation", printStorePath(storePath));

        computeFSClosure({storePath}, paths);
    }

    /* If there are derivations in the graph, then include their
       outputs as well.  This is useful if you want to do things
       like passing all build-time dependencies of some path to a
       derivation that builds a NixOS DVD image. */
    auto paths2 = paths;

    for (auto & j : paths2) {
        if (j.isDerivation()) {
            Derivation drv = derivationFromPath(j);
            for (auto & k : drv.outputsAndOptPaths(*this)) {
                if (!k.second.second)
                    /* FIXME: I am confused why we are calling
                       `computeFSClosure` on the output path, rather than
                       derivation itself. That doesn't seem right to me, so I
                       won't try to implemented this for CA derivations. */
                    throw UnimplementedError("exportReferences on CA derivations is not yet implemented");
                computeFSClosure(*k.second.second, paths);
            }
        }
    }

    return paths;
}


void Store::pathInfoToJSON(JSONPlaceholder & jsonOut, const StorePathSet & storePaths,
    bool includeImpureInfo, bool showClosureSize,
    Base hashBase,
    AllowInvalidFlag allowInvalid)
{
    auto jsonList = jsonOut.list();

    for (auto & storePath : storePaths) {
        auto jsonPath = jsonList.object();
        jsonPath.attr("path", printStorePath(storePath));

        try {
            auto info = queryPathInfo(storePath);

            jsonPath
                .attr("narHash", info->narHash.to_string(hashBase, true))
                .attr("narSize", info->narSize);

            {
                auto jsonRefs = jsonPath.list("references");
                for (auto & ref : info->references)
                    jsonRefs.elem(printStorePath(ref));
            }

            if (info->ca)
                jsonPath.attr("ca", renderContentAddress(info->ca));

            std::pair<uint64_t, uint64_t> closureSizes;

            if (showClosureSize) {
                closureSizes = getClosureSize(info->path);
                jsonPath.attr("closureSize", closureSizes.first);
            }

            if (includeImpureInfo) {

                if (info->deriver)
                    jsonPath.attr("deriver", printStorePath(*info->deriver));

                if (info->registrationTime)
                    jsonPath.attr("registrationTime", info->registrationTime);

                if (info->ultimate)
                    jsonPath.attr("ultimate", info->ultimate);

                if (!info->sigs.empty()) {
                    auto jsonSigs = jsonPath.list("signatures");
                    for (auto & sig : info->sigs)
                        jsonSigs.elem(sig);
                }

                auto narInfo = std::dynamic_pointer_cast<const NarInfo>(
                    std::shared_ptr<const ValidPathInfo>(info));

                if (narInfo) {
                    if (!narInfo->url.empty())
                        jsonPath.attr("url", narInfo->url);
                    if (narInfo->fileHash)
                        jsonPath.attr("downloadHash", narInfo->fileHash->to_string(hashBase, true));
                    if (narInfo->fileSize)
                        jsonPath.attr("downloadSize", narInfo->fileSize);
                    if (showClosureSize)
                        jsonPath.attr("closureDownloadSize", closureSizes.second);
                }
            }

        } catch (InvalidPath &) {
            jsonPath.attr("valid", false);
        }
    }
}


std::pair<uint64_t, uint64_t> Store::getClosureSize(const StorePath & storePath)
{
    uint64_t totalNarSize = 0, totalDownloadSize = 0;
    StorePathSet closure;
    computeFSClosure(storePath, closure, false, false);
    for (auto & p : closure) {
        auto info = queryPathInfo(p);
        totalNarSize += info->narSize;
        auto narInfo = std::dynamic_pointer_cast<const NarInfo>(
            std::shared_ptr<const ValidPathInfo>(info));
        if (narInfo)
            totalDownloadSize += narInfo->fileSize;
    }
    return {totalNarSize, totalDownloadSize};
}


const Store::Stats & Store::getStats()
{
    {
        auto state_(state.lock());
        stats.pathInfoCacheSize = state_->pathInfoCache.size();
    }
    return stats;
}


static std::string makeCopyPathMessage(
    std::string_view srcUri,
    std::string_view dstUri,
    std::string_view storePath)
{
    return srcUri == "local" || srcUri == "daemon"
        ? fmt("copying path '%s' to '%s'", storePath, dstUri)
        : dstUri == "local" || dstUri == "daemon"
        ? fmt("copying path '%s' from '%s'", storePath, srcUri)
        : fmt("copying path '%s' from '%s' to '%s'", storePath, srcUri, dstUri);
}


void copyStorePath(
    Store & srcStore,
    Store & dstStore,
    const StorePath & storePath,
    RepairFlag repair,
    CheckSigsFlag checkSigs)
{
    auto srcUri = srcStore.getUri();
    auto dstUri = dstStore.getUri();
    auto storePathS = srcStore.printStorePath(storePath);
    Activity act(*logger, lvlInfo, actCopyPath,
        makeCopyPathMessage(srcUri, dstUri, storePathS),
        {storePathS, srcUri, dstUri});
    PushActivity pact(act.id);

    auto info = srcStore.queryPathInfo(storePath);

    uint64_t total = 0;

    // recompute store path on the chance dstStore does it differently
    if (info->ca && info->references.empty()) {
        auto info2 = make_ref<ValidPathInfo>(*info);
<<<<<<< HEAD
        info2->path = dstStore->makeFixedOutputPathFromCA(
            info->fullStorePathDescriptorOpt().value());
        if (dstStore->storeDir == srcStore->storeDir)
=======
        info2->path = dstStore.makeFixedOutputPathFromCA(info->path.name(), *info->ca);
        if (dstStore.storeDir == srcStore.storeDir)
>>>>>>> 6a8d6246
            assert(info->path == info2->path);
        info = info2;
    }

    if (info->ultimate) {
        auto info2 = make_ref<ValidPathInfo>(*info);
        info2->ultimate = false;
        info = info2;
    }

    auto source = sinkToSource([&](Sink & sink) {
        LambdaSink progressSink([&](std::string_view data) {
            total += data.size();
            act.progress(total, info->narSize);
        });
        TeeSink tee { sink, progressSink };
        srcStore.narFromPath(storePath, tee);
    }, [&]() {
           throw EndOfFile("NAR for '%s' fetched from '%s' is incomplete", srcStore.printStorePath(storePath), srcStore.getUri());
    });

    dstStore.addToStore(*info, *source, repair, checkSigs);
}


std::map<StorePath, StorePath> copyPaths(
    Store & srcStore,
    Store & dstStore,
    const RealisedPath::Set & paths,
    RepairFlag repair,
    CheckSigsFlag checkSigs,
    SubstituteFlag substitute)
{
    StorePathSet storePaths;
    std::set<Realisation> toplevelRealisations;
    for (auto & path : paths) {
        storePaths.insert(path.path());
        if (auto realisation = std::get_if<Realisation>(&path.raw)) {
            settings.requireExperimentalFeature("ca-derivations");
            toplevelRealisations.insert(*realisation);
        }
    }
    auto pathsMap = copyPaths(srcStore, dstStore, storePaths, repair, checkSigs, substitute);

    ThreadPool pool;

    try {
        // Copy the realisation closure
        processGraph<Realisation>(
            pool, Realisation::closure(srcStore, toplevelRealisations),
            [&](const Realisation & current) -> std::set<Realisation> {
                std::set<Realisation> children;
                for (const auto & [drvOutput, _] : current.dependentRealisations) {
                    auto currentChild = srcStore.queryRealisation(drvOutput);
                    if (!currentChild)
                        throw Error(
                            "incomplete realisation closure: '%s' is a "
                            "dependency of '%s' but isn't registered",
                            drvOutput.to_string(), current.id.to_string());
                    children.insert(*currentChild);
                }
                return children;
            },
            [&](const Realisation& current) -> void {
                dstStore.registerDrvOutput(current, checkSigs);
            });
    } catch (MissingExperimentalFeature & e) {
        // Don't fail if the remote doesn't support CA derivations is it might
        // not be within our control to change that, and we might still want
        // to at least copy the output paths.
        if (e.missingFeature == "ca-derivations")
            ignoreException();
        else
            throw;
    }

    return pathsMap;
}

std::map<StorePath, StorePath> copyPaths(
    Store & srcStore,
    Store & dstStore,
    const StorePathSet & storePaths,
    RepairFlag repair,
    CheckSigsFlag checkSigs,
    SubstituteFlag substitute)
{
    auto valid = dstStore.queryValidPaths(storePaths, substitute);

    StorePathSet missing;
    for (auto & path : storePaths)
        if (!valid.count(path)) missing.insert(path);

    std::map<StorePath, StorePath> pathsMap;
    for (auto & path : storePaths)
        pathsMap.insert_or_assign(path, path);

    Activity act(*logger, lvlInfo, actCopyPaths, fmt("copying %d paths", missing.size()));

    auto sorted = srcStore.topoSortPaths(missing);
    std::reverse(sorted.begin(), sorted.end());

    auto source = sinkToSource([&](Sink & sink) {
        sink << sorted.size();
        for (auto & storePath : sorted) {
            auto srcUri = srcStore.getUri();
            auto dstUri = dstStore.getUri();
            auto storePathS = srcStore.printStorePath(storePath);
            Activity act(*logger, lvlInfo, actCopyPath,
                makeCopyPathMessage(srcUri, dstUri, storePathS),
                {storePathS, srcUri, dstUri});
            PushActivity pact(act.id);

            auto info = srcStore.queryPathInfo(storePath);
            info->write(sink, srcStore, 16);
            srcStore.narFromPath(storePath, sink);
        }
    });

    dstStore.addMultipleToStore(*source, repair, checkSigs);

    #if 0
    std::atomic<size_t> nrDone{0};
    std::atomic<size_t> nrFailed{0};
    std::atomic<uint64_t> bytesExpected{0};
    std::atomic<uint64_t> nrRunning{0};

    auto showProgress = [&]() {
        act.progress(nrDone, missing.size(), nrRunning, nrFailed);
    };

    ThreadPool pool;

    processGraph<StorePath>(pool,
        StorePathSet(missing.begin(), missing.end()),

        [&](const StorePath & storePath) {
            auto info = srcStore.queryPathInfo(storePath);
            auto storePathForDst = storePath;
            if (info->ca && info->references.empty()) {
<<<<<<< HEAD
                storePathForDst = dstStore->makeFixedOutputPathFromCA(
                    info->fullStorePathDescriptorOpt().value());
                if (dstStore->storeDir == srcStore->storeDir)
=======
                storePathForDst = dstStore.makeFixedOutputPathFromCA(storePath.name(), *info->ca);
                if (dstStore.storeDir == srcStore.storeDir)
>>>>>>> 6a8d6246
                    assert(storePathForDst == storePath);
                if (storePathForDst != storePath)
                    debug("replaced path '%s' to '%s' for substituter '%s'",
                        srcStore.printStorePath(storePath),
                        dstStore.printStorePath(storePathForDst),
                        dstStore.getUri());
            }
            pathsMap.insert_or_assign(storePath, storePathForDst);

            if (dstStore.isValidPath(storePath)) {
                nrDone++;
                showProgress();
                return StorePathSet();
            }

            bytesExpected += info->narSize;
            act.setExpected(actCopyPath, bytesExpected);

            return info->references;
        },

        [&](const StorePath & storePath) {
            checkInterrupt();

            auto info = srcStore.queryPathInfo(storePath);

            auto storePathForDst = storePath;
            if (info->ca && info->references.empty()) {
<<<<<<< HEAD
                storePathForDst = dstStore->makeFixedOutputPathFromCA(
                    info->fullStorePathDescriptorOpt().value());
                if (dstStore->storeDir == srcStore->storeDir)
=======
                storePathForDst = dstStore.makeFixedOutputPathFromCA(storePath.name(), *info->ca);
                if (dstStore.storeDir == srcStore.storeDir)
>>>>>>> 6a8d6246
                    assert(storePathForDst == storePath);
                if (storePathForDst != storePath)
                    debug("replaced path '%s' to '%s' for substituter '%s'",
                        srcStore.printStorePath(storePath),
                        dstStore.printStorePath(storePathForDst),
                        dstStore.getUri());
            }
            pathsMap.insert_or_assign(storePath, storePathForDst);

            if (!dstStore.isValidPath(storePathForDst)) {
                MaintainCount<decltype(nrRunning)> mc(nrRunning);
                showProgress();
                try {
                    copyStorePath(srcStore, dstStore, storePath, repair, checkSigs);
                } catch (Error &e) {
                    nrFailed++;
                    if (!settings.keepGoing)
                        throw e;
                    logger->log(lvlError, fmt("could not copy %s: %s", dstStore.printStorePath(storePath), e.what()));
                    showProgress();
                    return;
                }
            }

            nrDone++;
            showProgress();
        });
    #endif

    return pathsMap;
}

void copyClosure(
    Store & srcStore,
    Store & dstStore,
    const RealisedPath::Set & paths,
    RepairFlag repair,
    CheckSigsFlag checkSigs,
    SubstituteFlag substitute)
{
    if (&srcStore == &dstStore) return;

    RealisedPath::Set closure;
    RealisedPath::closure(srcStore, paths, closure);

    copyPaths(srcStore, dstStore, closure, repair, checkSigs, substitute);
}

std::optional<ValidPathInfo> decodeValidPathInfo(const Store & store, std::istream & str, std::optional<HashResult> hashGiven)
{
    std::string path;
    getline(str, path);
    if (str.eof()) { return {}; }
    if (!hashGiven) {
        string s;
        getline(str, s);
        auto narHash = Hash::parseAny(s, htSHA256);
        getline(str, s);
        auto narSize = string2Int<uint64_t>(s);
        if (!narSize) throw Error("number expected");
        hashGiven = { narHash, *narSize };
    }
    ValidPathInfo info(store.parseStorePath(path), hashGiven->first);
    info.narSize = hashGiven->second;
    std::string deriver;
    getline(str, deriver);
    if (deriver != "") info.deriver = store.parseStorePath(deriver);
    string s;
    getline(str, s);
    auto n = string2Int<int>(s);
    if (!n) throw Error("number expected");
    while ((*n)--) {
        getline(str, s);
        info.insertReferencePossiblyToSelf(store.parseStorePath(s));
    }
    if (!str || str.eof()) throw Error("missing input");
    return std::optional<ValidPathInfo>(std::move(info));
}


std::string Store::showPaths(const StorePathSet & paths)
{
    std::string s;
    for (auto & i : paths) {
        if (s.size() != 0) s += ", ";
        s += "'" + printStorePath(i) + "'";
    }
    return s;
}


string showPaths(const PathSet & paths)
{
    return concatStringsSep(", ", quoteStrings(paths));
}

StorePathSet ValidPathInfo::referencesPossiblyToSelf() const
{
    return PathReferences<StorePath>::referencesPossiblyToSelf(path);
}

void ValidPathInfo::insertReferencePossiblyToSelf(StorePath && ref)
{
    return PathReferences<StorePath>::insertReferencePossiblyToSelf(path, std::move(ref));
}

void ValidPathInfo::setReferencesPossiblyToSelf(StorePathSet && refs)
{
    return PathReferences<StorePath>::setReferencesPossiblyToSelf(path, std::move(refs));
}

std::string ValidPathInfo::fingerprint(const Store & store) const
{
    if (narSize == 0)
        throw Error("cannot calculate fingerprint of path '%s' because its size is not known",
            store.printStorePath(path));
    return
        "1;" + store.printStorePath(path) + ";"
        + narHash.to_string(Base32, true) + ";"
        + std::to_string(narSize) + ";"
        + concatStringsSep(",", store.printStorePathSet(referencesPossiblyToSelf()));
}


void ValidPathInfo::sign(const Store & store, const SecretKey & secretKey)
{
    sigs.insert(secretKey.signDetached(fingerprint(store)));
}

std::optional<StorePathDescriptor> ValidPathInfo::fullStorePathDescriptorOpt() const
{
    if (! ca)
        return std::nullopt;

    return StorePathDescriptor {
        .name = std::string { path.name() },
        .info = std::visit(overloaded {
            [&](TextHash th) {
                TextInfo info { th };
                assert(!hasSelfReference);
                info.references = references;
                return ContentAddressWithReferences { info };
            },
            [&](FixedOutputHash foh) {
                FixedOutputInfo info { foh };
                info.references = static_cast<PathReferences<StorePath>>(*this);
                return ContentAddressWithReferences { info };
            },
        }, *ca),
    };
}

bool ValidPathInfo::isContentAddressed(const Store & store) const
{
    auto fullCaOpt = fullStorePathDescriptorOpt();

    if (! fullCaOpt)
        return false;

    auto caPath = store.makeFixedOutputPathFromCA(*fullCaOpt);

    bool res = caPath == path;

    if (!res)
        printError("warning: path '%s' claims to be content-addressed but isn't", store.printStorePath(path));

    return res;
}


size_t ValidPathInfo::checkSignatures(const Store & store, const PublicKeys & publicKeys) const
{
    if (isContentAddressed(store)) return maxSigs;

    size_t good = 0;
    for (auto & sig : sigs)
        if (checkSignature(store, publicKeys, sig))
            good++;
    return good;
}


bool ValidPathInfo::checkSignature(const Store & store, const PublicKeys & publicKeys, const std::string & sig) const
{
    return verifyDetached(fingerprint(store), sig, publicKeys);
}


Strings ValidPathInfo::shortRefs() const
{
    Strings refs;
    for (auto & r : referencesPossiblyToSelf())
        refs.push_back(std::string(r.to_string()));
    return refs;
}


ValidPathInfo::ValidPathInfo(
    const Store & store,
    StorePathDescriptor && info,
    Hash narHash)
      : path(store.makeFixedOutputPathFromCA(info))
      , narHash(narHash)
{
    std::visit(overloaded {
        [this](TextInfo ti) {
            this->references = ti.references;
            this->ca = TextHash { std::move(ti) };
        },
        [this](FixedOutputInfo foi) {
            *(static_cast<PathReferences<StorePath> *>(this)) = foi.references;
            this->ca = FixedOutputHash { (FixedOutputHash) std::move(foi) };
        },
    }, std::move(info.info));
}


Derivation Store::derivationFromPath(const StorePath & drvPath)
{
    ensurePath(drvPath);
    return readDerivation(drvPath);
}

Derivation readDerivationCommon(Store& store, const StorePath& drvPath, bool requireValidPath)
{
    auto accessor = store.getFSAccessor();
    try {
        return parseDerivation(store,
            accessor->readFile(store.printStorePath(drvPath), requireValidPath),
            Derivation::nameFromPath(drvPath));
    } catch (FormatError & e) {
        throw Error("error parsing derivation '%s': %s", store.printStorePath(drvPath), e.msg());
    }
}

Derivation Store::readDerivation(const StorePath & drvPath)
{ return readDerivationCommon(*this, drvPath, true); }

Derivation Store::readInvalidDerivation(const StorePath & drvPath)
{ return readDerivationCommon(*this, drvPath, false); }

}


#include "local-store.hh"
#include "uds-remote-store.hh"


namespace nix {

/* Split URI into protocol+hierarchy part and its parameter set. */
std::pair<std::string, Store::Params> splitUriAndParams(const std::string & uri_)
{
    auto uri(uri_);
    Store::Params params;
    auto q = uri.find('?');
    if (q != std::string::npos) {
        params = decodeQuery(uri.substr(q + 1));
        uri = uri_.substr(0, q);
    }
    return {uri, params};
}

static bool isNonUriPath(const std::string & spec) {
    return
        // is not a URL
        spec.find("://") == std::string::npos
        // Has at least one path separator, and so isn't a single word that
        // might be special like "auto"
        && spec.find("/") != std::string::npos;
}

std::shared_ptr<Store> openFromNonUri(const std::string & uri, const Store::Params & params)
{
    if (uri == "" || uri == "auto") {
        auto stateDir = get(params, "state").value_or(settings.nixStateDir);
        if (access(stateDir.c_str(), R_OK | W_OK) == 0)
            return std::make_shared<LocalStore>(params);
        else if (pathExists(settings.nixDaemonSocketFile))
            return std::make_shared<UDSRemoteStore>(params);
        else
            return std::make_shared<LocalStore>(params);
    } else if (uri == "daemon") {
        return std::make_shared<UDSRemoteStore>(params);
    } else if (uri == "local") {
        return std::make_shared<LocalStore>(params);
    } else if (isNonUriPath(uri)) {
        Store::Params params2 = params;
        params2["root"] = absPath(uri);
        return std::make_shared<LocalStore>(params2);
    } else {
        return nullptr;
    }
}

// The `parseURL` function supports both IPv6 URIs as defined in
// RFC2732, but also pure addresses. The latter one is needed here to
// connect to a remote store via SSH (it's possible to do e.g. `ssh root@::1`).
//
// This function now ensures that a usable connection string is available:
// * If the store to be opened is not an SSH store, nothing will be done.
// * If the URL looks like `root@[::1]` (which is allowed by the URL parser and probably
//   needed to pass further flags), it
//   will be transformed into `root@::1` for SSH (same for `[::1]` -> `::1`).
// * If the URL looks like `root@::1` it will be left as-is.
// * In any other case, the string will be left as-is.
static std::string extractConnStr(const std::string &proto, const std::string &connStr)
{
    if (proto.rfind("ssh") != std::string::npos) {
        std::smatch result;
        std::regex v6AddrRegex("^((.*)@)?\\[(.*)\\]$");

        if (std::regex_match(connStr, result, v6AddrRegex)) {
            if (result[1].matched) {
                return result.str(1) + result.str(3);
            }
            return result.str(3);
        }
    }

    return connStr;
}

ref<Store> openStore(const std::string & uri_,
    const Store::Params & extraParams)
{
    auto params = extraParams;
    try {
        auto parsedUri = parseURL(uri_);
        params.insert(parsedUri.query.begin(), parsedUri.query.end());

        auto baseURI = extractConnStr(
            parsedUri.scheme,
            parsedUri.authority.value_or("") + parsedUri.path
        );

        for (auto implem : *Implementations::registered) {
            if (implem.uriSchemes.count(parsedUri.scheme)) {
                auto store = implem.create(parsedUri.scheme, baseURI, params);
                if (store) {
                    store->init();
                    store->warnUnknownSettings();
                    return ref<Store>(store);
                }
            }
        }
    }
    catch (BadURL &) {
        auto [uri, uriParams] = splitUriAndParams(uri_);
        params.insert(uriParams.begin(), uriParams.end());

        if (auto store = openFromNonUri(uri, params)) {
            store->warnUnknownSettings();
            return ref<Store>(store);
        }
    }

    throw Error("don't know how to open Nix store '%s'", uri_);
}

std::list<ref<Store>> getDefaultSubstituters()
{
    static auto stores([]() {
        std::list<ref<Store>> stores;

        StringSet done;

        auto addStore = [&](const std::string & uri) {
            if (!done.insert(uri).second) return;
            try {
                stores.push_back(openStore(uri));
            } catch (Error & e) {
                logWarning(e.info());
            }
        };

        for (auto uri : settings.substituters.get())
            addStore(uri);

        stores.sort([](ref<Store> & a, ref<Store> & b) {
            return a->priority < b->priority;
        });

        return stores;
    } ());

    return stores;
}

std::vector<StoreFactory> * Implementations::registered = 0;

}<|MERGE_RESOLUTION|>--- conflicted
+++ resolved
@@ -836,14 +836,9 @@
     // recompute store path on the chance dstStore does it differently
     if (info->ca && info->references.empty()) {
         auto info2 = make_ref<ValidPathInfo>(*info);
-<<<<<<< HEAD
-        info2->path = dstStore->makeFixedOutputPathFromCA(
+        info2->path = dstStore.makeFixedOutputPathFromCA(
             info->fullStorePathDescriptorOpt().value());
-        if (dstStore->storeDir == srcStore->storeDir)
-=======
-        info2->path = dstStore.makeFixedOutputPathFromCA(info->path.name(), *info->ca);
         if (dstStore.storeDir == srcStore.storeDir)
->>>>>>> 6a8d6246
             assert(info->path == info2->path);
         info = info2;
     }
@@ -984,14 +979,9 @@
             auto info = srcStore.queryPathInfo(storePath);
             auto storePathForDst = storePath;
             if (info->ca && info->references.empty()) {
-<<<<<<< HEAD
-                storePathForDst = dstStore->makeFixedOutputPathFromCA(
+                storePathForDst = dstStore.makeFixedOutputPathFromCA(
                     info->fullStorePathDescriptorOpt().value());
-                if (dstStore->storeDir == srcStore->storeDir)
-=======
-                storePathForDst = dstStore.makeFixedOutputPathFromCA(storePath.name(), *info->ca);
                 if (dstStore.storeDir == srcStore.storeDir)
->>>>>>> 6a8d6246
                     assert(storePathForDst == storePath);
                 if (storePathForDst != storePath)
                     debug("replaced path '%s' to '%s' for substituter '%s'",
@@ -1020,14 +1010,9 @@
 
             auto storePathForDst = storePath;
             if (info->ca && info->references.empty()) {
-<<<<<<< HEAD
-                storePathForDst = dstStore->makeFixedOutputPathFromCA(
+                storePathForDst = dstStore.makeFixedOutputPathFromCA(
                     info->fullStorePathDescriptorOpt().value());
                 if (dstStore->storeDir == srcStore->storeDir)
-=======
-                storePathForDst = dstStore.makeFixedOutputPathFromCA(storePath.name(), *info->ca);
-                if (dstStore.storeDir == srcStore.storeDir)
->>>>>>> 6a8d6246
                     assert(storePathForDst == storePath);
                 if (storePathForDst != storePath)
                     debug("replaced path '%s' to '%s' for substituter '%s'",
