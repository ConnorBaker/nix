--- conflicted
+++ resolved
@@ -2141,19 +2141,11 @@
             sandboxProfile += "(allow file-read* file-write* process-exec\n";
             for (auto & [_, path] : scratchOutputs)
                 sandboxProfile += fmt("\t(subpath \"%s\")\n", worker.store.printStorePath(path));
-<<<<<<< HEAD
 
             sandboxProfile += ")\n";
 
             /* Our inputs (transitive dependencies and any impurities computed above)
 
-=======
-
-            sandboxProfile += ")\n";
-
-            /* Our inputs (transitive dependencies and any impurities computed above)
-
->>>>>>> b3e92048
                without file-write* allowed, access() incorrectly returns EPERM
              */
             sandboxProfile += "(allow file-read* file-write* process-exec\n";
