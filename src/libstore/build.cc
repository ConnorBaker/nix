#include "references.hh"
#include "pathlocks.hh"
#include "globals.hh"
#include "local-store.hh"
#include "util.hh"
#include "archive.hh"
#include "affinity.hh"
#include "builtins.hh"
#include "builtins/buildenv.hh"
#include "filetransfer.hh"
#include "finally.hh"
#include "compression.hh"
#include "json.hh"
#include "nar-info.hh"
#include "parsed-derivations.hh"
#include "machines.hh"
#include "daemon.hh"
#include "worker-protocol.hh"

#include <algorithm>
#include <iostream>
#include <map>
#include <sstream>
#include <thread>
#include <future>
#include <chrono>
#include <regex>
#include <queue>
#include <climits>

#include <sys/time.h>
#include <sys/wait.h>
#include <sys/types.h>
#include <sys/stat.h>
#include <sys/utsname.h>
#include <sys/resource.h>
#include <sys/socket.h>
#include <sys/un.h>
#include <fcntl.h>
#include <netdb.h>
#include <unistd.h>
#include <errno.h>
#include <cstring>
#include <termios.h>
#include <poll.h>

#include <pwd.h>
#include <grp.h>

/* Includes required for chroot support. */
#if __linux__
#include <sys/socket.h>
#include <sys/ioctl.h>
#include <net/if.h>
#include <netinet/ip.h>
#include <sys/personality.h>
#include <sys/mman.h>
#include <sched.h>
#include <sys/param.h>
#include <sys/mount.h>
#include <sys/syscall.h>
#if HAVE_SECCOMP
#include <seccomp.h>
#endif
#define pivot_root(new_root, put_old) (syscall(SYS_pivot_root, new_root, put_old))
#endif

#if HAVE_STATVFS
#include <sys/statvfs.h>
#endif

#include <nlohmann/json.hpp>


namespace nix {

using std::map;


static string pathNullDevice = "/dev/null";


/* Forward definition. */
class Worker;
struct HookInstance;


/* A pointer to a goal. */
struct Goal;
class DerivationGoal;
typedef std::shared_ptr<Goal> GoalPtr;
typedef std::weak_ptr<Goal> WeakGoalPtr;

struct CompareGoalPtrs {
    bool operator() (const GoalPtr & a, const GoalPtr & b) const;
};

/* Set of goals. */
typedef set<GoalPtr, CompareGoalPtrs> Goals;
typedef list<WeakGoalPtr> WeakGoals;

/* A map of paths to goals (and the other way around). */
typedef std::map<StorePath, WeakGoalPtr> WeakGoalMap;



struct Goal : public std::enable_shared_from_this<Goal>
{
    typedef enum {ecBusy, ecSuccess, ecFailed, ecNoSubstituters, ecIncompleteClosure} ExitCode;

    /* Backlink to the worker. */
    Worker & worker;

    /* Goals that this goal is waiting for. */
    Goals waitees;

    /* Goals waiting for this one to finish.  Must use weak pointers
       here to prevent cycles. */
    WeakGoals waiters;

    /* Number of goals we are/were waiting for that have failed. */
    unsigned int nrFailed;

    /* Number of substitution goals we are/were waiting for that
       failed because there are no substituters. */
    unsigned int nrNoSubstituters;

    /* Number of substitution goals we are/were waiting for that
       failed because othey had unsubstitutable references. */
    unsigned int nrIncompleteClosure;

    /* Name of this goal for debugging purposes. */
    string name;

    /* Whether the goal is finished. */
    ExitCode exitCode;

    /* Exception containing an error message, if any. */
    std::optional<Error> ex;

    Goal(Worker & worker) : worker(worker)
    {
        nrFailed = nrNoSubstituters = nrIncompleteClosure = 0;
        exitCode = ecBusy;
    }

    virtual ~Goal()
    {
        trace("goal destroyed");
    }

    virtual void work() = 0;

    void addWaitee(GoalPtr waitee);

    virtual void waiteeDone(GoalPtr waitee, ExitCode result);

    virtual void handleChildOutput(int fd, const string & data)
    {
        abort();
    }

    virtual void handleEOF(int fd)
    {
        abort();
    }

    void trace(const FormatOrString & fs);

    string getName()
    {
        return name;
    }

    /* Callback in case of a timeout.  It should wake up its waiters,
       get rid of any running child processes that are being monitored
       by the worker (important!), etc. */
    virtual void timedOut(Error && ex) = 0;

    virtual string key() = 0;

    void amDone(ExitCode result, std::optional<Error> ex = {});
};


bool CompareGoalPtrs::operator() (const GoalPtr & a, const GoalPtr & b) const {
    string s1 = a->key();
    string s2 = b->key();
    return s1 < s2;
}


typedef std::chrono::time_point<std::chrono::steady_clock> steady_time_point;


/* A mapping used to remember for each child process to what goal it
   belongs, and file descriptors for receiving log data and output
   path creation commands. */
struct Child
{
    WeakGoalPtr goal;
    Goal * goal2; // ugly hackery
    set<int> fds;
    bool respectTimeouts;
    bool inBuildSlot;
    steady_time_point lastOutput; /* time we last got output on stdout/stderr */
    steady_time_point timeStarted;
};


/* The worker class. */
class Worker
{
private:

    /* Note: the worker should only have strong pointers to the
       top-level goals. */

    /* The top-level goals of the worker. */
    Goals topGoals;

    /* Goals that are ready to do some work. */
    WeakGoals awake;

    /* Goals waiting for a build slot. */
    WeakGoals wantingToBuild;

    /* Child processes currently running. */
    std::list<Child> children;

    /* Number of build slots occupied.  This includes local builds and
       substitutions but not remote builds via the build hook. */
    unsigned int nrLocalBuilds;

    /* Maps used to prevent multiple instantiations of a goal for the
       same derivation / path. */
    WeakGoalMap derivationGoals;
    WeakGoalMap substitutionGoals;

    /* Goals waiting for busy paths to be unlocked. */
    WeakGoals waitingForAnyGoal;

    /* Goals sleeping for a few seconds (polling a lock). */
    WeakGoals waitingForAWhile;

    /* Last time the goals in `waitingForAWhile' where woken up. */
    steady_time_point lastWokenUp;

    /* Cache for pathContentsGood(). */
    std::map<StorePath, bool> pathContentsGoodCache;

public:

    const Activity act;
    const Activity actDerivations;
    const Activity actSubstitutions;

    /* Set if at least one derivation had a BuildError (i.e. permanent
       failure). */
    bool permanentFailure;

    /* Set if at least one derivation had a timeout. */
    bool timedOut;

    /* Set if at least one derivation fails with a hash mismatch. */
    bool hashMismatch;

    /* Set if at least one derivation is not deterministic in check mode. */
    bool checkMismatch;

    LocalStore & store;

    std::unique_ptr<HookInstance> hook;

    uint64_t expectedBuilds = 0;
    uint64_t doneBuilds = 0;
    uint64_t failedBuilds = 0;
    uint64_t runningBuilds = 0;

    uint64_t expectedSubstitutions = 0;
    uint64_t doneSubstitutions = 0;
    uint64_t failedSubstitutions = 0;
    uint64_t runningSubstitutions = 0;
    uint64_t expectedDownloadSize = 0;
    uint64_t doneDownloadSize = 0;
    uint64_t expectedNarSize = 0;
    uint64_t doneNarSize = 0;

    /* Whether to ask the build hook if it can build a derivation. If
       it answers with "decline-permanently", we don't try again. */
    bool tryBuildHook = true;

    Worker(LocalStore & store);
    ~Worker();

    /* Make a goal (with caching). */
    GoalPtr makeDerivationGoal(const StorePath & drvPath, const StringSet & wantedOutputs, BuildMode buildMode = bmNormal);
    std::shared_ptr<DerivationGoal> makeBasicDerivationGoal(const StorePath & drvPath,
        const BasicDerivation & drv, BuildMode buildMode = bmNormal);
    GoalPtr makeSubstitutionGoal(const StorePath & storePath, RepairFlag repair = NoRepair);

    /* Remove a dead goal. */
    void removeGoal(GoalPtr goal);

    /* Wake up a goal (i.e., there is something for it to do). */
    void wakeUp(GoalPtr goal);

    /* Return the number of local build and substitution processes
       currently running (but not remote builds via the build
       hook). */
    unsigned int getNrLocalBuilds();

    /* Registers a running child process.  `inBuildSlot' means that
       the process counts towards the jobs limit. */
    void childStarted(GoalPtr goal, const set<int> & fds,
        bool inBuildSlot, bool respectTimeouts);

    /* Unregisters a running child process.  `wakeSleepers' should be
       false if there is no sense in waking up goals that are sleeping
       because they can't run yet (e.g., there is no free build slot,
       or the hook would still say `postpone'). */
    void childTerminated(Goal * goal, bool wakeSleepers = true);

    /* Put `goal' to sleep until a build slot becomes available (which
       might be right away). */
    void waitForBuildSlot(GoalPtr goal);

    /* Wait for any goal to finish.  Pretty indiscriminate way to
       wait for some resource that some other goal is holding. */
    void waitForAnyGoal(GoalPtr goal);

    /* Wait for a few seconds and then retry this goal.  Used when
       waiting for a lock held by another process.  This kind of
       polling is inefficient, but POSIX doesn't really provide a way
       to wait for multiple locks in the main select() loop. */
    void waitForAWhile(GoalPtr goal);

    /* Loop until the specified top-level goals have finished. */
    void run(const Goals & topGoals);

    /* Wait for input to become available. */
    void waitForInput();

    unsigned int exitStatus();

    /* Check whether the given valid path exists and has the right
       contents. */
    bool pathContentsGood(const StorePath & path);

    void markContentsGood(const StorePath & path);

    void updateProgress()
    {
        actDerivations.progress(doneBuilds, expectedBuilds + doneBuilds, runningBuilds, failedBuilds);
        actSubstitutions.progress(doneSubstitutions, expectedSubstitutions + doneSubstitutions, runningSubstitutions, failedSubstitutions);
        act.setExpected(actFileTransfer, expectedDownloadSize + doneDownloadSize);
        act.setExpected(actCopyPath, expectedNarSize + doneNarSize);
    }
};


//////////////////////////////////////////////////////////////////////


void addToWeakGoals(WeakGoals & goals, GoalPtr p)
{
    // FIXME: necessary?
    // FIXME: O(n)
    for (auto & i : goals)
        if (i.lock() == p) return;
    goals.push_back(p);
}


void Goal::addWaitee(GoalPtr waitee)
{
    waitees.insert(waitee);
    addToWeakGoals(waitee->waiters, shared_from_this());
}


void Goal::waiteeDone(GoalPtr waitee, ExitCode result)
{
    assert(waitees.find(waitee) != waitees.end());
    waitees.erase(waitee);

    trace(fmt("waitee '%s' done; %d left", waitee->name, waitees.size()));

    if (result == ecFailed || result == ecNoSubstituters || result == ecIncompleteClosure) ++nrFailed;

    if (result == ecNoSubstituters) ++nrNoSubstituters;

    if (result == ecIncompleteClosure) ++nrIncompleteClosure;

    if (waitees.empty() || (result == ecFailed && !settings.keepGoing)) {

        /* If we failed and keepGoing is not set, we remove all
           remaining waitees. */
        for (auto & goal : waitees) {
            WeakGoals waiters2;
            for (auto & j : goal->waiters)
                if (j.lock() != shared_from_this()) waiters2.push_back(j);
            goal->waiters = waiters2;
        }
        waitees.clear();

        worker.wakeUp(shared_from_this());
    }
}


void Goal::amDone(ExitCode result, std::optional<Error> ex)
{
    trace("done");
    assert(exitCode == ecBusy);
    assert(result == ecSuccess || result == ecFailed || result == ecNoSubstituters || result == ecIncompleteClosure);
    exitCode = result;

    if (ex) {
        if (!waiters.empty())
            logError(ex->info());
        else
            this->ex = std::move(*ex);
    }

    for (auto & i : waiters) {
        GoalPtr goal = i.lock();
        if (goal) goal->waiteeDone(shared_from_this(), result);
    }
    waiters.clear();
    worker.removeGoal(shared_from_this());
}


void Goal::trace(const FormatOrString & fs)
{
    debug("%1%: %2%", name, fs.s);
}



//////////////////////////////////////////////////////////////////////


/* Common initialisation performed in child processes. */
static void commonChildInit(Pipe & logPipe)
{
    restoreSignals();

    /* Put the child in a separate session (and thus a separate
       process group) so that it has no controlling terminal (meaning
       that e.g. ssh cannot open /dev/tty) and it doesn't receive
       terminal signals. */
    if (setsid() == -1)
        throw SysError("creating a new session");

    /* Dup the write side of the logger pipe into stderr. */
    if (dup2(logPipe.writeSide.get(), STDERR_FILENO) == -1)
        throw SysError("cannot pipe standard error into log file");

    /* Dup stderr to stdout. */
    if (dup2(STDERR_FILENO, STDOUT_FILENO) == -1)
        throw SysError("cannot dup stderr into stdout");

    /* Reroute stdin to /dev/null. */
    int fdDevNull = open(pathNullDevice.c_str(), O_RDWR);
    if (fdDevNull == -1)
        throw SysError("cannot open '%1%'", pathNullDevice);
    if (dup2(fdDevNull, STDIN_FILENO) == -1)
        throw SysError("cannot dup null device into stdin");
    close(fdDevNull);
}

void handleDiffHook(
    uid_t uid, uid_t gid,
    const Path & tryA, const Path & tryB,
    const Path & drvPath, const Path & tmpDir)
{
    auto diffHook = settings.diffHook;
    if (diffHook != "" && settings.runDiffHook) {
        try {
            RunOptions diffHookOptions(diffHook,{tryA, tryB, drvPath, tmpDir});
            diffHookOptions.searchPath = true;
            diffHookOptions.uid = uid;
            diffHookOptions.gid = gid;
            diffHookOptions.chdir = "/";

            auto diffRes = runProgram(diffHookOptions);
            if (!statusOk(diffRes.first))
                throw ExecError(diffRes.first,
                    "diff-hook program '%1%' %2%",
                    diffHook,
                    statusToString(diffRes.first));

            if (diffRes.second != "")
                printError(chomp(diffRes.second));
        } catch (Error & error) {
            ErrorInfo ei = error.info();
            ei.hint = hintfmt("diff hook execution failed: %s",
                (error.info().hint.has_value() ? error.info().hint->str() : ""));
            logError(ei);
        }
    }
}

//////////////////////////////////////////////////////////////////////


class UserLock
{
private:
    Path fnUserLock;
    AutoCloseFD fdUserLock;

    bool isEnabled = false;
    string user;
    uid_t uid = 0;
    gid_t gid = 0;
    std::vector<gid_t> supplementaryGIDs;

public:
    UserLock();

    void kill();

    string getUser() { return user; }
    uid_t getUID() { assert(uid); return uid; }
    uid_t getGID() { assert(gid); return gid; }
    std::vector<gid_t> getSupplementaryGIDs() { return supplementaryGIDs; }

    bool findFreeUser();

    bool enabled() { return isEnabled; }

};


UserLock::UserLock()
{
    assert(settings.buildUsersGroup != "");
    createDirs(settings.nixStateDir + "/userpool");
}

bool UserLock::findFreeUser() {
    if (enabled()) return true;

    /* Get the members of the build-users-group. */
    struct group * gr = getgrnam(settings.buildUsersGroup.get().c_str());
    if (!gr)
        throw Error("the group '%1%' specified in 'build-users-group' does not exist",
            settings.buildUsersGroup);
    gid = gr->gr_gid;

    /* Copy the result of getgrnam. */
    Strings users;
    for (char * * p = gr->gr_mem; *p; ++p) {
        debug("found build user '%1%'", *p);
        users.push_back(*p);
    }

    if (users.empty())
        throw Error("the build users group '%1%' has no members",
            settings.buildUsersGroup);

    /* Find a user account that isn't currently in use for another
       build. */
    for (auto & i : users) {
        debug("trying user '%1%'", i);

        struct passwd * pw = getpwnam(i.c_str());
        if (!pw)
            throw Error("the user '%1%' in the group '%2%' does not exist",
                i, settings.buildUsersGroup);


        fnUserLock = (format("%1%/userpool/%2%") % settings.nixStateDir % pw->pw_uid).str();

        AutoCloseFD fd = open(fnUserLock.c_str(), O_RDWR | O_CREAT | O_CLOEXEC, 0600);
        if (!fd)
            throw SysError("opening user lock '%1%'", fnUserLock);

        if (lockFile(fd.get(), ltWrite, false)) {
            fdUserLock = std::move(fd);
            user = i;
            uid = pw->pw_uid;

            /* Sanity check... */
            if (uid == getuid() || uid == geteuid())
                throw Error("the Nix user should not be a member of '%1%'",
                    settings.buildUsersGroup);

#if __linux__
            /* Get the list of supplementary groups of this build user.  This
               is usually either empty or contains a group such as "kvm".  */
            supplementaryGIDs.resize(10);
            int ngroups = supplementaryGIDs.size();
            int err = getgrouplist(pw->pw_name, pw->pw_gid,
                supplementaryGIDs.data(), &ngroups);
            if (err == -1)
                throw Error("failed to get list of supplementary groups for '%1%'", pw->pw_name);

            supplementaryGIDs.resize(ngroups);
#endif

            isEnabled = true;
            return true;
        }
    }

    return false;
}

void UserLock::kill()
{
    killUser(uid);
}


//////////////////////////////////////////////////////////////////////


struct HookInstance
{
    /* Pipes for talking to the build hook. */
    Pipe toHook;

    /* Pipe for the hook's standard output/error. */
    Pipe fromHook;

    /* Pipe for the builder's standard output/error. */
    Pipe builderOut;

    /* The process ID of the hook. */
    Pid pid;

    FdSink sink;

    std::map<ActivityId, Activity> activities;

    HookInstance();

    ~HookInstance();
};


HookInstance::HookInstance()
{
    debug("starting build hook '%s'", settings.buildHook);

    /* Create a pipe to get the output of the child. */
    fromHook.create();

    /* Create the communication pipes. */
    toHook.create();

    /* Create a pipe to get the output of the builder. */
    builderOut.create();

    /* Fork the hook. */
    pid = startProcess([&]() {

        commonChildInit(fromHook);

        if (chdir("/") == -1) throw SysError("changing into /");

        /* Dup the communication pipes. */
        if (dup2(toHook.readSide.get(), STDIN_FILENO) == -1)
            throw SysError("dupping to-hook read side");

        /* Use fd 4 for the builder's stdout/stderr. */
        if (dup2(builderOut.writeSide.get(), 4) == -1)
            throw SysError("dupping builder's stdout/stderr");

        /* Hack: pass the read side of that fd to allow build-remote
           to read SSH error messages. */
        if (dup2(builderOut.readSide.get(), 5) == -1)
            throw SysError("dupping builder's stdout/stderr");

        Strings args = {
            std::string(baseNameOf(settings.buildHook.get())),
            std::to_string(verbosity),
        };

        execv(settings.buildHook.get().c_str(), stringsToCharPtrs(args).data());

        throw SysError("executing '%s'", settings.buildHook);
    });

    pid.setSeparatePG(true);
    fromHook.writeSide = -1;
    toHook.readSide = -1;

    sink = FdSink(toHook.writeSide.get());
    std::map<std::string, Config::SettingInfo> settings;
    globalConfig.getSettings(settings);
    for (auto & setting : settings)
        sink << 1 << setting.first << setting.second.value;
    sink << 0;
}


HookInstance::~HookInstance()
{
    try {
        toHook.writeSide = -1;
        if (pid != -1) pid.kill();
    } catch (...) {
        ignoreException();
    }
}


//////////////////////////////////////////////////////////////////////


typedef enum {rpAccept, rpDecline, rpPostpone} HookReply;

class SubstitutionGoal;

class DerivationGoal : public Goal
{
private:
    /* Whether to use an on-disk .drv file. */
    bool useDerivation;

    /* The path of the derivation. */
    StorePath drvPath;

    /* The specific outputs that we need to build.  Empty means all of
       them. */
    StringSet wantedOutputs;

    /* Whether additional wanted outputs have been added. */
    bool needRestart = false;

    /* Whether to retry substituting the outputs after building the
       inputs. */
    bool retrySubstitution;

    /* The derivation stored at drvPath. */
    std::unique_ptr<BasicDerivation> drv;

    std::unique_ptr<ParsedDerivation> parsedDrv;

    /* The remainder is state held during the build. */

    /* Locks on the output paths. */
    PathLocks outputLocks;

    /* All input paths (that is, the union of FS closures of the
       immediate input paths). */
    StorePathSet inputPaths;

    /* Outputs that are already valid.  If we're repairing, these are
       the outputs that are valid *and* not corrupt. */
    StorePathSet validPaths;

    /* Outputs that are corrupt or not valid. */
    StorePathSet missingPaths;

    /* User selected for running the builder. */
    std::unique_ptr<UserLock> buildUser;

    /* The process ID of the builder. */
    Pid pid;

    /* The temporary directory. */
    Path tmpDir;

    /* The path of the temporary directory in the sandbox. */
    Path tmpDirInSandbox;

    /* File descriptor for the log file. */
    AutoCloseFD fdLogFile;
    std::shared_ptr<BufferedSink> logFileSink, logSink;

    /* Number of bytes received from the builder's stdout/stderr. */
    unsigned long logSize;

    /* The most recent log lines. */
    std::list<std::string> logTail;

    std::string currentLogLine;
    size_t currentLogLinePos = 0; // to handle carriage return

    std::string currentHookLine;

    /* Pipe for the builder's standard output/error. */
    Pipe builderOut;

    /* Pipe for synchronising updates to the builder namespaces. */
    Pipe userNamespaceSync;

    /* The mount namespace of the builder, used to add additional
       paths to the sandbox as a result of recursive Nix calls. */
    AutoCloseFD sandboxMountNamespace;

    /* The build hook. */
    std::unique_ptr<HookInstance> hook;

    /* Whether we're currently doing a chroot build. */
    bool useChroot = false;

    Path chrootRootDir;

    /* RAII object to delete the chroot directory. */
    std::shared_ptr<AutoDelete> autoDelChroot;

    /* Whether this is a fixed-output derivation. */
    bool fixedOutput;

    /* Whether to run the build in a private network namespace. */
    bool privateNetwork = false;

    typedef void (DerivationGoal::*GoalState)();
    GoalState state;

    /* Stuff we need to pass to initChild(). */
    struct ChrootPath {
        Path source;
        bool optional;
        ChrootPath(Path source = "", bool optional = false)
            : source(source), optional(optional)
        { }
    };
    typedef map<Path, ChrootPath> DirsInChroot; // maps target path to source path
    DirsInChroot dirsInChroot;

    typedef map<string, string> Environment;
    Environment env;

#if __APPLE__
    typedef string SandboxProfile;
    SandboxProfile additionalSandboxProfile;
#endif

    /* Hash rewriting. */
    StringMap inputRewrites, outputRewrites;
    typedef map<StorePath, StorePath> RedirectedOutputs;
    RedirectedOutputs redirectedOutputs;

    BuildMode buildMode;

    /* If we're repairing without a chroot, there may be outputs that
       are valid but corrupt.  So we redirect these outputs to
       temporary paths. */
    StorePathSet redirectedBadOutputs;

    BuildResult result;

    /* The current round, if we're building multiple times. */
    size_t curRound = 1;

    size_t nrRounds;

    /* Path registration info from the previous round, if we're
       building multiple times. Since this contains the hash, it
       allows us to compare whether two rounds produced the same
       result. */
    std::map<Path, ValidPathInfo> prevInfos;

    const uid_t sandboxUid = 1000;
    const gid_t sandboxGid = 100;

    const static Path homeDir;

    std::unique_ptr<MaintainCount<uint64_t>> mcExpectedBuilds, mcRunningBuilds;

    std::unique_ptr<Activity> act;

    /* Activity that denotes waiting for a lock. */
    std::unique_ptr<Activity> actLock;

    std::map<ActivityId, Activity> builderActivities;

    /* The remote machine on which we're building. */
    std::string machineName;

    /* The recursive Nix daemon socket. */
    AutoCloseFD daemonSocket;

    /* The daemon main thread. */
    std::thread daemonThread;

    /* The daemon worker threads. */
    std::vector<std::thread> daemonWorkerThreads;

    /* Paths that were added via recursive Nix calls. */
    StorePathSet addedPaths;

    /* Recursive Nix calls are only allowed to build or realize paths
       in the original input closure or added via a recursive Nix call
       (so e.g. you can't do 'nix-store -r /nix/store/<bla>' where
       /nix/store/<bla> is some arbitrary path in a binary cache). */
    bool isAllowed(const StorePath & path)
    {
        return inputPaths.count(path) || addedPaths.count(path);
    }

    friend struct RestrictedStore;

public:
    DerivationGoal(const StorePath & drvPath, const StringSet & wantedOutputs,
        Worker & worker, BuildMode buildMode = bmNormal);
    DerivationGoal(const StorePath & drvPath, const BasicDerivation & drv,
        Worker & worker, BuildMode buildMode = bmNormal);
    ~DerivationGoal();

    /* Whether we need to perform hash rewriting if there are valid output paths. */
    bool needsHashRewrite();

    void timedOut(Error && ex) override;

    string key() override
    {
        /* Ensure that derivations get built in order of their name,
           i.e. a derivation named "aardvark" always comes before
           "baboon". And substitution goals always happen before
           derivation goals (due to "b$"). */
        return "b$" + std::string(drvPath.name()) + "$" + worker.store.printStorePath(drvPath);
    }

    void work() override;

    StorePath getDrvPath()
    {
        return drvPath;
    }

    /* Add wanted outputs to an already existing derivation goal. */
    void addWantedOutputs(const StringSet & outputs);

    BuildResult getResult() { return result; }

private:
    /* The states. */
    void getDerivation();
    void loadDerivation();
    void haveDerivation();
    void outputsSubstituted();
    void closureRepaired();
    void inputsRealised();
    void tryToBuild();
    void tryLocalBuild();
    void buildDone();

    /* Is the build hook willing to perform the build? */
    HookReply tryBuildHook();

    /* Start building a derivation. */
    void startBuilder();

    /* Fill in the environment for the builder. */
    void initEnv();

    /* Setup tmp dir location. */
    void initTmpDir();

    /* Write a JSON file containing the derivation attributes. */
    void writeStructuredAttrs();

    void startDaemon();

    void stopDaemon();

    /* Add 'path' to the set of paths that may be referenced by the
       outputs, and make it appear in the sandbox. */
    void addDependency(const StorePath & path);

    /* Make a file owned by the builder. */
    void chownToBuilder(const Path & path);

    /* Run the builder's process. */
    void runChild();

    friend int childEntry(void *);

    /* Check that the derivation outputs all exist and register them
       as valid. */
    void registerOutputs();

    /* Check that an output meets the requirements specified by the
       'outputChecks' attribute (or the legacy
       '{allowed,disallowed}{References,Requisites}' attributes). */
    void checkOutputs(const std::map<std::string, ValidPathInfo> & outputs);

    /* Open a log file and a pipe to it. */
    Path openLogFile();

    /* Close the log file. */
    void closeLogFile();

    /* Delete the temporary directory, if we have one. */
    void deleteTmpDir(bool force);

    /* Callback used by the worker to write to the log. */
    void handleChildOutput(int fd, const string & data) override;
    void handleEOF(int fd) override;
    void flushLine();

    /* Return the set of (in)valid paths. */
    StorePathSet checkPathValidity(bool returnValid, bool checkHash);

    /* Forcibly kill the child process, if any. */
    void killChild();

    void addHashRewrite(const StorePath & path);

    void repairClosure();

    void started();

    void done(
        BuildResult::Status status,
        std::optional<Error> ex = {});

    StorePathSet exportReferences(const StorePathSet & storePaths);
};


const Path DerivationGoal::homeDir = "/homeless-shelter";


DerivationGoal::DerivationGoal(const StorePath & drvPath, const StringSet & wantedOutputs,
    Worker & worker, BuildMode buildMode)
    : Goal(worker)
    , useDerivation(true)
    , drvPath(drvPath)
    , wantedOutputs(wantedOutputs)
    , buildMode(buildMode)
{
    state = &DerivationGoal::getDerivation;
    name = fmt("building of '%s'", worker.store.printStorePath(this->drvPath));
    trace("created");

    mcExpectedBuilds = std::make_unique<MaintainCount<uint64_t>>(worker.expectedBuilds);
    worker.updateProgress();
}


DerivationGoal::DerivationGoal(const StorePath & drvPath, const BasicDerivation & drv,
    Worker & worker, BuildMode buildMode)
    : Goal(worker)
    , useDerivation(false)
    , drvPath(drvPath)
    , buildMode(buildMode)
{
    this->drv = std::make_unique<BasicDerivation>(BasicDerivation(drv));
    state = &DerivationGoal::haveDerivation;
    name = fmt("building of %s", worker.store.showPaths(drv.outputPaths()));
    trace("created");

    mcExpectedBuilds = std::make_unique<MaintainCount<uint64_t>>(worker.expectedBuilds);
    worker.updateProgress();

    /* Prevent the .chroot directory from being
       garbage-collected. (See isActiveTempFile() in gc.cc.) */
    worker.store.addTempRoot(this->drvPath);
}


DerivationGoal::~DerivationGoal()
{
    /* Careful: we should never ever throw an exception from a
       destructor. */
    try { killChild(); } catch (...) { ignoreException(); }
    try { stopDaemon(); } catch (...) { ignoreException(); }
    try { deleteTmpDir(false); } catch (...) { ignoreException(); }
    try { closeLogFile(); } catch (...) { ignoreException(); }
}


inline bool DerivationGoal::needsHashRewrite()
{
#if __linux__
    return !useChroot;
#else
    /* Darwin requires hash rewriting even when sandboxing is enabled. */
    return true;
#endif
}


void DerivationGoal::killChild()
{
    if (pid != -1) {
        worker.childTerminated(this);

        if (buildUser) {
            /* If we're using a build user, then there is a tricky
               race condition: if we kill the build user before the
               child has done its setuid() to the build user uid, then
               it won't be killed, and we'll potentially lock up in
               pid.wait().  So also send a conventional kill to the
               child. */
            ::kill(-pid, SIGKILL); /* ignore the result */
            buildUser->kill();
            pid.wait();
        } else
            pid.kill();

        assert(pid == -1);
    }

    hook.reset();
}


void DerivationGoal::timedOut(Error && ex)
{
    killChild();
    done(BuildResult::TimedOut, ex);
}


void DerivationGoal::work()
{
    (this->*state)();
}


void DerivationGoal::addWantedOutputs(const StringSet & outputs)
{
    /* If we already want all outputs, there is nothing to do. */
    if (wantedOutputs.empty()) return;

    if (outputs.empty()) {
        wantedOutputs.clear();
        needRestart = true;
    } else
        for (auto & i : outputs)
            if (wantedOutputs.insert(i).second)
                needRestart = true;
}


void DerivationGoal::getDerivation()
{
    trace("init");

    /* The first thing to do is to make sure that the derivation
       exists.  If it doesn't, it may be created through a
       substitute. */
    if (buildMode == bmNormal && worker.store.isValidPath(drvPath)) {
        loadDerivation();
        return;
    }

    addWaitee(worker.makeSubstitutionGoal(drvPath));

    state = &DerivationGoal::loadDerivation;
}


void DerivationGoal::loadDerivation()
{
    trace("loading derivation");

    if (nrFailed != 0) {
        done(BuildResult::MiscFailure, Error("cannot build missing derivation '%s'", worker.store.printStorePath(drvPath)));
        return;
    }

    /* `drvPath' should already be a root, but let's be on the safe
       side: if the user forgot to make it a root, we wouldn't want
       things being garbage collected while we're busy. */
    worker.store.addTempRoot(drvPath);

    assert(worker.store.isValidPath(drvPath));

    /* Get the derivation. */
    drv = std::unique_ptr<BasicDerivation>(new Derivation(worker.store.derivationFromPath(drvPath)));

    haveDerivation();
}


void DerivationGoal::haveDerivation()
{
    trace("have derivation");

    retrySubstitution = false;

    for (auto & i : drv->outputs)
        worker.store.addTempRoot(i.second.path);

    /* Check what outputs paths are not already valid. */
    auto invalidOutputs = checkPathValidity(false, buildMode == bmRepair);

    /* If they are all valid, then we're done. */
    if (invalidOutputs.size() == 0 && buildMode == bmNormal) {
        done(BuildResult::AlreadyValid);
        return;
    }

    parsedDrv = std::make_unique<ParsedDerivation>(drvPath, *drv);

    if (parsedDrv->contentAddressed()) {
        settings.requireExperimentalFeature("ca-derivations");
        throw Error("ca-derivations isn't implemented yet");
    }


    /* We are first going to try to create the invalid output paths
       through substitutes.  If that doesn't work, we'll build
       them. */
    if (settings.useSubstitutes && parsedDrv->substitutesAllowed())
        for (auto & i : invalidOutputs)
            addWaitee(worker.makeSubstitutionGoal(i, buildMode == bmRepair ? Repair : NoRepair));

    if (waitees.empty()) /* to prevent hang (no wake-up event) */
        outputsSubstituted();
    else
        state = &DerivationGoal::outputsSubstituted;
}


void DerivationGoal::outputsSubstituted()
{
    trace("all outputs substituted (maybe)");

    if (nrFailed > 0 && nrFailed > nrNoSubstituters + nrIncompleteClosure && !settings.tryFallback) {
        done(BuildResult::TransientFailure,
            fmt("some substitutes for the outputs of derivation '%s' failed (usually happens due to networking issues); try '--fallback' to build derivation from source ",
                worker.store.printStorePath(drvPath)));
        return;
    }

    /*  If the substitutes form an incomplete closure, then we should
        build the dependencies of this derivation, but after that, we
        can still use the substitutes for this derivation itself. */
    if (nrIncompleteClosure > 0) retrySubstitution = true;

    nrFailed = nrNoSubstituters = nrIncompleteClosure = 0;

    if (needRestart) {
        needRestart = false;
        haveDerivation();
        return;
    }

    auto nrInvalid = checkPathValidity(false, buildMode == bmRepair).size();
    if (buildMode == bmNormal && nrInvalid == 0) {
        done(BuildResult::Substituted);
        return;
    }
    if (buildMode == bmRepair && nrInvalid == 0) {
        repairClosure();
        return;
    }
    if (buildMode == bmCheck && nrInvalid > 0)
        throw Error("some outputs of '%s' are not valid, so checking is not possible",
            worker.store.printStorePath(drvPath));

    /* Otherwise, at least one of the output paths could not be
       produced using a substitute.  So we have to build instead. */

    /* Make sure checkPathValidity() from now on checks all
       outputs. */
    wantedOutputs.clear();

    /* The inputs must be built before we can build this goal. */
    if (useDerivation)
        for (auto & i : dynamic_cast<Derivation *>(drv.get())->inputDrvs)
            addWaitee(worker.makeDerivationGoal(i.first, i.second, buildMode == bmRepair ? bmRepair : bmNormal));

    for (auto & i : drv->inputSrcs) {
        if (worker.store.isValidPath(i)) continue;
        if (!settings.useSubstitutes)
            throw Error("dependency '%s' of '%s' does not exist, and substitution is disabled",
                worker.store.printStorePath(i), worker.store.printStorePath(drvPath));
        addWaitee(worker.makeSubstitutionGoal(i));
    }

    if (waitees.empty()) /* to prevent hang (no wake-up event) */
        inputsRealised();
    else
        state = &DerivationGoal::inputsRealised;
}


void DerivationGoal::repairClosure()
{
    /* If we're repairing, we now know that our own outputs are valid.
       Now check whether the other paths in the outputs closure are
       good.  If not, then start derivation goals for the derivations
       that produced those outputs. */

    /* Get the output closure. */
    StorePathSet outputClosure;
    for (auto & i : drv->outputs) {
        if (!wantOutput(i.first, wantedOutputs)) continue;
        worker.store.computeFSClosure(i.second.path, outputClosure);
    }

    /* Filter out our own outputs (which we have already checked). */
    for (auto & i : drv->outputs)
        outputClosure.erase(i.second.path);

    /* Get all dependencies of this derivation so that we know which
       derivation is responsible for which path in the output
       closure. */
    StorePathSet inputClosure;
    if (useDerivation) worker.store.computeFSClosure(drvPath, inputClosure);
    std::map<StorePath, StorePath> outputsToDrv;
    for (auto & i : inputClosure)
        if (i.isDerivation()) {
            Derivation drv = worker.store.derivationFromPath(i);
            for (auto & j : drv.outputs)
                outputsToDrv.insert_or_assign(j.second.path, i);
        }

    /* Check each path (slow!). */
    for (auto & i : outputClosure) {
        if (worker.pathContentsGood(i)) continue;
        logError({
            .name = "Corrupt path in closure",
            .hint = hintfmt(
                "found corrupted or missing path '%s' in the output closure of '%s'",
                worker.store.printStorePath(i), worker.store.printStorePath(drvPath))
        });
        auto drvPath2 = outputsToDrv.find(i);
        if (drvPath2 == outputsToDrv.end())
            addWaitee(worker.makeSubstitutionGoal(i, Repair));
        else
            addWaitee(worker.makeDerivationGoal(drvPath2->second, StringSet(), bmRepair));
    }

    if (waitees.empty()) {
        done(BuildResult::AlreadyValid);
        return;
    }

    state = &DerivationGoal::closureRepaired;
}


void DerivationGoal::closureRepaired()
{
    trace("closure repaired");
    if (nrFailed > 0)
        throw Error("some paths in the output closure of derivation '%s' could not be repaired",
            worker.store.printStorePath(drvPath));
    done(BuildResult::AlreadyValid);
}


void DerivationGoal::inputsRealised()
{
    trace("all inputs realised");

    if (nrFailed != 0) {
        if (!useDerivation)
            throw Error("some dependencies of '%s' are missing", worker.store.printStorePath(drvPath));
        done(BuildResult::DependencyFailed, Error(
                "%s dependencies of derivation '%s' failed to build",
                nrFailed, worker.store.printStorePath(drvPath)));
        return;
    }

    if (retrySubstitution) {
        haveDerivation();
        return;
    }

    /* Gather information necessary for computing the closure and/or
       running the build hook. */

    /* Determine the full set of input paths. */

    /* First, the input derivations. */
    if (useDerivation)
        for (auto & i : dynamic_cast<Derivation *>(drv.get())->inputDrvs) {
            /* Add the relevant output closures of the input derivation
               `i' as input paths.  Only add the closures of output paths
               that are specified as inputs. */
            assert(worker.store.isValidPath(i.first));
            Derivation inDrv = worker.store.derivationFromPath(i.first);
            for (auto & j : i.second) {
                auto k = inDrv.outputs.find(j);
                if (k != inDrv.outputs.end())
                    worker.store.computeFSClosure(k->second.path, inputPaths);
                else
                    throw Error(
                        "derivation '%s' requires non-existent output '%s' from input derivation '%s'",
                        worker.store.printStorePath(drvPath), j, worker.store.printStorePath(i.first));
            }
        }

    /* Second, the input sources. */
    worker.store.computeFSClosure(drv->inputSrcs, inputPaths);

    debug("added input paths %s", worker.store.showPaths(inputPaths));

    /* Is this a fixed-output derivation? */
    fixedOutput = drv->isFixedOutput();

    /* Don't repeat fixed-output derivations since they're already
       verified by their output hash.*/
    nrRounds = fixedOutput ? 1 : settings.buildRepeat + 1;

    /* Okay, try to build.  Note that here we don't wait for a build
       slot to become available, since we don't need one if there is a
       build hook. */
    state = &DerivationGoal::tryToBuild;
    worker.wakeUp(shared_from_this());

    result = BuildResult();
}

void DerivationGoal::started() {
    auto msg = fmt(
        buildMode == bmRepair ? "repairing outputs of '%s'" :
        buildMode == bmCheck ? "checking outputs of '%s'" :
        nrRounds > 1 ? "building '%s' (round %d/%d)" :
        "building '%s'", worker.store.printStorePath(drvPath), curRound, nrRounds);
    fmt("building '%s'", worker.store.printStorePath(drvPath));
    if (hook) msg += fmt(" on '%s'", machineName);
    act = std::make_unique<Activity>(*logger, lvlInfo, actBuild, msg,
        Logger::Fields{worker.store.printStorePath(drvPath), hook ? machineName : "", curRound, nrRounds});
    mcRunningBuilds = std::make_unique<MaintainCount<uint64_t>>(worker.runningBuilds);
    worker.updateProgress();
}

void DerivationGoal::tryToBuild()
{
    trace("trying to build");

    /* Obtain locks on all output paths.  The locks are automatically
       released when we exit this function or Nix crashes.  If we
       can't acquire the lock, then continue; hopefully some other
       goal can start a build, and if not, the main loop will sleep a
       few seconds and then retry this goal. */
    PathSet lockFiles;
    for (auto & outPath : drv->outputPaths())
        lockFiles.insert(worker.store.Store::toRealPath(outPath));

    if (!outputLocks.lockPaths(lockFiles, "", false)) {
        if (!actLock)
            actLock = std::make_unique<Activity>(*logger, lvlWarn, actBuildWaiting,
                fmt("waiting for lock on %s", yellowtxt(showPaths(lockFiles))));
        worker.waitForAWhile(shared_from_this());
        return;
    }

    actLock.reset();

    /* Now check again whether the outputs are valid.  This is because
       another process may have started building in parallel.  After
       it has finished and released the locks, we can (and should)
       reuse its results.  (Strictly speaking the first check can be
       omitted, but that would be less efficient.)  Note that since we
       now hold the locks on the output paths, no other process can
       build this derivation, so no further checks are necessary. */
    validPaths = checkPathValidity(true, buildMode == bmRepair);
    if (buildMode != bmCheck && validPaths.size() == drv->outputs.size()) {
        debug("skipping build of derivation '%s', someone beat us to it", worker.store.printStorePath(drvPath));
        outputLocks.setDeletion(true);
        done(BuildResult::AlreadyValid);
        return;
    }

    missingPaths = drv->outputPaths();
    if (buildMode != bmCheck)
        for (auto & i : validPaths) missingPaths.erase(i);

    /* If any of the outputs already exist but are not valid, delete
       them. */
    for (auto & i : drv->outputs) {
        if (worker.store.isValidPath(i.second.path)) continue;
        debug("removing invalid path '%s'", worker.store.printStorePath(i.second.path));
        deletePath(worker.store.Store::toRealPath(i.second.path));
    }

    /* Don't do a remote build if the derivation has the attribute
       `preferLocalBuild' set.  Also, check and repair modes are only
       supported for local builds. */
    bool buildLocally = buildMode != bmNormal || parsedDrv->willBuildLocally();

    /* Is the build hook willing to accept this job? */
    if (!buildLocally) {
        switch (tryBuildHook()) {
            case rpAccept:
                /* Yes, it has started doing so.  Wait until we get
                   EOF from the hook. */
                actLock.reset();
                result.startTime = time(0); // inexact
                state = &DerivationGoal::buildDone;
                started();
                return;
            case rpPostpone:
                /* Not now; wait until at least one child finishes or
                   the wake-up timeout expires. */
                if (!actLock)
                    actLock = std::make_unique<Activity>(*logger, lvlWarn, actBuildWaiting,
                        fmt("waiting for a machine to build '%s'", yellowtxt(worker.store.printStorePath(drvPath))));
                worker.waitForAWhile(shared_from_this());
                outputLocks.unlock();
                return;
            case rpDecline:
                /* We should do it ourselves. */
                break;
        }
    }

    actLock.reset();

    /* Make sure that we are allowed to start a build.  If this
       derivation prefers to be done locally, do it even if
       maxBuildJobs is 0. */
    unsigned int curBuilds = worker.getNrLocalBuilds();
    if (curBuilds >= settings.maxBuildJobs && !(buildLocally && curBuilds == 0)) {
        worker.waitForBuildSlot(shared_from_this());
        outputLocks.unlock();
        return;
    }

    state = &DerivationGoal::tryLocalBuild;
    worker.wakeUp(shared_from_this());
}

void DerivationGoal::tryLocalBuild() {

    /* If `build-users-group' is not empty, then we have to build as
       one of the members of that group. */
    if (settings.buildUsersGroup != "" && getuid() == 0) {
#if defined(__linux__) || defined(__APPLE__)
        if (!buildUser) buildUser = std::make_unique<UserLock>();

        if (buildUser->findFreeUser()) {
            /* Make sure that no other processes are executing under this
               uid. */
            buildUser->kill();
        } else {
            if (!actLock)
                actLock = std::make_unique<Activity>(*logger, lvlWarn, actBuildWaiting,
                    fmt("waiting for UID to build '%s'", yellowtxt(worker.store.printStorePath(drvPath))));
            worker.waitForAWhile(shared_from_this());
            return;
        }
#else
        /* Don't know how to block the creation of setuid/setgid
           binaries on this platform. */
        throw Error("build users are not supported on this platform for security reasons");
#endif
    }

    actLock.reset();

    try {

        /* Okay, we have to build. */
        startBuilder();

    } catch (BuildError & e) {
        outputLocks.unlock();
        buildUser.reset();
        worker.permanentFailure = true;
        done(BuildResult::InputRejected, e);
        return;
    }

    /* This state will be reached when we get EOF on the child's
       log pipe. */
    state = &DerivationGoal::buildDone;

    started();
}


void replaceValidPath(const Path & storePath, const Path tmpPath)
{
    /* We can't atomically replace storePath (the original) with
       tmpPath (the replacement), so we have to move it out of the
       way first.  We'd better not be interrupted here, because if
       we're repairing (say) Glibc, we end up with a broken system. */
    Path oldPath = (format("%1%.old-%2%-%3%") % storePath % getpid() % random()).str();
    if (pathExists(storePath))
        rename(storePath.c_str(), oldPath.c_str());
    if (rename(tmpPath.c_str(), storePath.c_str()) == -1) {
        rename(oldPath.c_str(), storePath.c_str()); // attempt to recover
        throw SysError("moving '%s' to '%s'", tmpPath, storePath);
    }
    deletePath(oldPath);
}


MakeError(NotDeterministic, BuildError);


void DerivationGoal::buildDone()
{
    trace("build done");

    /* Release the build user at the end of this function. We don't do
       it right away because we don't want another build grabbing this
       uid and then messing around with our output. */
    Finally releaseBuildUser([&]() { buildUser.reset(); });

    sandboxMountNamespace = -1;

    /* Since we got an EOF on the logger pipe, the builder is presumed
       to have terminated.  In fact, the builder could also have
       simply have closed its end of the pipe, so just to be sure,
       kill it. */
    int status = hook ? hook->pid.kill() : pid.kill();

    debug("builder process for '%s' finished", worker.store.printStorePath(drvPath));

    result.timesBuilt++;
    result.stopTime = time(0);

    /* So the child is gone now. */
    worker.childTerminated(this);

    /* Close the read side of the logger pipe. */
    if (hook) {
        hook->builderOut.readSide = -1;
        hook->fromHook.readSide = -1;
    } else
        builderOut.readSide = -1;

    /* Close the log file. */
    closeLogFile();

    /* When running under a build user, make sure that all processes
       running under that uid are gone.  This is to prevent a
       malicious user from leaving behind a process that keeps files
       open and modifies them after they have been chown'ed to
       root. */
    if (buildUser) buildUser->kill();

    /* Terminate the recursive Nix daemon. */
    stopDaemon();

    bool diskFull = false;

    try {

        /* Check the exit status. */
        if (!statusOk(status)) {

            /* Heuristically check whether the build failure may have
               been caused by a disk full condition.  We have no way
               of knowing whether the build actually got an ENOSPC.
               So instead, check if the disk is (nearly) full now.  If
               so, we don't mark this build as a permanent failure. */
#if HAVE_STATVFS
            unsigned long long required = 8ULL * 1024 * 1024; // FIXME: make configurable
            struct statvfs st;
            if (statvfs(worker.store.realStoreDir.c_str(), &st) == 0 &&
                (unsigned long long) st.f_bavail * st.f_bsize < required)
                diskFull = true;
            if (statvfs(tmpDir.c_str(), &st) == 0 &&
                (unsigned long long) st.f_bavail * st.f_bsize < required)
                diskFull = true;
#endif

            deleteTmpDir(false);

            /* Move paths out of the chroot for easier debugging of
               build failures. */
            if (useChroot && buildMode == bmNormal)
                for (auto & i : missingPaths) {
                    auto p = worker.store.printStorePath(i);
                    if (pathExists(chrootRootDir + p))
                        rename((chrootRootDir + p).c_str(), p.c_str());
                }

            auto msg = fmt("builder for '%s' %s",
                yellowtxt(worker.store.printStorePath(drvPath)),
                statusToString(status));

            if (!logger->isVerbose() && !logTail.empty()) {
                msg += (format("; last %d log lines:") % logTail.size()).str();
                for (auto & line : logTail)
                    msg += "\n  " + line;
            }

            if (diskFull)
                msg += "\nnote: build failure may have been caused by lack of free disk space";

            throw BuildError(msg);
        }

        /* Compute the FS closure of the outputs and register them as
           being valid. */
        registerOutputs();

        if (settings.postBuildHook != "") {
            Activity act(*logger, lvlInfo, actPostBuildHook,
                fmt("running post-build-hook '%s'", settings.postBuildHook),
                Logger::Fields{worker.store.printStorePath(drvPath)});
            PushActivity pact(act.id);
            auto outputPaths = drv->outputPaths();
            std::map<std::string, std::string> hookEnvironment = getEnv();

            hookEnvironment.emplace("DRV_PATH", worker.store.printStorePath(drvPath));
            hookEnvironment.emplace("OUT_PATHS", chomp(concatStringsSep(" ", worker.store.printStorePathSet(outputPaths))));

            RunOptions opts(settings.postBuildHook, {});
            opts.environment = hookEnvironment;

            struct LogSink : Sink {
                Activity & act;
                std::string currentLine;

                LogSink(Activity & act) : act(act) { }

                void operator() (const unsigned char * data, size_t len) override {
                    for (size_t i = 0; i < len; i++) {
                        auto c = data[i];

                        if (c == '\n') {
                            flushLine();
                        } else {
                            currentLine += c;
                        }
                    }
                }

                void flushLine() {
                    act.result(resPostBuildLogLine, currentLine);
                    currentLine.clear();
                }

                ~LogSink() {
                    if (currentLine != "") {
                        currentLine += '\n';
                        flushLine();
                    }
                }
            };
            LogSink sink(act);

            opts.standardOut = &sink;
            opts.mergeStderrToStdout = true;
            runProgram2(opts);
        }

        if (buildMode == bmCheck) {
            deleteTmpDir(true);
            done(BuildResult::Built);
            return;
        }

        /* Delete unused redirected outputs (when doing hash rewriting). */
        for (auto & i : redirectedOutputs)
            deletePath(worker.store.Store::toRealPath(i.second));

        /* Delete the chroot (if we were using one). */
        autoDelChroot.reset(); /* this runs the destructor */

        deleteTmpDir(true);

        /* Repeat the build if necessary. */
        if (curRound++ < nrRounds) {
            outputLocks.unlock();
            state = &DerivationGoal::tryToBuild;
            worker.wakeUp(shared_from_this());
            return;
        }

        /* It is now safe to delete the lock files, since all future
           lockers will see that the output paths are valid; they will
           not create new lock files with the same names as the old
           (unlinked) lock files. */
        outputLocks.setDeletion(true);
        outputLocks.unlock();

    } catch (BuildError & e) {
        outputLocks.unlock();

        BuildResult::Status st = BuildResult::MiscFailure;

        if (hook && WIFEXITED(status) && WEXITSTATUS(status) == 101)
            st = BuildResult::TimedOut;

        else if (hook && (!WIFEXITED(status) || WEXITSTATUS(status) != 100)) {
        }

        else {
            st =
                dynamic_cast<NotDeterministic*>(&e) ? BuildResult::NotDeterministic :
                statusOk(status) ? BuildResult::OutputRejected :
                fixedOutput || diskFull ? BuildResult::TransientFailure :
                BuildResult::PermanentFailure;
        }

        done(st, e);
        return;
    }

    done(BuildResult::Built);
}


HookReply DerivationGoal::tryBuildHook()
{
    if (!worker.tryBuildHook || !useDerivation) return rpDecline;

    if (!worker.hook)
        worker.hook = std::make_unique<HookInstance>();

    try {

        /* Send the request to the hook. */
        worker.hook->sink
            << "try"
            << (worker.getNrLocalBuilds() < settings.maxBuildJobs ? 1 : 0)
            << drv->platform
            << worker.store.printStorePath(drvPath)
            << parsedDrv->getRequiredSystemFeatures();
        worker.hook->sink.flush();

        /* Read the first line of input, which should be a word indicating
           whether the hook wishes to perform the build. */
        string reply;
        while (true) {
            string s = readLine(worker.hook->fromHook.readSide.get());
            if (handleJSONLogMessage(s, worker.act, worker.hook->activities, true))
                ;
            else if (string(s, 0, 2) == "# ") {
                reply = string(s, 2);
                break;
            }
            else {
                s += "\n";
                writeToStderr(s);
            }
        }

        debug("hook reply is '%1%'", reply);

        if (reply == "decline")
            return rpDecline;
        else if (reply == "decline-permanently") {
            worker.tryBuildHook = false;
            worker.hook = 0;
            return rpDecline;
        }
        else if (reply == "postpone")
            return rpPostpone;
        else if (reply != "accept")
            throw Error("bad hook reply '%s'", reply);

    } catch (SysError & e) {
        if (e.errNo == EPIPE) {
            logError({
                .name = "Build hook died",
                .hint = hintfmt(
                    "build hook died unexpectedly: %s",
                    chomp(drainFD(worker.hook->fromHook.readSide.get())))
            });
            worker.hook = 0;
            return rpDecline;
        } else
            throw;
    }

    hook = std::move(worker.hook);

    machineName = readLine(hook->fromHook.readSide.get());

    /* Tell the hook all the inputs that have to be copied to the
       remote system. */
    writeStorePaths(worker.store, hook->sink, inputPaths);

    /* Tell the hooks the missing outputs that have to be copied back
       from the remote system. */
    writeStorePaths(worker.store, hook->sink, missingPaths);

    hook->sink = FdSink();
    hook->toHook.writeSide = -1;

    /* Create the log file and pipe. */
    Path logFile = openLogFile();

    set<int> fds;
    fds.insert(hook->fromHook.readSide.get());
    fds.insert(hook->builderOut.readSide.get());
    worker.childStarted(shared_from_this(), fds, false, false);

    return rpAccept;
}


static void chmod_(const Path & path, mode_t mode)
{
    if (chmod(path.c_str(), mode) == -1)
        throw SysError("setting permissions on '%s'", path);
}


int childEntry(void * arg)
{
    ((DerivationGoal *) arg)->runChild();
    return 1;
}


StorePathSet DerivationGoal::exportReferences(const StorePathSet & storePaths)
{
    StorePathSet paths;

    for (auto & storePath : storePaths) {
        if (!inputPaths.count(storePath))
            throw BuildError("cannot export references of path '%s' because it is not in the input closure of the derivation", worker.store.printStorePath(storePath));

        worker.store.computeFSClosure({storePath}, paths);
    }

    /* If there are derivations in the graph, then include their
       outputs as well.  This is useful if you want to do things
       like passing all build-time dependencies of some path to a
       derivation that builds a NixOS DVD image. */
    auto paths2 = paths;

    for (auto & j : paths2) {
        if (j.isDerivation()) {
            Derivation drv = worker.store.derivationFromPath(j);
            for (auto & k : drv.outputs)
                worker.store.computeFSClosure(k.second.path, paths);
        }
    }

    return paths;
}

static std::once_flag dns_resolve_flag;

static void preloadNSS() {
    /* builtin:fetchurl can trigger a DNS lookup, which with glibc can trigger a dynamic library load of
       one of the glibc NSS libraries in a sandboxed child, which will fail unless the library's already
       been loaded in the parent. So we force a lookup of an invalid domain to force the NSS machinery to
       load its lookup libraries in the parent before any child gets a chance to. */
    std::call_once(dns_resolve_flag, []() {
        struct addrinfo *res = NULL;

        if (getaddrinfo("this.pre-initializes.the.dns.resolvers.invalid.", "http", NULL, &res) != 0) {
            if (res) freeaddrinfo(res);
        }
    });
}


void linkOrCopy(const Path & from, const Path & to)
{
    if (link(from.c_str(), to.c_str()) == -1) {
        /* Hard-linking fails if we exceed the maximum link count on a
           file (e.g. 32000 of ext3), which is quite possible after a
           'nix-store --optimise'. FIXME: actually, why don't we just
           bind-mount in this case? */
        if (errno != EMLINK)
            throw SysError("linking '%s' to '%s'", to, from);
        copyPath(from, to);
    }
}


void DerivationGoal::startBuilder()
{
    /* Right platform? */
    if (!parsedDrv->canBuildLocally())
        throw Error("a '%s' with features {%s} is required to build '%s', but I am a '%s' with features {%s}",
            drv->platform,
            concatStringsSep(", ", parsedDrv->getRequiredSystemFeatures()),
            worker.store.printStorePath(drvPath),
            settings.thisSystem,
            concatStringsSep<StringSet>(", ", settings.systemFeatures));

    if (drv->isBuiltin())
        preloadNSS();

#if __APPLE__
    additionalSandboxProfile = parsedDrv->getStringAttr("__sandboxProfile").value_or("");
#endif

    /* Are we doing a chroot build? */
    {
        auto noChroot = parsedDrv->getBoolAttr("__noChroot");
        if (settings.sandboxMode == smEnabled) {
            if (noChroot)
                throw Error("derivation '%s' has '__noChroot' set, "
                    "but that's not allowed when 'sandbox' is 'true'", worker.store.printStorePath(drvPath));
#if __APPLE__
            if (additionalSandboxProfile != "")
                throw Error("derivation '%s' specifies a sandbox profile, "
                    "but this is only allowed when 'sandbox' is 'relaxed'", worker.store.printStorePath(drvPath));
#endif
            useChroot = true;
        }
        else if (settings.sandboxMode == smDisabled)
            useChroot = false;
        else if (settings.sandboxMode == smRelaxed)
            useChroot = !fixedOutput && !noChroot;
    }

    if (worker.store.storeDir != worker.store.realStoreDir) {
        #if __linux__
            useChroot = true;
        #else
            throw Error("building using a diverted store is not supported on this platform");
        #endif
    }

    /* Create a temporary directory where the build will take
       place. */
    tmpDir = createTempDir("", "nix-build-" + std::string(drvPath.name()), false, false, 0700);

    chownToBuilder(tmpDir);

    /* Substitute output placeholders with the actual output paths. */
    for (auto & output : drv->outputs)
        inputRewrites[hashPlaceholder(output.first)] = worker.store.printStorePath(output.second.path);

    /* Construct the environment passed to the builder. */
    initEnv();

    writeStructuredAttrs();

    /* Handle exportReferencesGraph(), if set. */
    if (!parsedDrv->getStructuredAttrs()) {
        /* The `exportReferencesGraph' feature allows the references graph
           to be passed to a builder.  This attribute should be a list of
           pairs [name1 path1 name2 path2 ...].  The references graph of
           each `pathN' will be stored in a text file `nameN' in the
           temporary build directory.  The text files have the format used
           by `nix-store --register-validity'.  However, the deriver
           fields are left empty. */
        string s = get(drv->env, "exportReferencesGraph").value_or("");
        Strings ss = tokenizeString<Strings>(s);
        if (ss.size() % 2 != 0)
            throw BuildError("odd number of tokens in 'exportReferencesGraph': '%1%'", s);
        for (Strings::iterator i = ss.begin(); i != ss.end(); ) {
            string fileName = *i++;
            static std::regex regex("[A-Za-z_][A-Za-z0-9_.-]*");
            if (!std::regex_match(fileName, regex))
                throw Error("invalid file name '%s' in 'exportReferencesGraph'", fileName);

            auto storePath = worker.store.parseStorePath(*i++);

            /* Write closure info to <fileName>. */
            writeFile(tmpDir + "/" + fileName,
                worker.store.makeValidityRegistration(
                    exportReferences({storePath}), false, false));
        }
    }

    if (useChroot) {

        /* Allow a user-configurable set of directories from the
           host file system. */
        PathSet dirs = settings.sandboxPaths;
        PathSet dirs2 = settings.extraSandboxPaths;
        dirs.insert(dirs2.begin(), dirs2.end());

        dirsInChroot.clear();

        for (auto i : dirs) {
            if (i.empty()) continue;
            bool optional = false;
            if (i[i.size() - 1] == '?') {
                optional = true;
                i.pop_back();
            }
            size_t p = i.find('=');
            if (p == string::npos)
                dirsInChroot[i] = {i, optional};
            else
                dirsInChroot[string(i, 0, p)] = {string(i, p + 1), optional};
        }
        dirsInChroot[tmpDirInSandbox] = tmpDir;

        /* Add the closure of store paths to the chroot. */
        StorePathSet closure;
        for (auto & i : dirsInChroot)
            try {
                if (worker.store.isInStore(i.second.source))
                    worker.store.computeFSClosure(worker.store.parseStorePath(worker.store.toStorePath(i.second.source)), closure);
            } catch (InvalidPath & e) {
            } catch (Error & e) {
                throw Error("while processing 'sandbox-paths': %s", e.what());
            }
        for (auto & i : closure) {
            auto p = worker.store.printStorePath(i);
            dirsInChroot.insert_or_assign(p, p);
        }

        PathSet allowedPaths = settings.allowedImpureHostPrefixes;

        /* This works like the above, except on a per-derivation level */
        auto impurePaths = parsedDrv->getStringsAttr("__impureHostDeps").value_or(Strings());

        for (auto & i : impurePaths) {
            bool found = false;
            /* Note: we're not resolving symlinks here to prevent
               giving a non-root user info about inaccessible
               files. */
            Path canonI = canonPath(i);
            /* If only we had a trie to do this more efficiently :) luckily, these are generally going to be pretty small */
            for (auto & a : allowedPaths) {
                Path canonA = canonPath(a);
                if (canonI == canonA || isInDir(canonI, canonA)) {
                    found = true;
                    break;
                }
            }
            if (!found)
                throw Error("derivation '%s' requested impure path '%s', but it was not in allowed-impure-host-deps",
                    worker.store.printStorePath(drvPath), i);

            dirsInChroot[i] = i;
        }

#if __linux__
        /* Create a temporary directory in which we set up the chroot
           environment using bind-mounts.  We put it in the Nix store
           to ensure that we can create hard-links to non-directory
           inputs in the fake Nix store in the chroot (see below). */
        chrootRootDir = worker.store.Store::toRealPath(drvPath) + ".chroot";
        deletePath(chrootRootDir);

        /* Clean up the chroot directory automatically. */
        autoDelChroot = std::make_shared<AutoDelete>(chrootRootDir);

        printMsg(lvlChatty, format("setting up chroot environment in '%1%'") % chrootRootDir);

        if (mkdir(chrootRootDir.c_str(), 0750) == -1)
            throw SysError("cannot create '%1%'", chrootRootDir);

        if (buildUser && chown(chrootRootDir.c_str(), 0, buildUser->getGID()) == -1)
            throw SysError("cannot change ownership of '%1%'", chrootRootDir);

        /* Create a writable /tmp in the chroot.  Many builders need
           this.  (Of course they should really respect $TMPDIR
           instead.) */
        Path chrootTmpDir = chrootRootDir + "/tmp";
        createDirs(chrootTmpDir);
        chmod_(chrootTmpDir, 01777);

        /* Create a /etc/passwd with entries for the build user and the
           nobody account.  The latter is kind of a hack to support
           Samba-in-QEMU. */
        createDirs(chrootRootDir + "/etc");

        writeFile(chrootRootDir + "/etc/passwd", fmt(
                "root:x:0:0:Nix build user:%3%:/noshell\n"
                "nixbld:x:%1%:%2%:Nix build user:%3%:/noshell\n"
                "nobody:x:65534:65534:Nobody:/:/noshell\n",
                sandboxUid, sandboxGid, settings.sandboxBuildDir));

        /* Declare the build user's group so that programs get a consistent
           view of the system (e.g., "id -gn"). */
        writeFile(chrootRootDir + "/etc/group",
            (format(
                "root:x:0:\n"
                "nixbld:!:%1%:\n"
                "nogroup:x:65534:\n") % sandboxGid).str());

        /* Create /etc/hosts with localhost entry. */
        if (!fixedOutput)
            writeFile(chrootRootDir + "/etc/hosts", "127.0.0.1 localhost\n::1 localhost\n");

        /* Make the closure of the inputs available in the chroot,
           rather than the whole Nix store.  This prevents any access
           to undeclared dependencies.  Directories are bind-mounted,
           while other inputs are hard-linked (since only directories
           can be bind-mounted).  !!! As an extra security
           precaution, make the fake Nix store only writable by the
           build user. */
        Path chrootStoreDir = chrootRootDir + worker.store.storeDir;
        createDirs(chrootStoreDir);
        chmod_(chrootStoreDir, 01775);

        if (buildUser && chown(chrootStoreDir.c_str(), 0, buildUser->getGID()) == -1)
            throw SysError("cannot change ownership of '%1%'", chrootStoreDir);

        for (auto & i : inputPaths) {
            auto p = worker.store.printStorePath(i);
            Path r = worker.store.toRealPath(p);
            struct stat st;
            if (lstat(r.c_str(), &st))
                throw SysError("getting attributes of path '%s'", p);
            if (S_ISDIR(st.st_mode))
                dirsInChroot.insert_or_assign(p, r);
            else
                linkOrCopy(r, chrootRootDir + p);
        }

        /* If we're repairing, checking or rebuilding part of a
           multiple-outputs derivation, it's possible that we're
           rebuilding a path that is in settings.dirsInChroot
           (typically the dependencies of /bin/sh).  Throw them
           out. */
        for (auto & i : drv->outputs)
            dirsInChroot.erase(worker.store.printStorePath(i.second.path));

#elif __APPLE__
        /* We don't really have any parent prep work to do (yet?)
           All work happens in the child, instead. */
#else
        throw Error("sandboxing builds is not supported on this platform");
#endif
    }

    if (needsHashRewrite()) {

        if (pathExists(homeDir))
            throw Error("home directory '%1%' exists; please remove it to assure purity of builds without sandboxing", homeDir);

        /* We're not doing a chroot build, but we have some valid
           output paths.  Since we can't just overwrite or delete
           them, we have to do hash rewriting: i.e. in the
           environment/arguments passed to the build, we replace the
           hashes of the valid outputs with unique dummy strings;
           after the build, we discard the redirected outputs
           corresponding to the valid outputs, and rewrite the
           contents of the new outputs to replace the dummy strings
           with the actual hashes. */
        if (validPaths.size() > 0)
            for (auto & i : validPaths)
                addHashRewrite(i);

        /* If we're repairing, then we don't want to delete the
           corrupt outputs in advance.  So rewrite them as well. */
        if (buildMode == bmRepair)
            for (auto & i : missingPaths)
                if (worker.store.isValidPath(i) && pathExists(worker.store.printStorePath(i))) {
                    addHashRewrite(i);
                    redirectedBadOutputs.insert(i);
                }
    }

    if (useChroot && settings.preBuildHook != "" && dynamic_cast<Derivation *>(drv.get())) {
        printMsg(lvlChatty, format("executing pre-build hook '%1%'")
            % settings.preBuildHook);
        auto args = useChroot ? Strings({worker.store.printStorePath(drvPath), chrootRootDir}) :
            Strings({ worker.store.printStorePath(drvPath) });
        enum BuildHookState {
            stBegin,
            stExtraChrootDirs
        };
        auto state = stBegin;
        auto lines = runProgram(settings.preBuildHook, false, args);
        auto lastPos = std::string::size_type{0};
        for (auto nlPos = lines.find('\n'); nlPos != string::npos;
                nlPos = lines.find('\n', lastPos)) {
            auto line = std::string{lines, lastPos, nlPos - lastPos};
            lastPos = nlPos + 1;
            if (state == stBegin) {
                if (line == "extra-sandbox-paths" || line == "extra-chroot-dirs") {
                    state = stExtraChrootDirs;
                } else {
                    throw Error("unknown pre-build hook command '%1%'", line);
                }
            } else if (state == stExtraChrootDirs) {
                if (line == "") {
                    state = stBegin;
                } else {
                    auto p = line.find('=');
                    if (p == string::npos)
                        dirsInChroot[line] = line;
                    else
                        dirsInChroot[string(line, 0, p)] = string(line, p + 1);
                }
            }
        }
    }

    /* Fire up a Nix daemon to process recursive Nix calls from the
       builder. */
    if (parsedDrv->getRequiredSystemFeatures().count("recursive-nix"))
        startDaemon();

    /* Run the builder. */
    printMsg(lvlChatty, "executing builder '%1%'", drv->builder);

    /* Create the log file. */
    Path logFile = openLogFile();

    /* Create a pipe to get the output of the builder. */
    //builderOut.create();

    builderOut.readSide = posix_openpt(O_RDWR | O_NOCTTY);
    if (!builderOut.readSide)
        throw SysError("opening pseudoterminal master");

    std::string slaveName(ptsname(builderOut.readSide.get()));

    if (buildUser) {
        if (chmod(slaveName.c_str(), 0600))
            throw SysError("changing mode of pseudoterminal slave");

        if (chown(slaveName.c_str(), buildUser->getUID(), 0))
            throw SysError("changing owner of pseudoterminal slave");
    }
#if __APPLE__
    else {
        if (grantpt(builderOut.readSide.get()))
            throw SysError("granting access to pseudoterminal slave");
    }
#endif

    #if 0
    // Mount the pt in the sandbox so that the "tty" command works.
    // FIXME: this doesn't work with the new devpts in the sandbox.
    if (useChroot)
        dirsInChroot[slaveName] = {slaveName, false};
    #endif

    if (unlockpt(builderOut.readSide.get()))
        throw SysError("unlocking pseudoterminal");

    builderOut.writeSide = open(slaveName.c_str(), O_RDWR | O_NOCTTY);
    if (!builderOut.writeSide)
        throw SysError("opening pseudoterminal slave");

    // Put the pt into raw mode to prevent \n -> \r\n translation.
    struct termios term;
    if (tcgetattr(builderOut.writeSide.get(), &term))
        throw SysError("getting pseudoterminal attributes");

    cfmakeraw(&term);

    if (tcsetattr(builderOut.writeSide.get(), TCSANOW, &term))
        throw SysError("putting pseudoterminal into raw mode");

    result.startTime = time(0);

    /* Fork a child to build the package. */
    ProcessOptions options;

#if __linux__
    if (useChroot) {
        /* Set up private namespaces for the build:

           - The PID namespace causes the build to start as PID 1.
             Processes outside of the chroot are not visible to those
             on the inside, but processes inside the chroot are
             visible from the outside (though with different PIDs).

           - The private mount namespace ensures that all the bind
             mounts we do will only show up in this process and its
             children, and will disappear automatically when we're
             done.

           - The private network namespace ensures that the builder
             cannot talk to the outside world (or vice versa).  It
             only has a private loopback interface. (Fixed-output
             derivations are not run in a private network namespace
             to allow functions like fetchurl to work.)

           - The IPC namespace prevents the builder from communicating
             with outside processes using SysV IPC mechanisms (shared
             memory, message queues, semaphores).  It also ensures
             that all IPC objects are destroyed when the builder
             exits.

           - The UTS namespace ensures that builders see a hostname of
             localhost rather than the actual hostname.

           We use a helper process to do the clone() to work around
           clone() being broken in multi-threaded programs due to
           at-fork handlers not being run. Note that we use
           CLONE_PARENT to ensure that the real builder is parented to
           us.
        */

        if (!fixedOutput)
            privateNetwork = true;

        userNamespaceSync.create();

        options.allowVfork = false;

        Pid helper = startProcess([&]() {

            /* Drop additional groups here because we can't do it
               after we've created the new user namespace.  FIXME:
               this means that if we're not root in the parent
               namespace, we can't drop additional groups; they will
               be mapped to nogroup in the child namespace. There does
               not seem to be a workaround for this. (But who can tell
               from reading user_namespaces(7)?)
               See also https://lwn.net/Articles/621612/. */
            if (getuid() == 0 && setgroups(0, 0) == -1)
                throw SysError("setgroups failed");

            size_t stackSize = 1 * 1024 * 1024;
            char * stack = (char *) mmap(0, stackSize,
                PROT_WRITE | PROT_READ, MAP_PRIVATE | MAP_ANONYMOUS | MAP_STACK, -1, 0);
            if (stack == MAP_FAILED) throw SysError("allocating stack");

            int flags = CLONE_NEWUSER | CLONE_NEWPID | CLONE_NEWNS | CLONE_NEWIPC | CLONE_NEWUTS | CLONE_PARENT | SIGCHLD;
            if (privateNetwork)
                flags |= CLONE_NEWNET;

            pid_t child = clone(childEntry, stack + stackSize, flags, this);
            if (child == -1 && errno == EINVAL) {
                /* Fallback for Linux < 2.13 where CLONE_NEWPID and
                   CLONE_PARENT are not allowed together. */
                flags &= ~CLONE_NEWPID;
                child = clone(childEntry, stack + stackSize, flags, this);
            }
            if (child == -1 && (errno == EPERM || errno == EINVAL)) {
                /* Some distros patch Linux to not allow unprivileged
                 * user namespaces. If we get EPERM or EINVAL, try
                 * without CLONE_NEWUSER and see if that works.
                 */
                flags &= ~CLONE_NEWUSER;
                child = clone(childEntry, stack + stackSize, flags, this);
            }
            /* Otherwise exit with EPERM so we can handle this in the
               parent. This is only done when sandbox-fallback is set
               to true (the default). */
            if (child == -1 && (errno == EPERM || errno == EINVAL) && settings.sandboxFallback)
                _exit(1);
            if (child == -1) throw SysError("cloning builder process");

            writeFull(builderOut.writeSide.get(), std::to_string(child) + "\n");
            _exit(0);
        }, options);

        int res = helper.wait();
        if (res != 0 && settings.sandboxFallback) {
            useChroot = false;
            initTmpDir();
            goto fallback;
        } else if (res != 0)
            throw Error("unable to start build process");

        userNamespaceSync.readSide = -1;

        pid_t tmp;
        if (!string2Int<pid_t>(readLine(builderOut.readSide.get()), tmp)) abort();
        pid = tmp;

        /* Set the UID/GID mapping of the builder's user namespace
           such that the sandbox user maps to the build user, or to
           the calling user (if build users are disabled). */
        uid_t hostUid = buildUser ? buildUser->getUID() : getuid();
        uid_t hostGid = buildUser ? buildUser->getGID() : getgid();

        writeFile("/proc/" + std::to_string(pid) + "/uid_map",
            (format("%d %d 1") % sandboxUid % hostUid).str());

        writeFile("/proc/" + std::to_string(pid) + "/setgroups", "deny");

        writeFile("/proc/" + std::to_string(pid) + "/gid_map",
            (format("%d %d 1") % sandboxGid % hostGid).str());

        /* Save the mount namespace of the child. We have to do this
           *before* the child does a chroot. */
        sandboxMountNamespace = open(fmt("/proc/%d/ns/mnt", (pid_t) pid).c_str(), O_RDONLY);
        if (sandboxMountNamespace.get() == -1)
            throw SysError("getting sandbox mount namespace");

        /* Signal the builder that we've updated its user namespace. */
        writeFull(userNamespaceSync.writeSide.get(), "1");
        userNamespaceSync.writeSide = -1;

    } else
#endif
    {
    fallback:
        options.allowVfork = !buildUser && !drv->isBuiltin();
        pid = startProcess([&]() {
            runChild();
        }, options);
    }

    /* parent */
    pid.setSeparatePG(true);
    builderOut.writeSide = -1;
    worker.childStarted(shared_from_this(), {builderOut.readSide.get()}, true, true);

    /* Check if setting up the build environment failed. */
    while (true) {
        string msg = readLine(builderOut.readSide.get());
        if (string(msg, 0, 1) == "\1") {
            if (msg.size() == 1) break;
            throw Error(string(msg, 1));
        }
        debug(msg);
    }
}


void DerivationGoal::initTmpDir() {
    /* In a sandbox, for determinism, always use the same temporary
       directory. */
#if __linux__
    tmpDirInSandbox = useChroot ? settings.sandboxBuildDir : tmpDir;
#else
    tmpDirInSandbox = tmpDir;
#endif

    /* In non-structured mode, add all bindings specified in the
       derivation via the environment, except those listed in the
       passAsFile attribute. Those are passed as file names pointing
       to temporary files containing the contents. Note that
       passAsFile is ignored in structure mode because it's not
       needed (attributes are not passed through the environment, so
       there is no size constraint). */
    if (!parsedDrv->getStructuredAttrs()) {

        StringSet passAsFile = tokenizeString<StringSet>(get(drv->env, "passAsFile").value_or(""));
        for (auto & i : drv->env) {
            if (passAsFile.find(i.first) == passAsFile.end()) {
                env[i.first] = i.second;
            } else {
                auto hash = hashString(htSHA256, i.first);
                string fn = ".attr-" + hash.to_string(Base32, false);
                Path p = tmpDir + "/" + fn;
                writeFile(p, rewriteStrings(i.second, inputRewrites));
                chownToBuilder(p);
                env[i.first + "Path"] = tmpDirInSandbox + "/" + fn;
            }
        }

    }

    /* For convenience, set an environment pointing to the top build
       directory. */
    env["NIX_BUILD_TOP"] = tmpDirInSandbox;

    /* Also set TMPDIR and variants to point to this directory. */
    env["TMPDIR"] = env["TEMPDIR"] = env["TMP"] = env["TEMP"] = tmpDirInSandbox;

    /* Explicitly set PWD to prevent problems with chroot builds.  In
       particular, dietlibc cannot figure out the cwd because the
       inode of the current directory doesn't appear in .. (because
       getdents returns the inode of the mount point). */
    env["PWD"] = tmpDirInSandbox;
}


void DerivationGoal::initEnv()
{
    env.clear();

    /* Most shells initialise PATH to some default (/bin:/usr/bin:...) when
       PATH is not set.  We don't want this, so we fill it in with some dummy
       value. */
    env["PATH"] = "/path-not-set";

    /* Set HOME to a non-existing path to prevent certain programs from using
       /etc/passwd (or NIS, or whatever) to locate the home directory (for
       example, wget looks for ~/.wgetrc).  I.e., these tools use /etc/passwd
       if HOME is not set, but they will just assume that the settings file
       they are looking for does not exist if HOME is set but points to some
       non-existing path. */
    env["HOME"] = homeDir;

    /* Tell the builder where the Nix store is.  Usually they
       shouldn't care, but this is useful for purity checking (e.g.,
       the compiler or linker might only want to accept paths to files
       in the store or in the build directory). */
    env["NIX_STORE"] = worker.store.storeDir;

    /* The maximum number of cores to utilize for parallel building. */
    env["NIX_BUILD_CORES"] = (format("%d") % settings.buildCores).str();

    initTmpDir();

    /* Compatibility hack with Nix <= 0.7: if this is a fixed-output
       derivation, tell the builder, so that for instance `fetchurl'
       can skip checking the output.  On older Nixes, this environment
       variable won't be set, so `fetchurl' will do the check. */
    if (fixedOutput) env["NIX_OUTPUT_CHECKED"] = "1";

    /* *Only* if this is a fixed-output derivation, propagate the
       values of the environment variables specified in the
       `impureEnvVars' attribute to the builder.  This allows for
       instance environment variables for proxy configuration such as
       `http_proxy' to be easily passed to downloaders like
       `fetchurl'.  Passing such environment variables from the caller
       to the builder is generally impure, but the output of
       fixed-output derivations is by definition pure (since we
       already know the cryptographic hash of the output). */
    if (fixedOutput) {
        for (auto & i : parsedDrv->getStringsAttr("impureEnvVars").value_or(Strings()))
            env[i] = getEnv(i).value_or("");
    }

    /* Currently structured log messages piggyback on stderr, but we
       may change that in the future. So tell the builder which file
       descriptor to use for that. */
    env["NIX_LOG_FD"] = "2";

    /* Trigger colored output in various tools. */
    env["TERM"] = "xterm-256color";
}


static std::regex shVarName("[A-Za-z_][A-Za-z0-9_]*");


void DerivationGoal::writeStructuredAttrs()
{
    auto structuredAttrs = parsedDrv->getStructuredAttrs();
    if (!structuredAttrs) return;

    auto json = *structuredAttrs;

    /* Add an "outputs" object containing the output paths. */
    nlohmann::json outputs;
    for (auto & i : drv->outputs)
        outputs[i.first] = rewriteStrings(worker.store.printStorePath(i.second.path), inputRewrites);
    json["outputs"] = outputs;

    /* Handle exportReferencesGraph. */
    auto e = json.find("exportReferencesGraph");
    if (e != json.end() && e->is_object()) {
        for (auto i = e->begin(); i != e->end(); ++i) {
            std::ostringstream str;
            {
                JSONPlaceholder jsonRoot(str, true);
                StorePathSet storePaths;
                for (auto & p : *i)
                    storePaths.insert(worker.store.parseStorePath(p.get<std::string>()));
                worker.store.pathInfoToJSON(jsonRoot,
                    exportReferences(storePaths), false, true);
            }
            json[i.key()] = nlohmann::json::parse(str.str()); // urgh
        }
    }

    writeFile(tmpDir + "/.attrs.json", rewriteStrings(json.dump(), inputRewrites));
    chownToBuilder(tmpDir + "/.attrs.json");

    /* As a convenience to bash scripts, write a shell file that
       maps all attributes that are representable in bash -
       namely, strings, integers, nulls, Booleans, and arrays and
       objects consisting entirely of those values. (So nested
       arrays or objects are not supported.) */

    auto handleSimpleType = [](const nlohmann::json & value) -> std::optional<std::string> {
        if (value.is_string())
            return shellEscape(value);

        if (value.is_number()) {
            auto f = value.get<float>();
            if (std::ceil(f) == f)
                return std::to_string(value.get<int>());
        }

        if (value.is_null())
            return std::string("''");

        if (value.is_boolean())
            return value.get<bool>() ? std::string("1") : std::string("");

        return {};
    };

    std::string jsonSh;

    for (auto i = json.begin(); i != json.end(); ++i) {

        if (!std::regex_match(i.key(), shVarName)) continue;

        auto & value = i.value();

        auto s = handleSimpleType(value);
        if (s)
            jsonSh += fmt("declare %s=%s\n", i.key(), *s);

        else if (value.is_array()) {
            std::string s2;
            bool good = true;

            for (auto i = value.begin(); i != value.end(); ++i) {
                auto s3 = handleSimpleType(i.value());
                if (!s3) { good = false; break; }
                s2 += *s3; s2 += ' ';
            }

            if (good)
                jsonSh += fmt("declare -a %s=(%s)\n", i.key(), s2);
        }

        else if (value.is_object()) {
            std::string s2;
            bool good = true;

            for (auto i = value.begin(); i != value.end(); ++i) {
                auto s3 = handleSimpleType(i.value());
                if (!s3) { good = false; break; }
                s2 += fmt("[%s]=%s ", shellEscape(i.key()), *s3);
            }

            if (good)
                jsonSh += fmt("declare -A %s=(%s)\n", i.key(), s2);
        }
    }

    writeFile(tmpDir + "/.attrs.sh", rewriteStrings(jsonSh, inputRewrites));
    chownToBuilder(tmpDir + "/.attrs.sh");
}


/* A wrapper around LocalStore that only allows building/querying of
   paths that are in the input closures of the build or were added via
   recursive Nix calls. */
struct RestrictedStore : public LocalFSStore
{
    ref<LocalStore> next;

    DerivationGoal & goal;

    RestrictedStore(const Params & params, ref<LocalStore> next, DerivationGoal & goal)
        : Store(params), LocalFSStore(params), next(next), goal(goal)
    { }

    Path getRealStoreDir() override
    { return next->realStoreDir; }

    std::string getUri() override
    { return next->getUri(); }

    StorePathSet queryAllValidPaths() override
    {
        StorePathSet paths;
        for (auto & p : goal.inputPaths) paths.insert(p);
        for (auto & p : goal.addedPaths) paths.insert(p);
        return paths;
    }

    void queryPathInfoUncached(const StorePath & path,
        Callback<std::shared_ptr<const ValidPathInfo>> callback) noexcept override
    {
        if (goal.isAllowed(path)) {
            try {
                /* Censor impure information. */
                auto info = std::make_shared<ValidPathInfo>(*next->queryPathInfo(path));
                info->deriver.reset();
                info->registrationTime = 0;
                info->ultimate = false;
                info->sigs.clear();
                callback(info);
            } catch (InvalidPath &) {
                callback(nullptr);
            }
        } else
            callback(nullptr);
    };

    void queryReferrers(const StorePath & path, StorePathSet & referrers) override
    { }

    StorePathSet queryDerivationOutputs(const StorePath & path) override
    { throw Error("queryDerivationOutputs"); }

    std::optional<StorePath> queryPathFromHashPart(const std::string & hashPart) override
    { throw Error("queryPathFromHashPart"); }

    StorePath addToStore(const string & name, const Path & srcPath,
        FileIngestionMethod method = FileIngestionMethod::Recursive, HashType hashAlgo = htSHA256,
        PathFilter & filter = defaultPathFilter, RepairFlag repair = NoRepair) override
    { throw Error("addToStore"); }

    void addToStore(const ValidPathInfo & info, Source & narSource,
        RepairFlag repair = NoRepair, CheckSigsFlag checkSigs = CheckSigs,
        std::shared_ptr<FSAccessor> accessor = 0) override
    {
        next->addToStore(info, narSource, repair, checkSigs, accessor);
        goal.addDependency(info.path);
    }

    StorePath addToStoreFromDump(const string & dump, const string & name,
        FileIngestionMethod method = FileIngestionMethod::Recursive, HashType hashAlgo = htSHA256, RepairFlag repair = NoRepair) override
    {
        auto path = next->addToStoreFromDump(dump, name, method, hashAlgo, repair);
        goal.addDependency(path);
        return path;
    }

    StorePath addTextToStore(const string & name, const string & s,
        const StorePathSet & references, RepairFlag repair = NoRepair) override
    {
        auto path = next->addTextToStore(name, s, references, repair);
        goal.addDependency(path);
        return path;
    }

    void narFromPath(const StorePath & path, Sink & sink) override
    {
        if (!goal.isAllowed(path))
            throw InvalidPath("cannot dump unknown path '%s' in recursive Nix", printStorePath(path));
        LocalFSStore::narFromPath(path, sink);
    }

    void ensurePath(const StorePath & path) override
    {
        if (!goal.isAllowed(path))
            throw InvalidPath("cannot substitute unknown path '%s' in recursive Nix", printStorePath(path));
        /* Nothing to be done; 'path' must already be valid. */
    }

    void buildPaths(const std::vector<StorePathWithOutputs> & paths, BuildMode buildMode) override
    {
        if (buildMode != bmNormal) throw Error("unsupported build mode");

        StorePathSet newPaths;

        for (auto & path : paths) {
            if (path.path.isDerivation()) {
                if (!goal.isAllowed(path.path))
                    throw InvalidPath("cannot build unknown path '%s' in recursive Nix", printStorePath(path.path));
                auto drv = derivationFromPath(path.path);
                for (auto & output : drv.outputs)
                    if (wantOutput(output.first, path.outputs))
                        newPaths.insert(output.second.path);
            } else if (!goal.isAllowed(path.path))
                throw InvalidPath("cannot build unknown path '%s' in recursive Nix", printStorePath(path.path));
        }

        next->buildPaths(paths, buildMode);

        StorePathSet closure;
        next->computeFSClosure(newPaths, closure);
        for (auto & path : closure)
            goal.addDependency(path);
    }

    BuildResult buildDerivation(const StorePath & drvPath, const BasicDerivation & drv,
        BuildMode buildMode = bmNormal) override
    { unsupported("buildDerivation"); }

    void addTempRoot(const StorePath & path) override
    { }

    void addIndirectRoot(const Path & path) override
    { }

    Roots findRoots(bool censor) override
    { return Roots(); }

    void collectGarbage(const GCOptions & options, GCResults & results) override
    { }

    void addSignatures(const StorePath & storePath, const StringSet & sigs) override
    { unsupported("addSignatures"); }

    void queryMissing(const std::vector<StorePathWithOutputs> & targets,
        StorePathSet & willBuild, StorePathSet & willSubstitute, StorePathSet & unknown,
        unsigned long long & downloadSize, unsigned long long & narSize) override
    {
        /* This is slightly impure since it leaks information to the
           client about what paths will be built/substituted or are
           already present. Probably not a big deal. */

        std::vector<StorePathWithOutputs> allowed;
        for (auto & path : targets) {
            if (goal.isAllowed(path.path))
                allowed.emplace_back(path);
            else
                unknown.insert(path.path);
        }

        next->queryMissing(allowed, willBuild, willSubstitute,
            unknown, downloadSize, narSize);
    }
};


void DerivationGoal::startDaemon()
{
    settings.requireExperimentalFeature("recursive-nix");

    Store::Params params;
    params["path-info-cache-size"] = "0";
    params["store"] = worker.store.storeDir;
    params["root"] = worker.store.rootDir;
    params["state"] = "/no-such-path";
    params["log"] = "/no-such-path";
    auto store = make_ref<RestrictedStore>(params,
        ref<LocalStore>(std::dynamic_pointer_cast<LocalStore>(worker.store.shared_from_this())),
        *this);

    addedPaths.clear();

    auto socketName = ".nix-socket";
    Path socketPath = tmpDir + "/" + socketName;
    env["NIX_REMOTE"] = "unix://" + tmpDirInSandbox + "/" + socketName;

    daemonSocket = createUnixDomainSocket(socketPath, 0600);

    chownToBuilder(socketPath);

    daemonThread = std::thread([this, store]() {

        while (true) {

            /* Accept a connection. */
            struct sockaddr_un remoteAddr;
            socklen_t remoteAddrLen = sizeof(remoteAddr);

            AutoCloseFD remote = accept(daemonSocket.get(),
                (struct sockaddr *) &remoteAddr, &remoteAddrLen);
            if (!remote) {
                if (errno == EINTR) continue;
                if (errno == EINVAL) break;
                throw SysError("accepting connection");
            }

            closeOnExec(remote.get());

            debug("received daemon connection");

            auto workerThread = std::thread([store, remote{std::move(remote)}]() {
                FdSource from(remote.get());
                FdSink to(remote.get());
                try {
                    daemon::processConnection(store, from, to,
                        daemon::NotTrusted, daemon::Recursive, "nobody", 65535);
                    debug("terminated daemon connection");
                } catch (SysError &) {
                    ignoreException();
                }
            });

            daemonWorkerThreads.push_back(std::move(workerThread));
        }

        debug("daemon shutting down");
    });
}


void DerivationGoal::stopDaemon()
{
    if (daemonSocket && shutdown(daemonSocket.get(), SHUT_RDWR) == -1)
        throw SysError("shutting down daemon socket");

    if (daemonThread.joinable())
        daemonThread.join();

    // FIXME: should prune worker threads more quickly.
    // FIXME: shutdown the client socket to speed up worker termination.
    for (auto & thread : daemonWorkerThreads)
        thread.join();
    daemonWorkerThreads.clear();

    daemonSocket = -1;
}


void DerivationGoal::addDependency(const StorePath & path)
{
    if (isAllowed(path)) return;

    addedPaths.insert(path);

    /* If we're doing a sandbox build, then we have to make the path
       appear in the sandbox. */
    if (useChroot) {

        debug("materialising '%s' in the sandbox", worker.store.printStorePath(path));

        #if __linux__

            Path source = worker.store.Store::toRealPath(path);
            Path target = chrootRootDir + worker.store.printStorePath(path);
            debug("bind-mounting %s -> %s", target, source);

            if (pathExists(target))
                throw Error("store path '%s' already exists in the sandbox", worker.store.printStorePath(path));

            struct stat st;
            if (lstat(source.c_str(), &st))
                throw SysError("getting attributes of path '%s'", source);

            if (S_ISDIR(st.st_mode)) {

                /* Bind-mount the path into the sandbox. This requires
                   entering its mount namespace, which is not possible
                   in multithreaded programs. So we do this in a
                   child process.*/
                Pid child(startProcess([&]() {

                    if (setns(sandboxMountNamespace.get(), 0) == -1)
                        throw SysError("entering sandbox mount namespace");

                    createDirs(target);

                    if (mount(source.c_str(), target.c_str(), "", MS_BIND, 0) == -1)
                        throw SysError("bind mount from '%s' to '%s' failed", source, target);

                    _exit(0);
                }));

                int status = child.wait();
                if (status != 0)
                    throw Error("could not add path '%s' to sandbox", worker.store.printStorePath(path));

            } else
                linkOrCopy(source, target);

        #else
            throw Error("don't know how to make path '%s' (produced by a recursive Nix call) appear in the sandbox",
                worker.store.printStorePath(path));
        #endif

    }
}


void DerivationGoal::chownToBuilder(const Path & path)
{
    if (!buildUser) return;
    if (chown(path.c_str(), buildUser->getUID(), buildUser->getGID()) == -1)
        throw SysError("cannot change ownership of '%1%'", path);
}


void setupSeccomp()
{
#if __linux__
    if (!settings.filterSyscalls) return;
#if HAVE_SECCOMP
    scmp_filter_ctx ctx;

    if (!(ctx = seccomp_init(SCMP_ACT_ALLOW)))
        throw SysError("unable to initialize seccomp mode 2");

    Finally cleanup([&]() {
        seccomp_release(ctx);
    });

    if (nativeSystem == "x86_64-linux" &&
        seccomp_arch_add(ctx, SCMP_ARCH_X86) != 0)
        throw SysError("unable to add 32-bit seccomp architecture");

    if (nativeSystem == "x86_64-linux" &&
        seccomp_arch_add(ctx, SCMP_ARCH_X32) != 0)
        throw SysError("unable to add X32 seccomp architecture");

    if (nativeSystem == "aarch64-linux" &&
        seccomp_arch_add(ctx, SCMP_ARCH_ARM) != 0)
        printError("unable to add ARM seccomp architecture; this may result in spurious build failures if running 32-bit ARM processes");

    /* Prevent builders from creating setuid/setgid binaries. */
    for (int perm : { S_ISUID, S_ISGID }) {
        if (seccomp_rule_add(ctx, SCMP_ACT_ERRNO(EPERM), SCMP_SYS(chmod), 1,
                SCMP_A1(SCMP_CMP_MASKED_EQ, (scmp_datum_t) perm, (scmp_datum_t) perm)) != 0)
            throw SysError("unable to add seccomp rule");

        if (seccomp_rule_add(ctx, SCMP_ACT_ERRNO(EPERM), SCMP_SYS(fchmod), 1,
                SCMP_A1(SCMP_CMP_MASKED_EQ, (scmp_datum_t) perm, (scmp_datum_t) perm)) != 0)
            throw SysError("unable to add seccomp rule");

        if (seccomp_rule_add(ctx, SCMP_ACT_ERRNO(EPERM), SCMP_SYS(fchmodat), 1,
                SCMP_A2(SCMP_CMP_MASKED_EQ, (scmp_datum_t) perm, (scmp_datum_t) perm)) != 0)
            throw SysError("unable to add seccomp rule");
    }

    /* Prevent builders from creating EAs or ACLs. Not all filesystems
       support these, and they're not allowed in the Nix store because
       they're not representable in the NAR serialisation. */
    if (seccomp_rule_add(ctx, SCMP_ACT_ERRNO(ENOTSUP), SCMP_SYS(setxattr), 0) != 0 ||
        seccomp_rule_add(ctx, SCMP_ACT_ERRNO(ENOTSUP), SCMP_SYS(lsetxattr), 0) != 0 ||
        seccomp_rule_add(ctx, SCMP_ACT_ERRNO(ENOTSUP), SCMP_SYS(fsetxattr), 0) != 0)
        throw SysError("unable to add seccomp rule");

    if (seccomp_attr_set(ctx, SCMP_FLTATR_CTL_NNP, settings.allowNewPrivileges ? 0 : 1) != 0)
        throw SysError("unable to set 'no new privileges' seccomp attribute");

    if (seccomp_load(ctx) != 0)
        throw SysError("unable to load seccomp BPF program");
#else
    throw Error(
        "seccomp is not supported on this platform; "
        "you can bypass this error by setting the option 'filter-syscalls' to false, but note that untrusted builds can then create setuid binaries!");
#endif
#endif
}


void DerivationGoal::runChild()
{
    /* Warning: in the child we should absolutely not make any SQLite
       calls! */

    try { /* child */

        commonChildInit(builderOut);

        try {
            setupSeccomp();
        } catch (...) {
            if (buildUser) throw;
        }

        bool setUser = true;

        /* Make the contents of netrc available to builtin:fetchurl
           (which may run under a different uid and/or in a sandbox). */
        std::string netrcData;
        try {
            if (drv->isBuiltin() && drv->builder == "builtin:fetchurl")
                netrcData = readFile(settings.netrcFile);
        } catch (SysError &) { }

#if __linux__
        if (useChroot) {

            userNamespaceSync.writeSide = -1;

            if (drainFD(userNamespaceSync.readSide.get()) != "1")
                throw Error("user namespace initialisation failed");

            userNamespaceSync.readSide = -1;

            if (privateNetwork) {

                /* Initialise the loopback interface. */
                AutoCloseFD fd(socket(PF_INET, SOCK_DGRAM, IPPROTO_IP));
                if (!fd) throw SysError("cannot open IP socket");

                struct ifreq ifr;
                strcpy(ifr.ifr_name, "lo");
                ifr.ifr_flags = IFF_UP | IFF_LOOPBACK | IFF_RUNNING;
                if (ioctl(fd.get(), SIOCSIFFLAGS, &ifr) == -1)
                    throw SysError("cannot set loopback interface flags");
            }

            /* Set the hostname etc. to fixed values. */
            char hostname[] = "localhost";
            if (sethostname(hostname, sizeof(hostname)) == -1)
                throw SysError("cannot set host name");
            char domainname[] = "(none)"; // kernel default
            if (setdomainname(domainname, sizeof(domainname)) == -1)
                throw SysError("cannot set domain name");

            /* Make all filesystems private.  This is necessary
               because subtrees may have been mounted as "shared"
               (MS_SHARED).  (Systemd does this, for instance.)  Even
               though we have a private mount namespace, mounting
               filesystems on top of a shared subtree still propagates
               outside of the namespace.  Making a subtree private is
               local to the namespace, though, so setting MS_PRIVATE
               does not affect the outside world. */
            if (mount(0, "/", 0, MS_PRIVATE | MS_REC, 0) == -1)
                throw SysError("unable to make '/' private");

            /* Bind-mount chroot directory to itself, to treat it as a
               different filesystem from /, as needed for pivot_root. */
            if (mount(chrootRootDir.c_str(), chrootRootDir.c_str(), 0, MS_BIND, 0) == -1)
                throw SysError("unable to bind mount '%1%'", chrootRootDir);

            /* Bind-mount the sandbox's Nix store onto itself so that
               we can mark it as a "shared" subtree, allowing bind
               mounts made in *this* mount namespace to be propagated
               into the child namespace created by the
               unshare(CLONE_NEWNS) call below.

               Marking chrootRootDir as MS_SHARED causes pivot_root()
               to fail with EINVAL. Don't know why. */
            Path chrootStoreDir = chrootRootDir + worker.store.storeDir;

            if (mount(chrootStoreDir.c_str(), chrootStoreDir.c_str(), 0, MS_BIND, 0) == -1)
                throw SysError("unable to bind mount the Nix store", chrootStoreDir);

            if (mount(0, chrootStoreDir.c_str(), 0, MS_SHARED, 0) == -1)
                throw SysError("unable to make '%s' shared", chrootStoreDir);

            /* Set up a nearly empty /dev, unless the user asked to
               bind-mount the host /dev. */
            Strings ss;
            if (dirsInChroot.find("/dev") == dirsInChroot.end()) {
                createDirs(chrootRootDir + "/dev/shm");
                createDirs(chrootRootDir + "/dev/pts");
                ss.push_back("/dev/full");
                if (settings.systemFeatures.get().count("kvm") && pathExists("/dev/kvm"))
                    ss.push_back("/dev/kvm");
                ss.push_back("/dev/null");
                ss.push_back("/dev/random");
                ss.push_back("/dev/tty");
                ss.push_back("/dev/urandom");
                ss.push_back("/dev/zero");
                createSymlink("/proc/self/fd", chrootRootDir + "/dev/fd");
                createSymlink("/proc/self/fd/0", chrootRootDir + "/dev/stdin");
                createSymlink("/proc/self/fd/1", chrootRootDir + "/dev/stdout");
                createSymlink("/proc/self/fd/2", chrootRootDir + "/dev/stderr");
            }

            /* Fixed-output derivations typically need to access the
               network, so give them access to /etc/resolv.conf and so
               on. */
            if (fixedOutput) {
                ss.push_back("/etc/resolv.conf");

                // Only use nss functions to resolve hosts and
                // services. Don’t use it for anything else that may
                // be configured for this system. This limits the
                // potential impurities introduced in fixed-outputs.
                writeFile(chrootRootDir + "/etc/nsswitch.conf", "hosts: files dns\nservices: files\n");

                ss.push_back("/etc/services");
                ss.push_back("/etc/hosts");
                if (pathExists("/var/run/nscd/socket"))
                    ss.push_back("/var/run/nscd/socket");
            }

            for (auto & i : ss) dirsInChroot.emplace(i, i);

            /* Bind-mount all the directories from the "host"
               filesystem that we want in the chroot
               environment. */
            auto doBind = [&](const Path & source, const Path & target, bool optional = false) {
                debug("bind mounting '%1%' to '%2%'", source, target);
                struct stat st;
                if (stat(source.c_str(), &st) == -1) {
                    if (optional && errno == ENOENT)
                        return;
                    else
                        throw SysError("getting attributes of path '%1%'", source);
                }
                if (S_ISDIR(st.st_mode))
                    createDirs(target);
                else {
                    createDirs(dirOf(target));
                    writeFile(target, "");
                }
                if (mount(source.c_str(), target.c_str(), "", MS_BIND | MS_REC, 0) == -1)
                    throw SysError("bind mount from '%1%' to '%2%' failed", source, target);
            };

            for (auto & i : dirsInChroot) {
                if (i.second.source == "/proc") continue; // backwards compatibility
                doBind(i.second.source, chrootRootDir + i.first, i.second.optional);
            }

            /* Bind a new instance of procfs on /proc. */
            createDirs(chrootRootDir + "/proc");
            if (mount("none", (chrootRootDir + "/proc").c_str(), "proc", 0, 0) == -1)
                throw SysError("mounting /proc");

            /* Mount a new tmpfs on /dev/shm to ensure that whatever
               the builder puts in /dev/shm is cleaned up automatically. */
            if (pathExists("/dev/shm") && mount("none", (chrootRootDir + "/dev/shm").c_str(), "tmpfs", 0,
                    fmt("size=%s", settings.sandboxShmSize).c_str()) == -1)
                throw SysError("mounting /dev/shm");

            /* Mount a new devpts on /dev/pts.  Note that this
               requires the kernel to be compiled with
               CONFIG_DEVPTS_MULTIPLE_INSTANCES=y (which is the case
               if /dev/ptx/ptmx exists). */
            if (pathExists("/dev/pts/ptmx") &&
                !pathExists(chrootRootDir + "/dev/ptmx")
                && !dirsInChroot.count("/dev/pts"))
            {
                if (mount("none", (chrootRootDir + "/dev/pts").c_str(), "devpts", 0, "newinstance,mode=0620") == 0)
                {
                    createSymlink("/dev/pts/ptmx", chrootRootDir + "/dev/ptmx");

                    /* Make sure /dev/pts/ptmx is world-writable.  With some
                       Linux versions, it is created with permissions 0.  */
                    chmod_(chrootRootDir + "/dev/pts/ptmx", 0666);
                } else {
                    if (errno != EINVAL)
                        throw SysError("mounting /dev/pts");
                    doBind("/dev/pts", chrootRootDir + "/dev/pts");
                    doBind("/dev/ptmx", chrootRootDir + "/dev/ptmx");
                }
            }

            /* Unshare this mount namespace. This is necessary because
               pivot_root() below changes the root of the mount
               namespace. This means that the call to setns() in
               addDependency() would hide the host's filesystem,
               making it impossible to bind-mount paths from the host
               Nix store into the sandbox. Therefore, we save the
               pre-pivot_root namespace in
               sandboxMountNamespace. Since we made /nix/store a
               shared subtree above, this allows addDependency() to
               make paths appear in the sandbox. */
            if (unshare(CLONE_NEWNS) == -1)
                throw SysError("unsharing mount namespace");

            /* Do the chroot(). */
            if (chdir(chrootRootDir.c_str()) == -1)
                throw SysError("cannot change directory to '%1%'", chrootRootDir);

            if (mkdir("real-root", 0) == -1)
                throw SysError("cannot create real-root directory");

            if (pivot_root(".", "real-root") == -1)
                throw SysError("cannot pivot old root directory onto '%1%'", (chrootRootDir + "/real-root"));

            if (chroot(".") == -1)
                throw SysError("cannot change root directory to '%1%'", chrootRootDir);

            if (umount2("real-root", MNT_DETACH) == -1)
                throw SysError("cannot unmount real root filesystem");

            if (rmdir("real-root") == -1)
                throw SysError("cannot remove real-root directory");

            /* Switch to the sandbox uid/gid in the user namespace,
               which corresponds to the build user or calling user in
               the parent namespace. */
            if (setgid(sandboxGid) == -1)
                throw SysError("setgid failed");
            if (setuid(sandboxUid) == -1)
                throw SysError("setuid failed");

            setUser = false;
        }
#endif

        if (chdir(tmpDirInSandbox.c_str()) == -1)
            throw SysError("changing into '%1%'", tmpDir);

        /* Close all other file descriptors. */
        closeMostFDs({STDIN_FILENO, STDOUT_FILENO, STDERR_FILENO});

#if __linux__
        /* Change the personality to 32-bit if we're doing an
           i686-linux build on an x86_64-linux machine. */
        struct utsname utsbuf;
        uname(&utsbuf);
        if (drv->platform == "i686-linux" &&
            (settings.thisSystem == "x86_64-linux" ||
             (!strcmp(utsbuf.sysname, "Linux") && !strcmp(utsbuf.machine, "x86_64")))) {
            if (personality(PER_LINUX32) == -1)
                throw SysError("cannot set i686-linux personality");
        }

        /* Impersonate a Linux 2.6 machine to get some determinism in
           builds that depend on the kernel version. */
        if ((drv->platform == "i686-linux" || drv->platform == "x86_64-linux") && settings.impersonateLinux26) {
            int cur = personality(0xffffffff);
            if (cur != -1) personality(cur | 0x0020000 /* == UNAME26 */);
        }

        /* Disable address space randomization for improved
           determinism. */
        int cur = personality(0xffffffff);
        if (cur != -1) personality(cur | ADDR_NO_RANDOMIZE);
#endif

        /* Disable core dumps by default. */
        struct rlimit limit = { 0, RLIM_INFINITY };
        setrlimit(RLIMIT_CORE, &limit);

        // FIXME: set other limits to deterministic values?

        /* Fill in the environment. */
        Strings envStrs;
        for (auto & i : env)
            envStrs.push_back(rewriteStrings(i.first + "=" + i.second, inputRewrites));

        /* If we are running in `build-users' mode, then switch to the
           user we allocated above.  Make sure that we drop all root
           privileges.  Note that above we have closed all file
           descriptors except std*, so that's safe.  Also note that
           setuid() when run as root sets the real, effective and
           saved UIDs. */
        if (setUser && buildUser) {
            /* Preserve supplementary groups of the build user, to allow
               admins to specify groups such as "kvm".  */
            if (!buildUser->getSupplementaryGIDs().empty() &&
                setgroups(buildUser->getSupplementaryGIDs().size(),
                          buildUser->getSupplementaryGIDs().data()) == -1)
                throw SysError("cannot set supplementary groups of build user");

            if (setgid(buildUser->getGID()) == -1 ||
                getgid() != buildUser->getGID() ||
                getegid() != buildUser->getGID())
                throw SysError("setgid failed");

            if (setuid(buildUser->getUID()) == -1 ||
                getuid() != buildUser->getUID() ||
                geteuid() != buildUser->getUID())
                throw SysError("setuid failed");
        }

        /* Fill in the arguments. */
        Strings args;

        const char *builder = "invalid";

        if (drv->isBuiltin()) {
            ;
        }
#if __APPLE__
        else {
            /* This has to appear before import statements. */
            std::string sandboxProfile = "(version 1)\n";

            if (useChroot) {

                /* Lots and lots and lots of file functions freak out if they can't stat their full ancestry */
                PathSet ancestry;

                /* We build the ancestry before adding all inputPaths to the store because we know they'll
                   all have the same parents (the store), and there might be lots of inputs. This isn't
                   particularly efficient... I doubt it'll be a bottleneck in practice */
                for (auto & i : dirsInChroot) {
                    Path cur = i.first;
                    while (cur.compare("/") != 0) {
                        cur = dirOf(cur);
                        ancestry.insert(cur);
                    }
                }

                /* And we want the store in there regardless of how empty dirsInChroot. We include the innermost
                   path component this time, since it's typically /nix/store and we care about that. */
                Path cur = worker.store.storeDir;
                while (cur.compare("/") != 0) {
                    ancestry.insert(cur);
                    cur = dirOf(cur);
                }

                /* Add all our input paths to the chroot */
                for (auto & i : inputPaths) {
                    auto p = worker.store.printStorePath(i);
                    dirsInChroot[p] = p;
                }

                /* Violations will go to the syslog if you set this. Unfortunately the destination does not appear to be configurable */
                if (settings.darwinLogSandboxViolations) {
                    sandboxProfile += "(deny default)\n";
                } else {
                    sandboxProfile += "(deny default (with no-log))\n";
                }

                sandboxProfile += "(import \"sandbox-defaults.sb\")\n";

                if (fixedOutput)
                    sandboxProfile += "(import \"sandbox-network.sb\")\n";

                /* Our rwx outputs */
                sandboxProfile += "(allow file-read* file-write* process-exec\n";
                for (auto & i : missingPaths)
                    sandboxProfile += fmt("\t(subpath \"%s\")\n", worker.store.printStorePath(i));

                /* Also add redirected outputs to the chroot */
                for (auto & i : redirectedOutputs)
                    sandboxProfile += fmt("\t(subpath \"%s\")\n", worker.store.printStorePath(i.second));

                sandboxProfile += ")\n";

                /* Our inputs (transitive dependencies and any impurities computed above)

                   without file-write* allowed, access() incorrectly returns EPERM
                 */
                sandboxProfile += "(allow file-read* file-write* process-exec\n";
                for (auto & i : dirsInChroot) {
                    if (i.first != i.second.source)
                        throw Error(
                            "can't map '%1%' to '%2%': mismatched impure paths not supported on Darwin",
                            i.first, i.second.source);

                    string path = i.first;
                    struct stat st;
                    if (lstat(path.c_str(), &st)) {
                        if (i.second.optional && errno == ENOENT)
                            continue;
                        throw SysError("getting attributes of path '%s", path);
                    }
                    if (S_ISDIR(st.st_mode))
                        sandboxProfile += fmt("\t(subpath \"%s\")\n", path);
                    else
                        sandboxProfile += fmt("\t(literal \"%s\")\n", path);
                }
                sandboxProfile += ")\n";

                /* Allow file-read* on full directory hierarchy to self. Allows realpath() */
                sandboxProfile += "(allow file-read*\n";
                for (auto & i : ancestry) {
                    sandboxProfile += fmt("\t(literal \"%s\")\n", i);
                }
                sandboxProfile += ")\n";

                sandboxProfile += additionalSandboxProfile;
            } else
                sandboxProfile += "(import \"sandbox-minimal.sb\")\n";

            debug("Generated sandbox profile:");
            debug(sandboxProfile);

            Path sandboxFile = tmpDir + "/.sandbox.sb";

            writeFile(sandboxFile, sandboxProfile);

            bool allowLocalNetworking = parsedDrv->getBoolAttr("__darwinAllowLocalNetworking");

            /* The tmpDir in scope points at the temporary build directory for our derivation. Some packages try different mechanisms
               to find temporary directories, so we want to open up a broader place for them to dump their files, if needed. */
            Path globalTmpDir = canonPath(getEnv("TMPDIR").value_or("/tmp"), true);

            /* They don't like trailing slashes on subpath directives */
            if (globalTmpDir.back() == '/') globalTmpDir.pop_back();

            if (getEnv("_NIX_TEST_NO_SANDBOX") != "1") {
                builder = "/usr/bin/sandbox-exec";
                args.push_back("sandbox-exec");
                args.push_back("-f");
                args.push_back(sandboxFile);
                args.push_back("-D");
                args.push_back("_GLOBAL_TMP_DIR=" + globalTmpDir);
                args.push_back("-D");
                args.push_back("IMPORT_DIR=" + settings.nixDataDir + "/nix/sandbox/");
                if (allowLocalNetworking) {
                    args.push_back("-D");
                    args.push_back(string("_ALLOW_LOCAL_NETWORKING=1"));
                }
                args.push_back(drv->builder);
            } else {
                builder = drv->builder.c_str();
                args.push_back(std::string(baseNameOf(drv->builder)));
            }
        }
#else
        else {
            builder = drv->builder.c_str();
            args.push_back(std::string(baseNameOf(drv->builder)));
        }
#endif

        for (auto & i : drv->args)
            args.push_back(rewriteStrings(i, inputRewrites));

        /* Indicate that we managed to set up the build environment. */
        writeFull(STDERR_FILENO, string("\1\n"));

        /* Execute the program.  This should not return. */
        if (drv->isBuiltin()) {
            try {
                logger = makeJSONLogger(*logger);

                BasicDerivation & drv2(*drv);
                for (auto & e : drv2.env)
                    e.second = rewriteStrings(e.second, inputRewrites);

                if (drv->builder == "builtin:fetchurl")
                    builtinFetchurl(drv2, netrcData);
                else if (drv->builder == "builtin:buildenv")
                    builtinBuildenv(drv2);
                else if (drv->builder == "builtin:unpack-channel")
                    builtinUnpackChannel(drv2);
                else
                    throw Error("unsupported builtin function '%1%'", string(drv->builder, 8));
                _exit(0);
            } catch (std::exception & e) {
                writeFull(STDERR_FILENO, "error: " + string(e.what()) + "\n");
                _exit(1);
            }
        }

        execve(builder, stringsToCharPtrs(args).data(), stringsToCharPtrs(envStrs).data());

        throw SysError("executing '%1%'", drv->builder);

    } catch (std::exception & e) {
        writeFull(STDERR_FILENO, "\1while setting up the build environment: " + string(e.what()) + "\n");
        _exit(1);
    }
}


/* Parse a list of reference specifiers.  Each element must either be
   a store path, or the symbolic name of the output of the derivation
   (such as `out'). */
StorePathSet parseReferenceSpecifiers(Store & store, const BasicDerivation & drv, const Strings & paths)
{
    StorePathSet result;
    for (auto & i : paths) {
        if (store.isStorePath(i))
            result.insert(store.parseStorePath(i));
        else if (drv.outputs.count(i))
            result.insert(drv.outputs.find(i)->second.path);
        else throw BuildError("derivation contains an illegal reference specifier '%s'", i);
    }
    return result;
}


static void moveCheckToStore(const Path & src, const Path & dst)
{
    /* For the rename of directory to succeed, we must be running as root or
       the directory must be made temporarily writable (to update the
       directory's parent link ".."). */
    struct stat st;
    if (lstat(src.c_str(), &st) == -1) {
        throw SysError("getting attributes of path '%1%'", src);
    }

    bool changePerm = (geteuid() && S_ISDIR(st.st_mode) && !(st.st_mode & S_IWUSR));

    if (changePerm)
        chmod_(src, st.st_mode | S_IWUSR);

    if (rename(src.c_str(), dst.c_str()))
        throw SysError("renaming '%1%' to '%2%'", src, dst);

    if (changePerm)
        chmod_(dst, st.st_mode);
}


void DerivationGoal::registerOutputs()
{
    /* When using a build hook, the build hook can register the output
       as valid (by doing `nix-store --import').  If so we don't have
       to do anything here. */
    if (hook) {
        bool allValid = true;
        for (auto & i : drv->outputs)
            if (!worker.store.isValidPath(i.second.path)) allValid = false;
        if (allValid) return;
    }

    std::map<std::string, ValidPathInfo> infos;

    /* Set of inodes seen during calls to canonicalisePathMetaData()
       for this build's outputs.  This needs to be shared between
       outputs to allow hard links between outputs. */
    InodesSeen inodesSeen;

    Path checkSuffix = ".check";
    bool keepPreviousRound = settings.keepFailed || settings.runDiffHook;

    std::exception_ptr delayedException;

    /* The paths that can be referenced are the input closures, the
       output paths, and any paths that have been built via recursive
       Nix calls. */
    StorePathSet referenceablePaths;
    for (auto & p : inputPaths) referenceablePaths.insert(p);
    for (auto & i : drv->outputs) referenceablePaths.insert(i.second.path);
    for (auto & p : addedPaths) referenceablePaths.insert(p);

    /* Check whether the output paths were created, and grep each
       output path to determine what other paths it references.  Also make all
       output paths read-only. */
    for (auto & i : drv->outputs) {
        auto path = worker.store.printStorePath(i.second.path);
        if (!missingPaths.count(i.second.path)) continue;

        Path actualPath = path;
        if (needsHashRewrite()) {
            auto r = redirectedOutputs.find(i.second.path);
            if (r != redirectedOutputs.end()) {
                auto redirected = worker.store.Store::toRealPath(r->second);
                if (buildMode == bmRepair
                    && redirectedBadOutputs.count(i.second.path)
                    && pathExists(redirected))
                    replaceValidPath(path, redirected);
                if (buildMode == bmCheck)
                    actualPath = redirected;
            }
        } else if (useChroot) {
            actualPath = chrootRootDir + path;
            if (pathExists(actualPath)) {
                /* Move output paths from the chroot to the Nix store. */
                if (buildMode == bmRepair)
                    replaceValidPath(path, actualPath);
                else
                    if (buildMode != bmCheck && rename(actualPath.c_str(), worker.store.toRealPath(path).c_str()) == -1)
                        throw SysError("moving build output '%1%' from the sandbox to the Nix store", path);
            }
            if (buildMode != bmCheck) actualPath = worker.store.toRealPath(path);
        }

        struct stat st;
        if (lstat(actualPath.c_str(), &st) == -1) {
            if (errno == ENOENT)
                throw BuildError(
                    "builder for '%s' failed to produce output path '%s'",
                    worker.store.printStorePath(drvPath), path);
            throw SysError("getting attributes of path '%s'", actualPath);
        }

#ifndef __CYGWIN__
        /* Check that the output is not group or world writable, as
           that means that someone else can have interfered with the
           build.  Also, the output should be owned by the build
           user. */
        if ((!S_ISLNK(st.st_mode) && (st.st_mode & (S_IWGRP | S_IWOTH))) ||
            (buildUser && st.st_uid != buildUser->getUID()))
            throw BuildError("suspicious ownership or permission on '%1%'; rejecting this build output", path);
#endif

        /* Apply hash rewriting if necessary. */
        bool rewritten = false;
        if (!outputRewrites.empty()) {
            logWarning({
                .name = "Rewriting hashes",
                .hint = hintfmt("rewriting hashes in '%1%'; cross fingers", path)
            });

            /* Canonicalise first.  This ensures that the path we're
               rewriting doesn't contain a hard link to /etc/shadow or
               something like that. */
            canonicalisePathMetaData(actualPath, buildUser ? buildUser->getUID() : -1, inodesSeen);

            /* FIXME: this is in-memory. */
            StringSink sink;
            dumpPath(actualPath, sink);
            deletePath(actualPath);
            sink.s = make_ref<std::string>(rewriteStrings(*sink.s, outputRewrites));
            StringSource source(*sink.s);
            restorePath(actualPath, source);

            rewritten = true;
        }

        /* Check that fixed-output derivations produced the right
           outputs (i.e., the content hash should match the specified
           hash). */
        std::string ca;

        if (fixedOutput) {

            if (i.second.hash->method == FileIngestionMethod::Flat) {
                /* The output path should be a regular file without execute permission. */
                if (!S_ISREG(st.st_mode) || (st.st_mode & S_IXUSR) != 0)
                    throw BuildError(
                        "output path '%1%' should be a non-executable regular file "
                        "since recursive hashing is not enabled (outputHashMode=flat)",
                        path);
            }

            /* Check the hash. In hash mode, move the path produced by
               the derivation to its content-addressed location. */
<<<<<<< HEAD
            Hash h2 = outputHashMode == FileIngestionMethod::Recursive
                ? hashPath(*h.type, actualPath).first
                : hashFile(*h.type, actualPath);
=======
            Hash h2 = i.second.hash->method == FileIngestionMethod::Recursive
                ? hashPath(i.second.hash->hash.type, actualPath).first
                : hashFile(i.second.hash->hash.type, actualPath);
>>>>>>> 424bb581

            auto dest = worker.store.makeFixedOutputPath(i.second.hash->method, h2, i.second.path.name());

            if (i.second.hash->hash != h2) {

                /* Throw an error after registering the path as
                   valid. */
                worker.hashMismatch = true;
                delayedException = std::make_exception_ptr(
                    BuildError("hash mismatch in fixed-output derivation '%s':\n  wanted: %s\n  got:    %s",
                        worker.store.printStorePath(dest),
                        i.second.hash->hash.to_string(SRI, true),
                        h2.to_string(SRI, true)));

                Path actualDest = worker.store.Store::toRealPath(dest);

                if (worker.store.isValidPath(dest))
                    std::rethrow_exception(delayedException);

                if (actualPath != actualDest) {
                    PathLocks outputLocks({actualDest});
                    deletePath(actualDest);
                    if (rename(actualPath.c_str(), actualDest.c_str()) == -1)
                        throw SysError("moving '%s' to '%s'", actualPath, worker.store.printStorePath(dest));
                }

                path = worker.store.printStorePath(dest);
                actualPath = actualDest;
            }
            else
                assert(worker.store.parseStorePath(path) == dest);

            ca = makeFixedOutputCA(i.second.hash->method, h2);
        }

        /* Get rid of all weird permissions.  This also checks that
           all files are owned by the build user, if applicable. */
        canonicalisePathMetaData(actualPath,
            buildUser && !rewritten ? buildUser->getUID() : -1, inodesSeen);

        /* For this output path, find the references to other paths
           contained in it.  Compute the SHA-256 NAR hash at the same
           time.  The hash is stored in the database so that we can
           verify later on whether nobody has messed with the store. */
        debug("scanning for references inside '%1%'", path);
        HashResult hash;
        auto references = worker.store.parseStorePathSet(scanForReferences(actualPath, worker.store.printStorePathSet(referenceablePaths), hash));

        if (buildMode == bmCheck) {
            if (!worker.store.isValidPath(worker.store.parseStorePath(path))) continue;
            ValidPathInfo info(*worker.store.queryPathInfo(worker.store.parseStorePath(path)));
            if (hash.first != info.narHash) {
                worker.checkMismatch = true;
                if (settings.runDiffHook || settings.keepFailed) {
                    Path dst = worker.store.toRealPath(path + checkSuffix);
                    deletePath(dst);
                    moveCheckToStore(actualPath, dst);

                    handleDiffHook(
                        buildUser ? buildUser->getUID() : getuid(),
                        buildUser ? buildUser->getGID() : getgid(),
                        path, dst, worker.store.printStorePath(drvPath), tmpDir);

                    throw NotDeterministic("derivation '%s' may not be deterministic: output '%s' differs from '%s'",
                        worker.store.printStorePath(drvPath), worker.store.toRealPath(path), dst);
                } else
                    throw NotDeterministic("derivation '%s' may not be deterministic: output '%s' differs",
                        worker.store.printStorePath(drvPath), worker.store.toRealPath(path));
            }

            /* Since we verified the build, it's now ultimately trusted. */
            if (!info.ultimate) {
                info.ultimate = true;
                worker.store.signPathInfo(info);
                ValidPathInfos infos;
                infos.push_back(std::move(info));
                worker.store.registerValidPaths(infos);
            }

            continue;
        }

        /* For debugging, print out the referenced and unreferenced paths. */
        for (auto & i : inputPaths) {
            auto j = references.find(i);
            if (j == references.end())
                debug("unreferenced input: '%1%'", worker.store.printStorePath(i));
            else
                debug("referenced input: '%1%'", worker.store.printStorePath(i));
        }

        if (curRound == nrRounds) {
            worker.store.optimisePath(actualPath); // FIXME: combine with scanForReferences()
            worker.markContentsGood(worker.store.parseStorePath(path));
        }

        ValidPathInfo info(worker.store.parseStorePath(path));
        info.narHash = hash.first;
        info.narSize = hash.second;
        info.references = std::move(references);
        info.deriver = drvPath;
        info.ultimate = true;
        info.ca = ca;
        worker.store.signPathInfo(info);

        if (!info.references.empty()) info.ca.clear();

        infos.emplace(i.first, std::move(info));
    }

    if (buildMode == bmCheck) return;

    /* Apply output checks. */
    checkOutputs(infos);

    /* Compare the result with the previous round, and report which
       path is different, if any.*/
    if (curRound > 1 && prevInfos != infos) {
        assert(prevInfos.size() == infos.size());
        for (auto i = prevInfos.begin(), j = infos.begin(); i != prevInfos.end(); ++i, ++j)
            if (!(*i == *j)) {
                result.isNonDeterministic = true;
                Path prev = worker.store.printStorePath(i->second.path) + checkSuffix;
                bool prevExists = keepPreviousRound && pathExists(prev);
                hintformat hint = prevExists
                    ? hintfmt("output '%s' of '%s' differs from '%s' from previous round",
                        worker.store.printStorePath(i->second.path), worker.store.printStorePath(drvPath), prev)
                    : hintfmt("output '%s' of '%s' differs from previous round",
                        worker.store.printStorePath(i->second.path), worker.store.printStorePath(drvPath));

                handleDiffHook(
                    buildUser ? buildUser->getUID() : getuid(),
                    buildUser ? buildUser->getGID() : getgid(),
                    prev, worker.store.printStorePath(i->second.path),
                    worker.store.printStorePath(drvPath), tmpDir);

                if (settings.enforceDeterminism)
                    throw NotDeterministic(hint);

                logError({
                    .name = "Output determinism error",
                    .hint = hint
                });

                curRound = nrRounds; // we know enough, bail out early
            }
    }

    /* If this is the first round of several, then move the output out of the way. */
    if (nrRounds > 1 && curRound == 1 && curRound < nrRounds && keepPreviousRound) {
        for (auto & i : drv->outputs) {
            auto path = worker.store.printStorePath(i.second.path);
            Path prev = path + checkSuffix;
            deletePath(prev);
            Path dst = path + checkSuffix;
            if (rename(path.c_str(), dst.c_str()))
                throw SysError("renaming '%s' to '%s'", path, dst);
        }
    }

    if (curRound < nrRounds) {
        prevInfos = std::move(infos);
        return;
    }

    /* Remove the .check directories if we're done. FIXME: keep them
       if the result was not determistic? */
    if (curRound == nrRounds) {
        for (auto & i : drv->outputs) {
            Path prev = worker.store.printStorePath(i.second.path) + checkSuffix;
            deletePath(prev);
        }
    }

    /* Register each output path as valid, and register the sets of
       paths referenced by each of them.  If there are cycles in the
       outputs, this will fail. */
    {
        ValidPathInfos infos2;
        for (auto & i : infos) infos2.push_back(i.second);
        worker.store.registerValidPaths(infos2);
    }

    /* In case of a fixed-output derivation hash mismatch, throw an
       exception now that we have registered the output as valid. */
    if (delayedException)
        std::rethrow_exception(delayedException);
}


void DerivationGoal::checkOutputs(const std::map<Path, ValidPathInfo> & outputs)
{
    std::map<Path, const ValidPathInfo &> outputsByPath;
    for (auto & output : outputs)
        outputsByPath.emplace(worker.store.printStorePath(output.second.path), output.second);

    for (auto & output : outputs) {
        auto & outputName = output.first;
        auto & info = output.second;

        struct Checks
        {
            bool ignoreSelfRefs = false;
            std::optional<uint64_t> maxSize, maxClosureSize;
            std::optional<Strings> allowedReferences, allowedRequisites, disallowedReferences, disallowedRequisites;
        };

        /* Compute the closure and closure size of some output. This
           is slightly tricky because some of its references (namely
           other outputs) may not be valid yet. */
        auto getClosure = [&](const StorePath & path)
        {
            uint64_t closureSize = 0;
            StorePathSet pathsDone;
            std::queue<StorePath> pathsLeft;
            pathsLeft.push(path);

            while (!pathsLeft.empty()) {
                auto path = pathsLeft.front();
                pathsLeft.pop();
                if (!pathsDone.insert(path).second) continue;

                auto i = outputsByPath.find(worker.store.printStorePath(path));
                if (i != outputsByPath.end()) {
                    closureSize += i->second.narSize;
                    for (auto & ref : i->second.references)
                        pathsLeft.push(ref);
                } else {
                    auto info = worker.store.queryPathInfo(path);
                    closureSize += info->narSize;
                    for (auto & ref : info->references)
                        pathsLeft.push(ref);
                }
            }

            return std::make_pair(std::move(pathsDone), closureSize);
        };

        auto applyChecks = [&](const Checks & checks)
        {
            if (checks.maxSize && info.narSize > *checks.maxSize)
                throw BuildError("path '%s' is too large at %d bytes; limit is %d bytes",
                    worker.store.printStorePath(info.path), info.narSize, *checks.maxSize);

            if (checks.maxClosureSize) {
                uint64_t closureSize = getClosure(info.path).second;
                if (closureSize > *checks.maxClosureSize)
                    throw BuildError("closure of path '%s' is too large at %d bytes; limit is %d bytes",
                        worker.store.printStorePath(info.path), closureSize, *checks.maxClosureSize);
            }

            auto checkRefs = [&](const std::optional<Strings> & value, bool allowed, bool recursive)
            {
                if (!value) return;

                auto spec = parseReferenceSpecifiers(worker.store, *drv, *value);

                auto used = recursive
                    ? getClosure(info.path).first
                    : info.references;

                if (recursive && checks.ignoreSelfRefs)
                    used.erase(info.path);

                StorePathSet badPaths;

                for (auto & i : used)
                    if (allowed) {
                        if (!spec.count(i))
                            badPaths.insert(i);
                    } else {
                        if (spec.count(i))
                            badPaths.insert(i);
                    }

                if (!badPaths.empty()) {
                    string badPathsStr;
                    for (auto & i : badPaths) {
                        badPathsStr += "\n  ";
                        badPathsStr += worker.store.printStorePath(i);
                    }
                    throw BuildError("output '%s' is not allowed to refer to the following paths:%s",
                        worker.store.printStorePath(info.path), badPathsStr);
                }
            };

            checkRefs(checks.allowedReferences, true, false);
            checkRefs(checks.allowedRequisites, true, true);
            checkRefs(checks.disallowedReferences, false, false);
            checkRefs(checks.disallowedRequisites, false, true);
        };

        if (auto structuredAttrs = parsedDrv->getStructuredAttrs()) {
            auto outputChecks = structuredAttrs->find("outputChecks");
            if (outputChecks != structuredAttrs->end()) {
                auto output = outputChecks->find(outputName);

                if (output != outputChecks->end()) {
                    Checks checks;

                    auto maxSize = output->find("maxSize");
                    if (maxSize != output->end())
                        checks.maxSize = maxSize->get<uint64_t>();

                    auto maxClosureSize = output->find("maxClosureSize");
                    if (maxClosureSize != output->end())
                        checks.maxClosureSize = maxClosureSize->get<uint64_t>();

                    auto get = [&](const std::string & name) -> std::optional<Strings> {
                        auto i = output->find(name);
                        if (i != output->end()) {
                            Strings res;
                            for (auto j = i->begin(); j != i->end(); ++j) {
                                if (!j->is_string())
                                    throw Error("attribute '%s' of derivation '%s' must be a list of strings", name, worker.store.printStorePath(drvPath));
                                res.push_back(j->get<std::string>());
                            }
                            checks.disallowedRequisites = res;
                            return res;
                        }
                        return {};
                    };

                    checks.allowedReferences = get("allowedReferences");
                    checks.allowedRequisites = get("allowedRequisites");
                    checks.disallowedReferences = get("disallowedReferences");
                    checks.disallowedRequisites = get("disallowedRequisites");

                    applyChecks(checks);
                }
            }
        } else {
            // legacy non-structured-attributes case
            Checks checks;
            checks.ignoreSelfRefs = true;
            checks.allowedReferences = parsedDrv->getStringsAttr("allowedReferences");
            checks.allowedRequisites = parsedDrv->getStringsAttr("allowedRequisites");
            checks.disallowedReferences = parsedDrv->getStringsAttr("disallowedReferences");
            checks.disallowedRequisites = parsedDrv->getStringsAttr("disallowedRequisites");
            applyChecks(checks);
        }
    }
}


Path DerivationGoal::openLogFile()
{
    logSize = 0;

    if (!settings.keepLog) return "";

    auto baseName = std::string(baseNameOf(worker.store.printStorePath(drvPath)));

    /* Create a log file. */
    Path dir = fmt("%s/%s/%s/", worker.store.logDir, worker.store.drvsLogDir, string(baseName, 0, 2));
    createDirs(dir);

    Path logFileName = fmt("%s/%s%s", dir, string(baseName, 2),
        settings.compressLog ? ".bz2" : "");

    fdLogFile = open(logFileName.c_str(), O_CREAT | O_WRONLY | O_TRUNC | O_CLOEXEC, 0666);
    if (!fdLogFile) throw SysError("creating log file '%1%'", logFileName);

    logFileSink = std::make_shared<FdSink>(fdLogFile.get());

    if (settings.compressLog)
        logSink = std::shared_ptr<CompressionSink>(makeCompressionSink("bzip2", *logFileSink));
    else
        logSink = logFileSink;

    return logFileName;
}


void DerivationGoal::closeLogFile()
{
    auto logSink2 = std::dynamic_pointer_cast<CompressionSink>(logSink);
    if (logSink2) logSink2->finish();
    if (logFileSink) logFileSink->flush();
    logSink = logFileSink = 0;
    fdLogFile = -1;
}


void DerivationGoal::deleteTmpDir(bool force)
{
    if (tmpDir != "") {
        /* Don't keep temporary directories for builtins because they
           might have privileged stuff (like a copy of netrc). */
        if (settings.keepFailed && !force && !drv->isBuiltin()) {
            printError("note: keeping build directory '%s'", tmpDir);
            chmod(tmpDir.c_str(), 0755);
        }
        else
            deletePath(tmpDir);
        tmpDir = "";
    }
}


void DerivationGoal::handleChildOutput(int fd, const string & data)
{
    if ((hook && fd == hook->builderOut.readSide.get()) ||
        (!hook && fd == builderOut.readSide.get()))
    {
        logSize += data.size();
        if (settings.maxLogSize && logSize > settings.maxLogSize) {
            killChild();
            done(
                BuildResult::LogLimitExceeded,
                Error("%s killed after writing more than %d bytes of log output",
                    getName(), settings.maxLogSize));
            return;
        }

        for (auto c : data)
            if (c == '\r')
                currentLogLinePos = 0;
            else if (c == '\n')
                flushLine();
            else {
                if (currentLogLinePos >= currentLogLine.size())
                    currentLogLine.resize(currentLogLinePos + 1);
                currentLogLine[currentLogLinePos++] = c;
            }

        if (logSink) (*logSink)(data);
    }

    if (hook && fd == hook->fromHook.readSide.get()) {
        for (auto c : data)
            if (c == '\n') {
                handleJSONLogMessage(currentHookLine, worker.act, hook->activities, true);
                currentHookLine.clear();
            } else
                currentHookLine += c;
    }
}


void DerivationGoal::handleEOF(int fd)
{
    if (!currentLogLine.empty()) flushLine();
    worker.wakeUp(shared_from_this());
}


void DerivationGoal::flushLine()
{
    if (handleJSONLogMessage(currentLogLine, *act, builderActivities, false))
        ;

    else {
        logTail.push_back(currentLogLine);
        if (logTail.size() > settings.logLines) logTail.pop_front();

        act->result(resBuildLogLine, currentLogLine);
    }

    currentLogLine = "";
    currentLogLinePos = 0;
}


StorePathSet DerivationGoal::checkPathValidity(bool returnValid, bool checkHash)
{
    StorePathSet result;
    for (auto & i : drv->outputs) {
        if (!wantOutput(i.first, wantedOutputs)) continue;
        bool good =
            worker.store.isValidPath(i.second.path) &&
            (!checkHash || worker.pathContentsGood(i.second.path));
        if (good == returnValid) result.insert(i.second.path);
    }
    return result;
}


void DerivationGoal::addHashRewrite(const StorePath & path)
{
    auto h1 = std::string(((std::string_view) path.to_string()).substr(0, 32));
    auto p = worker.store.makeStorePath(
        "rewrite:" + std::string(drvPath.to_string()) + ":" + std::string(path.to_string()),
        Hash(htSHA256), path.name());
    auto h2 = std::string(((std::string_view) p.to_string()).substr(0, 32));
    deletePath(worker.store.printStorePath(p));
    inputRewrites[h1] = h2;
    outputRewrites[h2] = h1;
    redirectedOutputs.insert_or_assign(path, std::move(p));
}


void DerivationGoal::done(BuildResult::Status status, std::optional<Error> ex)
{
    result.status = status;
    if (ex)
        result.errorMsg = ex->what();
    amDone(result.success() ? ecSuccess : ecFailed, ex);
    if (result.status == BuildResult::TimedOut)
        worker.timedOut = true;
    if (result.status == BuildResult::PermanentFailure)
        worker.permanentFailure = true;

    mcExpectedBuilds.reset();
    mcRunningBuilds.reset();

    if (result.success()) {
        if (status == BuildResult::Built)
            worker.doneBuilds++;
    } else {
        if (status != BuildResult::DependencyFailed)
            worker.failedBuilds++;
    }

    worker.updateProgress();
}


//////////////////////////////////////////////////////////////////////


class SubstitutionGoal : public Goal
{
    friend class Worker;

private:
    /* The store path that should be realised through a substitute. */
    StorePath storePath;

    /* The remaining substituters. */
    std::list<ref<Store>> subs;

    /* The current substituter. */
    std::shared_ptr<Store> sub;

    /* Whether a substituter failed. */
    bool substituterFailed = false;

    /* Path info returned by the substituter's query info operation. */
    std::shared_ptr<const ValidPathInfo> info;

    /* Pipe for the substituter's standard output. */
    Pipe outPipe;

    /* The substituter thread. */
    std::thread thr;

    std::promise<void> promise;

    /* Whether to try to repair a valid path. */
    RepairFlag repair;

    /* Location where we're downloading the substitute.  Differs from
       storePath when doing a repair. */
    Path destPath;

    std::unique_ptr<MaintainCount<uint64_t>> maintainExpectedSubstitutions,
        maintainRunningSubstitutions, maintainExpectedNar, maintainExpectedDownload;

    typedef void (SubstitutionGoal::*GoalState)();
    GoalState state;

public:
    SubstitutionGoal(const StorePath & storePath, Worker & worker, RepairFlag repair = NoRepair);
    ~SubstitutionGoal();

    void timedOut(Error && ex) override { abort(); };

    string key() override
    {
        /* "a$" ensures substitution goals happen before derivation
           goals. */
        return "a$" + std::string(storePath.name()) + "$" + worker.store.printStorePath(storePath);
    }

    void work() override;

    /* The states. */
    void init();
    void tryNext();
    void gotInfo();
    void referencesValid();
    void tryToRun();
    void finished();

    /* Callback used by the worker to write to the log. */
    void handleChildOutput(int fd, const string & data) override;
    void handleEOF(int fd) override;

    StorePath getStorePath() { return storePath; }
};


SubstitutionGoal::SubstitutionGoal(const StorePath & storePath, Worker & worker, RepairFlag repair)
    : Goal(worker)
    , storePath(storePath)
    , repair(repair)
{
    state = &SubstitutionGoal::init;
    name = fmt("substitution of '%s'", worker.store.printStorePath(this->storePath));
    trace("created");
    maintainExpectedSubstitutions = std::make_unique<MaintainCount<uint64_t>>(worker.expectedSubstitutions);
}


SubstitutionGoal::~SubstitutionGoal()
{
    try {
        if (thr.joinable()) {
            // FIXME: signal worker thread to quit.
            thr.join();
            worker.childTerminated(this);
        }
    } catch (...) {
        ignoreException();
    }
}


void SubstitutionGoal::work()
{
    (this->*state)();
}


void SubstitutionGoal::init()
{
    trace("init");

    worker.store.addTempRoot(storePath);

    /* If the path already exists we're done. */
    if (!repair && worker.store.isValidPath(storePath)) {
        amDone(ecSuccess);
        return;
    }

    if (settings.readOnlyMode)
        throw Error("cannot substitute path '%s' - no write access to the Nix store", worker.store.printStorePath(storePath));

    subs = settings.useSubstitutes ? getDefaultSubstituters() : std::list<ref<Store>>();

    tryNext();
}


void SubstitutionGoal::tryNext()
{
    trace("trying next substituter");

    if (subs.size() == 0) {
        /* None left.  Terminate this goal and let someone else deal
           with it. */
        debug("path '%s' is required, but there is no substituter that can build it", worker.store.printStorePath(storePath));

        /* Hack: don't indicate failure if there were no substituters.
           In that case the calling derivation should just do a
           build. */
        amDone(substituterFailed ? ecFailed : ecNoSubstituters);

        if (substituterFailed) {
            worker.failedSubstitutions++;
            worker.updateProgress();
        }

        return;
    }

    sub = subs.front();
    subs.pop_front();

    if (sub->storeDir != worker.store.storeDir) {
        tryNext();
        return;
    }

    try {
        // FIXME: make async
        info = sub->queryPathInfo(storePath);
    } catch (InvalidPath &) {
        tryNext();
        return;
    } catch (SubstituterDisabled &) {
        if (settings.tryFallback) {
            tryNext();
            return;
        }
        throw;
    } catch (Error & e) {
        if (settings.tryFallback) {
            logError(e.info());
            tryNext();
            return;
        }
        throw;
    }

    /* Update the total expected download size. */
    auto narInfo = std::dynamic_pointer_cast<const NarInfo>(info);

    maintainExpectedNar = std::make_unique<MaintainCount<uint64_t>>(worker.expectedNarSize, info->narSize);

    maintainExpectedDownload =
        narInfo && narInfo->fileSize
        ? std::make_unique<MaintainCount<uint64_t>>(worker.expectedDownloadSize, narInfo->fileSize)
        : nullptr;

    worker.updateProgress();

    /* Bail out early if this substituter lacks a valid
       signature. LocalStore::addToStore() also checks for this, but
       only after we've downloaded the path. */
    if (worker.store.requireSigs
        && !sub->isTrusted
        && !info->checkSignatures(worker.store, worker.store.getPublicKeys()))
    {
        logWarning({
            .name = "Invalid path signature",
            .hint = hintfmt("substituter '%s' does not have a valid signature for path '%s'",
                sub->getUri(), worker.store.printStorePath(storePath))
        });
        tryNext();
        return;
    }

    /* To maintain the closure invariant, we first have to realise the
       paths referenced by this one. */
    for (auto & i : info->references)
        if (i != storePath) /* ignore self-references */
            addWaitee(worker.makeSubstitutionGoal(i));

    if (waitees.empty()) /* to prevent hang (no wake-up event) */
        referencesValid();
    else
        state = &SubstitutionGoal::referencesValid;
}


void SubstitutionGoal::referencesValid()
{
    trace("all references realised");

    if (nrFailed > 0) {
        debug("some references of path '%s' could not be realised", worker.store.printStorePath(storePath));
        amDone(nrNoSubstituters > 0 || nrIncompleteClosure > 0 ? ecIncompleteClosure : ecFailed);
        return;
    }

    for (auto & i : info->references)
        if (i != storePath) /* ignore self-references */
            assert(worker.store.isValidPath(i));

    state = &SubstitutionGoal::tryToRun;
    worker.wakeUp(shared_from_this());
}


void SubstitutionGoal::tryToRun()
{
    trace("trying to run");

    /* Make sure that we are allowed to start a build.  Note that even
       if maxBuildJobs == 0 (no local builds allowed), we still allow
       a substituter to run.  This is because substitutions cannot be
       distributed to another machine via the build hook. */
    if (worker.getNrLocalBuilds() >= std::max(1U, (unsigned int) settings.maxBuildJobs)) {
        worker.waitForBuildSlot(shared_from_this());
        return;
    }

    maintainRunningSubstitutions = std::make_unique<MaintainCount<uint64_t>>(worker.runningSubstitutions);
    worker.updateProgress();

    outPipe.create();

    promise = std::promise<void>();

    thr = std::thread([this]() {
        try {
            /* Wake up the worker loop when we're done. */
            Finally updateStats([this]() { outPipe.writeSide = -1; });

            Activity act(*logger, actSubstitute, Logger::Fields{worker.store.printStorePath(storePath), sub->getUri()});
            PushActivity pact(act.id);

            copyStorePath(ref<Store>(sub), ref<Store>(worker.store.shared_from_this()),
                storePath, repair, sub->isTrusted ? NoCheckSigs : CheckSigs);

            promise.set_value();
        } catch (...) {
            promise.set_exception(std::current_exception());
        }
    });

    worker.childStarted(shared_from_this(), {outPipe.readSide.get()}, true, false);

    state = &SubstitutionGoal::finished;
}


void SubstitutionGoal::finished()
{
    trace("substitute finished");

    thr.join();
    worker.childTerminated(this);

    try {
        promise.get_future().get();
    } catch (std::exception & e) {
        printError(e.what());

        /* Cause the parent build to fail unless --fallback is given,
           or the substitute has disappeared. The latter case behaves
           the same as the substitute never having existed in the
           first place. */
        try {
            throw;
        } catch (SubstituteGone &) {
        } catch (...) {
            substituterFailed = true;
        }

        /* Try the next substitute. */
        state = &SubstitutionGoal::tryNext;
        worker.wakeUp(shared_from_this());
        return;
    }

    worker.markContentsGood(storePath);

    printMsg(lvlChatty, "substitution of path '%s' succeeded", worker.store.printStorePath(storePath));

    maintainRunningSubstitutions.reset();

    maintainExpectedSubstitutions.reset();
    worker.doneSubstitutions++;

    if (maintainExpectedDownload) {
        auto fileSize = maintainExpectedDownload->delta;
        maintainExpectedDownload.reset();
        worker.doneDownloadSize += fileSize;
    }

    worker.doneNarSize += maintainExpectedNar->delta;
    maintainExpectedNar.reset();

    worker.updateProgress();

    amDone(ecSuccess);
}


void SubstitutionGoal::handleChildOutput(int fd, const string & data)
{
}


void SubstitutionGoal::handleEOF(int fd)
{
    if (fd == outPipe.readSide.get()) worker.wakeUp(shared_from_this());
}

//////////////////////////////////////////////////////////////////////


Worker::Worker(LocalStore & store)
    : act(*logger, actRealise)
    , actDerivations(*logger, actBuilds)
    , actSubstitutions(*logger, actCopyPaths)
    , store(store)
{
    /* Debugging: prevent recursive workers. */
    nrLocalBuilds = 0;
    lastWokenUp = steady_time_point::min();
    permanentFailure = false;
    timedOut = false;
    hashMismatch = false;
    checkMismatch = false;
}


Worker::~Worker()
{
    /* Explicitly get rid of all strong pointers now.  After this all
       goals that refer to this worker should be gone.  (Otherwise we
       are in trouble, since goals may call childTerminated() etc. in
       their destructors). */
    topGoals.clear();

    assert(expectedSubstitutions == 0);
    assert(expectedDownloadSize == 0);
    assert(expectedNarSize == 0);
}


GoalPtr Worker::makeDerivationGoal(const StorePath & path,
    const StringSet & wantedOutputs, BuildMode buildMode)
{
    GoalPtr goal = derivationGoals[path].lock(); // FIXME
    if (!goal) {
        goal = std::make_shared<DerivationGoal>(path, wantedOutputs, *this, buildMode);
        derivationGoals.insert_or_assign(path, goal);
        wakeUp(goal);
    } else
        (dynamic_cast<DerivationGoal *>(goal.get()))->addWantedOutputs(wantedOutputs);
    return goal;
}


std::shared_ptr<DerivationGoal> Worker::makeBasicDerivationGoal(const StorePath & drvPath,
    const BasicDerivation & drv, BuildMode buildMode)
{
    auto goal = std::make_shared<DerivationGoal>(drvPath, drv, *this, buildMode);
    wakeUp(goal);
    return goal;
}


GoalPtr Worker::makeSubstitutionGoal(const StorePath & path, RepairFlag repair)
{
    GoalPtr goal = substitutionGoals[path].lock(); // FIXME
    if (!goal) {
        goal = std::make_shared<SubstitutionGoal>(path, *this, repair);
        substitutionGoals.insert_or_assign(path, goal);
        wakeUp(goal);
    }
    return goal;
}


static void removeGoal(GoalPtr goal, WeakGoalMap & goalMap)
{
    /* !!! inefficient */
    for (WeakGoalMap::iterator i = goalMap.begin();
         i != goalMap.end(); )
        if (i->second.lock() == goal) {
            WeakGoalMap::iterator j = i; ++j;
            goalMap.erase(i);
            i = j;
        }
        else ++i;
}


void Worker::removeGoal(GoalPtr goal)
{
    nix::removeGoal(goal, derivationGoals);
    nix::removeGoal(goal, substitutionGoals);
    if (topGoals.find(goal) != topGoals.end()) {
        topGoals.erase(goal);
        /* If a top-level goal failed, then kill all other goals
           (unless keepGoing was set). */
        if (goal->exitCode == Goal::ecFailed && !settings.keepGoing)
            topGoals.clear();
    }

    /* Wake up goals waiting for any goal to finish. */
    for (auto & i : waitingForAnyGoal) {
        GoalPtr goal = i.lock();
        if (goal) wakeUp(goal);
    }

    waitingForAnyGoal.clear();
}


void Worker::wakeUp(GoalPtr goal)
{
    goal->trace("woken up");
    addToWeakGoals(awake, goal);
}


unsigned Worker::getNrLocalBuilds()
{
    return nrLocalBuilds;
}


void Worker::childStarted(GoalPtr goal, const set<int> & fds,
    bool inBuildSlot, bool respectTimeouts)
{
    Child child;
    child.goal = goal;
    child.goal2 = goal.get();
    child.fds = fds;
    child.timeStarted = child.lastOutput = steady_time_point::clock::now();
    child.inBuildSlot = inBuildSlot;
    child.respectTimeouts = respectTimeouts;
    children.emplace_back(child);
    if (inBuildSlot) nrLocalBuilds++;
}


void Worker::childTerminated(Goal * goal, bool wakeSleepers)
{
    auto i = std::find_if(children.begin(), children.end(),
        [&](const Child & child) { return child.goal2 == goal; });
    if (i == children.end()) return;

    if (i->inBuildSlot) {
        assert(nrLocalBuilds > 0);
        nrLocalBuilds--;
    }

    children.erase(i);

    if (wakeSleepers) {

        /* Wake up goals waiting for a build slot. */
        for (auto & j : wantingToBuild) {
            GoalPtr goal = j.lock();
            if (goal) wakeUp(goal);
        }

        wantingToBuild.clear();
    }
}


void Worker::waitForBuildSlot(GoalPtr goal)
{
    debug("wait for build slot");
    if (getNrLocalBuilds() < settings.maxBuildJobs)
        wakeUp(goal); /* we can do it right away */
    else
        addToWeakGoals(wantingToBuild, goal);
}


void Worker::waitForAnyGoal(GoalPtr goal)
{
    debug("wait for any goal");
    addToWeakGoals(waitingForAnyGoal, goal);
}


void Worker::waitForAWhile(GoalPtr goal)
{
    debug("wait for a while");
    addToWeakGoals(waitingForAWhile, goal);
}


void Worker::run(const Goals & _topGoals)
{
    for (auto & i : _topGoals) topGoals.insert(i);

    debug("entered goal loop");

    while (1) {

        checkInterrupt();

        store.autoGC(false);

        /* Call every wake goal (in the ordering established by
           CompareGoalPtrs). */
        while (!awake.empty() && !topGoals.empty()) {
            Goals awake2;
            for (auto & i : awake) {
                GoalPtr goal = i.lock();
                if (goal) awake2.insert(goal);
            }
            awake.clear();
            for (auto & goal : awake2) {
                checkInterrupt();
                goal->work();
                if (topGoals.empty()) break; // stuff may have been cancelled
            }
        }

        if (topGoals.empty()) break;

        /* Wait for input. */
        if (!children.empty() || !waitingForAWhile.empty())
            waitForInput();
        else {
            if (awake.empty() && 0 == settings.maxBuildJobs)
                throw Error("unable to start any build; either increase '--max-jobs' "
                            "or enable remote builds");
            assert(!awake.empty());
        }
    }

    /* If --keep-going is not set, it's possible that the main goal
       exited while some of its subgoals were still active.  But if
       --keep-going *is* set, then they must all be finished now. */
    assert(!settings.keepGoing || awake.empty());
    assert(!settings.keepGoing || wantingToBuild.empty());
    assert(!settings.keepGoing || children.empty());
}

void Worker::waitForInput()
{
    printMsg(lvlVomit, "waiting for children");

    /* Process output from the file descriptors attached to the
       children, namely log output and output path creation commands.
       We also use this to detect child termination: if we get EOF on
       the logger pipe of a build, we assume that the builder has
       terminated. */

    bool useTimeout = false;
    long timeout = 0;
    auto before = steady_time_point::clock::now();

    /* If we're monitoring for silence on stdout/stderr, or if there
       is a build timeout, then wait for input until the first
       deadline for any child. */
    auto nearest = steady_time_point::max(); // nearest deadline
    if (settings.minFree.get() != 0)
        // Periodicallty wake up to see if we need to run the garbage collector.
        nearest = before + std::chrono::seconds(10);
    for (auto & i : children) {
        if (!i.respectTimeouts) continue;
        if (0 != settings.maxSilentTime)
            nearest = std::min(nearest, i.lastOutput + std::chrono::seconds(settings.maxSilentTime));
        if (0 != settings.buildTimeout)
            nearest = std::min(nearest, i.timeStarted + std::chrono::seconds(settings.buildTimeout));
    }
    if (nearest != steady_time_point::max()) {
        timeout = std::max(1L, (long) std::chrono::duration_cast<std::chrono::seconds>(nearest - before).count());
        useTimeout = true;
    }

    /* If we are polling goals that are waiting for a lock, then wake
       up after a few seconds at most. */
    if (!waitingForAWhile.empty()) {
        useTimeout = true;
        if (lastWokenUp == steady_time_point::min() || lastWokenUp > before) lastWokenUp = before;
        timeout = std::max(1L,
            (long) std::chrono::duration_cast<std::chrono::seconds>(
                lastWokenUp + std::chrono::seconds(settings.pollInterval) - before).count());
    } else lastWokenUp = steady_time_point::min();

    if (useTimeout)
        vomit("sleeping %d seconds", timeout);

    /* Use select() to wait for the input side of any logger pipe to
       become `available'.  Note that `available' (i.e., non-blocking)
       includes EOF. */
    std::vector<struct pollfd> pollStatus;
    std::map <int, int> fdToPollStatus;
    for (auto & i : children) {
        for (auto & j : i.fds) {
            pollStatus.push_back((struct pollfd) { .fd = j, .events = POLLIN });
            fdToPollStatus[j] = pollStatus.size() - 1;
        }
    }

    if (poll(pollStatus.data(), pollStatus.size(),
            useTimeout ? timeout * 1000 : -1) == -1) {
        if (errno == EINTR) return;
        throw SysError("waiting for input");
    }

    auto after = steady_time_point::clock::now();

    /* Process all available file descriptors. FIXME: this is
       O(children * fds). */
    decltype(children)::iterator i;
    for (auto j = children.begin(); j != children.end(); j = i) {
        i = std::next(j);

        checkInterrupt();

        GoalPtr goal = j->goal.lock();
        assert(goal);

        set<int> fds2(j->fds);
        std::vector<unsigned char> buffer(4096);
        for (auto & k : fds2) {
            if (pollStatus.at(fdToPollStatus.at(k)).revents) {
                ssize_t rd = read(k, buffer.data(), buffer.size());
                // FIXME: is there a cleaner way to handle pt close
                // than EIO? Is this even standard?
                if (rd == 0 || (rd == -1 && errno == EIO)) {
                    debug("%1%: got EOF", goal->getName());
                    goal->handleEOF(k);
                    j->fds.erase(k);
                } else if (rd == -1) {
                    if (errno != EINTR)
                        throw SysError("%s: read failed", goal->getName());
                } else {
                    printMsg(lvlVomit, "%1%: read %2% bytes",
                        goal->getName(), rd);
                    string data((char *) buffer.data(), rd);
                    j->lastOutput = after;
                    goal->handleChildOutput(k, data);
                }
            }
        }

        if (goal->exitCode == Goal::ecBusy &&
            0 != settings.maxSilentTime &&
            j->respectTimeouts &&
            after - j->lastOutput >= std::chrono::seconds(settings.maxSilentTime))
        {
            goal->timedOut(Error(
                    "%1% timed out after %2% seconds of silence",
                    goal->getName(), settings.maxSilentTime));
        }

        else if (goal->exitCode == Goal::ecBusy &&
            0 != settings.buildTimeout &&
            j->respectTimeouts &&
            after - j->timeStarted >= std::chrono::seconds(settings.buildTimeout))
        {
            goal->timedOut(Error(
                    "%1% timed out after %2% seconds",
                    goal->getName(), settings.buildTimeout));
        }
    }

    if (!waitingForAWhile.empty() && lastWokenUp + std::chrono::seconds(settings.pollInterval) <= after) {
        lastWokenUp = after;
        for (auto & i : waitingForAWhile) {
            GoalPtr goal = i.lock();
            if (goal) wakeUp(goal);
        }
        waitingForAWhile.clear();
    }
}


unsigned int Worker::exitStatus()
{
    /*
     * 1100100
     *    ^^^^
     *    |||`- timeout
     *    ||`-- output hash mismatch
     *    |`--- build failure
     *    `---- not deterministic
     */
    unsigned int mask = 0;
    bool buildFailure = permanentFailure || timedOut || hashMismatch;
    if (buildFailure)
        mask |= 0x04;  // 100
    if (timedOut)
        mask |= 0x01;  // 101
    if (hashMismatch)
        mask |= 0x02;  // 102
    if (checkMismatch) {
        mask |= 0x08;  // 104
    }

    if (mask)
        mask |= 0x60;
    return mask ? mask : 1;
}


bool Worker::pathContentsGood(const StorePath & path)
{
    auto i = pathContentsGoodCache.find(path);
    if (i != pathContentsGoodCache.end()) return i->second;
    printInfo("checking path '%s'...", store.printStorePath(path));
    auto info = store.queryPathInfo(path);
    bool res;
    if (!pathExists(store.printStorePath(path)))
        res = false;
    else {
        HashResult current = hashPath(*info->narHash.type, store.printStorePath(path));
        Hash nullHash(htSHA256);
        res = info->narHash == nullHash || info->narHash == current.first;
    }
    pathContentsGoodCache.insert_or_assign(path, res);
    if (!res)
        logError({
            .name = "Corrupted path",
            .hint = hintfmt("path '%s' is corrupted or missing!", store.printStorePath(path))
        });
    return res;
}


void Worker::markContentsGood(const StorePath & path)
{
    pathContentsGoodCache.insert_or_assign(path, true);
}


//////////////////////////////////////////////////////////////////////


static void primeCache(Store & store, const std::vector<StorePathWithOutputs> & paths)
{
    StorePathSet willBuild, willSubstitute, unknown;
    unsigned long long downloadSize, narSize;
    store.queryMissing(paths, willBuild, willSubstitute, unknown, downloadSize, narSize);

    if (!willBuild.empty() && 0 == settings.maxBuildJobs && getMachines().empty())
        throw Error(
            "%d derivations need to be built, but neither local builds ('--max-jobs') "
            "nor remote builds ('--builders') are enabled", willBuild.size());
}


void LocalStore::buildPaths(const std::vector<StorePathWithOutputs> & drvPaths, BuildMode buildMode)
{
    Worker worker(*this);

    primeCache(*this, drvPaths);

    Goals goals;
    for (auto & path : drvPaths) {
        if (path.path.isDerivation())
            goals.insert(worker.makeDerivationGoal(path.path, path.outputs, buildMode));
        else
            goals.insert(worker.makeSubstitutionGoal(path.path, buildMode == bmRepair ? Repair : NoRepair));
    }

    worker.run(goals);

    StorePathSet failed;
    std::optional<Error> ex;
    for (auto & i : goals) {
        if (i->ex) {
            if (ex)
                logError(i->ex->info());
            else
                ex = i->ex;
        }
        if (i->exitCode != Goal::ecSuccess) {
            DerivationGoal * i2 = dynamic_cast<DerivationGoal *>(i.get());
            if (i2) failed.insert(i2->getDrvPath());
            else failed.insert(dynamic_cast<SubstitutionGoal *>(i.get())->getStorePath());
        }
    }

    if (failed.size() == 1 && ex) {
        ex->status = worker.exitStatus();
        throw *ex;
    } else if (!failed.empty()) {
        if (ex) logError(ex->info());
        throw Error(worker.exitStatus(), "build of %s failed", showPaths(failed));
    }
}

BuildResult LocalStore::buildDerivation(const StorePath & drvPath, const BasicDerivation & drv,
    BuildMode buildMode)
{
    Worker worker(*this);
    auto goal = worker.makeBasicDerivationGoal(drvPath, drv, buildMode);

    BuildResult result;

    try {
        worker.run(Goals{goal});
        result = goal->getResult();
    } catch (Error & e) {
        result.status = BuildResult::MiscFailure;
        result.errorMsg = e.msg();
    }

    return result;
}


void LocalStore::ensurePath(const StorePath & path)
{
    /* If the path is already valid, we're done. */
    if (isValidPath(path)) return;

    primeCache(*this, {{path}});

    Worker worker(*this);
    GoalPtr goal = worker.makeSubstitutionGoal(path);
    Goals goals = {goal};

    worker.run(goals);

    if (goal->exitCode != Goal::ecSuccess) {
        if (goal->ex) {
            goal->ex->status = worker.exitStatus();
            throw *goal->ex;
        } else
            throw Error(worker.exitStatus(), "path '%s' does not exist and cannot be created", printStorePath(path));
    }
}


void LocalStore::repairPath(const StorePath & path)
{
    Worker worker(*this);
    GoalPtr goal = worker.makeSubstitutionGoal(path, Repair);
    Goals goals = {goal};

    worker.run(goals);

    if (goal->exitCode != Goal::ecSuccess) {
        /* Since substituting the path didn't work, if we have a valid
           deriver, then rebuild the deriver. */
        auto info = queryPathInfo(path);
        if (info->deriver && isValidPath(*info->deriver)) {
            goals.clear();
            goals.insert(worker.makeDerivationGoal(*info->deriver, StringSet(), bmRepair));
            worker.run(goals);
        } else
            throw Error(worker.exitStatus(), "cannot repair path '%s'", printStorePath(path));
    }
}


}<|MERGE_RESOLUTION|>--- conflicted
+++ resolved
@@ -3729,15 +3729,9 @@
 
             /* Check the hash. In hash mode, move the path produced by
                the derivation to its content-addressed location. */
-<<<<<<< HEAD
-            Hash h2 = outputHashMode == FileIngestionMethod::Recursive
-                ? hashPath(*h.type, actualPath).first
-                : hashFile(*h.type, actualPath);
-=======
             Hash h2 = i.second.hash->method == FileIngestionMethod::Recursive
-                ? hashPath(i.second.hash->hash.type, actualPath).first
-                : hashFile(i.second.hash->hash.type, actualPath);
->>>>>>> 424bb581
+                ? hashPath(*i.second.hash->hash.type, actualPath).first
+                : hashFile(*i.second.hash->hash.type, actualPath);
 
             auto dest = worker.store.makeFixedOutputPath(i.second.hash->method, h2, i.second.path.name());
 
