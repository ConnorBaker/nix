--- conflicted
+++ resolved
@@ -7,19 +7,7 @@
 class Store;
 struct Hash;
 
-<<<<<<< HEAD
-extern "C" {
-    void ffi_StorePath_drop(void *);
-    bool ffi_StorePath_less_than(const StorePath & a, const StorePath & b);
-    bool ffi_StorePath_eq(const StorePath & a, const StorePath & b);
-    void ffi_StorePath_clone_to(const StorePath & _other, StorePath & _this);
-    unsigned char * ffi_StorePath_hash_data(const StorePath & p);
-}
-
-struct StorePath : rust::Value<3 * sizeof(void *) + 24, ffi_StorePath_drop>
-=======
 class StorePath
->>>>>>> 29542865
 {
     std::string baseName;
 
@@ -54,24 +42,6 @@
         return baseName != other.baseName;
     }
 
-<<<<<<< HEAD
-    StorePath(StorePath && that) = default;
-
-    StorePath(const StorePath & that)
-    {
-        ffi_StorePath_clone_to(that, *this);
-    }
-
-    void operator = (const StorePath & that)
-    {
-        (rust::Value<3 * sizeof(void *) + 24, ffi_StorePath_drop>::operator = (that));
-        ffi_StorePath_clone_to(that, *this);
-    }
-
-    StorePath clone() const;
-
-=======
->>>>>>> 29542865
     /* Check whether a file name ends with the extension for
        derivations. */
     bool isDerivation() const;
