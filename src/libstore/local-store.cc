#include "nix/store/local-store.hh"
#include "nix/store/globals.hh"
#include "nix/util/git.hh"
#include "nix/util/archive.hh"
#include "nix/store/pathlocks.hh"
#include "nix/store/worker-protocol.hh"
#include "nix/store/derivations.hh"
#include "nix/store/realisation.hh"
#include "nix/store/nar-info.hh"
#include "nix/util/references.hh"
#include "nix/util/callback.hh"
#include "nix/util/topo-sort.hh"
#include "nix/util/finally.hh"
#include "nix/util/compression.hh"
#include "nix/util/signals.hh"
#include "nix/store/posix-fs-canonicalise.hh"
#include "nix/util/posix-source-accessor.hh"
#include "nix/store/keys.hh"
#include "nix/util/users.hh"
<<<<<<< HEAD
=======
#include "nix/store/store-open.hh"
#include "nix/store/store-registration.hh"
>>>>>>> 27932ae6

#include <iostream>
#include <algorithm>
#include <cstring>

#include <memory>
#include <new>
#include <sys/types.h>
#include <sys/stat.h>
#include <sys/time.h>
#include <unistd.h>
#include <utime.h>
#include <fcntl.h>
#include <errno.h>
#include <stdio.h>
#include <time.h>

#ifndef _WIN32
# include <grp.h>
#endif

#ifdef __linux__
# include <sched.h>
# include <sys/statvfs.h>
# include <sys/mount.h>
#endif

#ifdef __CYGWIN__
# include <windows.h>
#endif

#include <sqlite3.h>

#include <nlohmann/json.hpp>

#include "nix/util/strings.hh"

#include "store-config-private.hh"


namespace nix {

LocalStoreConfig::LocalStoreConfig(
    std::string_view scheme,
    std::string_view authority,
    const Params & params)
    : StoreConfig(params)
    , LocalFSStoreConfig(authority, params)
{
}

std::string LocalStoreConfig::doc()
{
    return
        #include "local-store.md"
        ;
}

ref<Store> LocalStore::Config::openStore() const
{
    return make_ref<LocalStore>(ref{shared_from_this()});
}

struct LocalStore::State::Stmts {
    /* Some precompiled SQLite statements. */
    SQLiteStmt RegisterValidPath;
    SQLiteStmt UpdatePathInfo;
    SQLiteStmt AddReference;
    SQLiteStmt QueryPathInfo;
    SQLiteStmt QueryReferences;
    SQLiteStmt QueryReferrers;
    SQLiteStmt InvalidatePath;
    SQLiteStmt AddDerivationOutput;
    SQLiteStmt RegisterRealisedOutput;
    SQLiteStmt UpdateRealisedOutput;
    SQLiteStmt QueryValidDerivers;
    SQLiteStmt QueryDerivationOutputs;
    SQLiteStmt QueryRealisedOutput;
    SQLiteStmt QueryAllRealisedOutputs;
    SQLiteStmt QueryPathFromHashPart;
    SQLiteStmt QueryValidPaths;
    SQLiteStmt QueryRealisationReferences;
    SQLiteStmt AddRealisationReference;
};

LocalStore::LocalStore(ref<const Config> config)
    : Store{*config}
    , LocalFSStore{*config}
    , config{config}
    , dbDir(config->stateDir + "/db")
    , linksDir(config->realStoreDir + "/.links")
    , reservedPath(dbDir + "/reserved")
    , schemaPath(dbDir + "/schema")
    , tempRootsDir(config->stateDir + "/temproots")
    , fnTempRoots(fmt("%s/%d", tempRootsDir, getpid()))
{
    auto state(_state.lock());
    state->stmts = std::make_unique<State::Stmts>();

    /* Create missing state directories if they don't already exist. */
<<<<<<< HEAD
    createDirs(realStoreDir.get());
    if (readOnly) {
=======
    createDirs(config->realStoreDir.get());
    if (config->readOnly) {
>>>>>>> 27932ae6
        experimentalFeatureSettings.require(Xp::ReadOnlyLocalStore);
    } else {
        makeStoreWritable();
    }
    createDirs(linksDir);
    Path profilesDir = config->stateDir + "/profiles";
    createDirs(profilesDir);
    createDirs(tempRootsDir);
    createDirs(dbDir);
    Path gcRootsDir = config->stateDir + "/gcroots";
    if (!pathExists(gcRootsDir)) {
        createDirs(gcRootsDir);
        createSymlink(profilesDir, gcRootsDir + "/profiles");
    }

    for (auto & perUserDir : {profilesDir + "/per-user", gcRootsDir + "/per-user"}) {
        createDirs(perUserDir);
        if (!config->readOnly) {
            // Skip chmod call if the directory already has the correct permissions (0755).
            // This is to avoid failing when the executing user lacks permissions to change the directory's permissions
            // even if it would be no-op.
            chmodIfNeeded(perUserDir, 0755, S_IRWXU | S_IRWXG | S_IRWXO);
        }
    }

#ifndef _WIN32
    /* Optionally, create directories and set permissions for a
       multi-user install. */
    if (isRootUser() && settings.buildUsersGroup != "") {
        mode_t perm = 01775;

        struct group * gr = getgrnam(settings.buildUsersGroup.get().c_str());
        if (!gr)
            printError("warning: the group '%1%' specified in 'build-users-group' does not exist", settings.buildUsersGroup);
        else if (!config->readOnly) {
            struct stat st;
            if (stat(config->realStoreDir.get().c_str(), &st))
                throw SysError("getting attributes of path '%1%'", config->realStoreDir);

            if (st.st_uid != 0 || st.st_gid != gr->gr_gid || (st.st_mode & ~S_IFMT) != perm) {
                if (chown(config->realStoreDir.get().c_str(), 0, gr->gr_gid) == -1)
                    throw SysError("changing ownership of path '%1%'", config->realStoreDir);
                if (chmod(config->realStoreDir.get().c_str(), perm) == -1)
                    throw SysError("changing permissions on path '%1%'", config->realStoreDir);
            }
        }
    }
#endif

    /* Ensure that the store and its parents are not symlinks. */
    if (!settings.allowSymlinkedStore) {
        std::filesystem::path path = config->realStoreDir.get();
        std::filesystem::path root = path.root_path();
        while (path != root) {
            if (std::filesystem::is_symlink(path))
                throw Error(
                        "the path '%1%' is a symlink; "
                        "this is not allowed for the Nix store and its parent directories",
                        path);
            path = path.parent_path();
        }
    }

    /* We can't open a SQLite database if the disk is full.  Since
       this prevents the garbage collector from running when it's most
       needed, we reserve some dummy space that we can free just
       before doing a garbage collection. */
    try {
        struct stat st;
        if (stat(reservedPath.c_str(), &st) == -1 ||
            st.st_size != settings.reservedSize)
        {
            AutoCloseFD fd = toDescriptor(open(reservedPath.c_str(), O_WRONLY | O_CREAT
#ifndef _WIN32
                | O_CLOEXEC
#endif
                , 0600));
            int res = -1;
#if HAVE_POSIX_FALLOCATE
            res = posix_fallocate(fd.get(), 0, settings.reservedSize);
#endif
            if (res == -1) {
                writeFull(fd.get(), std::string(settings.reservedSize, 'X'));
                [[gnu::unused]] auto res2 =

#ifdef _WIN32
                    SetEndOfFile(fd.get())
#else
                    ftruncate(fd.get(), settings.reservedSize)
#endif
                    ;
            }
        }
    } catch (SystemError & e) { /* don't care about errors */
    }

    /* Acquire the big fat lock in shared mode to make sure that no
       schema upgrade is in progress. */
    if (!config->readOnly) {
        Path globalLockPath = dbDir + "/big-lock";
        globalLock = openLockFile(globalLockPath.c_str(), true);
    }

    if (!config->readOnly && !lockFile(globalLock.get(), ltRead, false)) {
        printInfo("waiting for the big Nix store lock...");
        lockFile(globalLock.get(), ltRead, true);
    }

    /* Check the current database schema and if necessary do an
       upgrade.  */
    int curSchema = getSchema();
    if (config->readOnly && curSchema < nixSchemaVersion) {
        debug("current schema version: %d", curSchema);
        debug("supported schema version: %d", nixSchemaVersion);
        throw Error(curSchema == 0 ?
            "database does not exist, and cannot be created in read-only mode" :
            "database schema needs migrating, but this cannot be done in read-only mode");
    }

    if (curSchema > nixSchemaVersion)
        throw Error("current Nix store schema is version %1%, but I only support %2%",
             curSchema, nixSchemaVersion);

    else if (curSchema == 0) { /* new store */
        curSchema = nixSchemaVersion;
        openDB(*state, true);
        writeFile(schemaPath, fmt("%1%", curSchema), 0666, true);
    }

    else if (curSchema < nixSchemaVersion) {
        if (curSchema < 5)
            throw Error(
                "Your Nix store has a database in Berkeley DB format,\n"
                "which is no longer supported. To convert to the new format,\n"
                "please upgrade Nix to version 0.12 first.");

        if (curSchema < 6)
            throw Error(
                "Your Nix store has a database in flat file format,\n"
                "which is no longer supported. To convert to the new format,\n"
                "please upgrade Nix to version 1.11 first.");

        if (!lockFile(globalLock.get(), ltWrite, false)) {
            printInfo("waiting for exclusive access to the Nix store...");
            lockFile(globalLock.get(), ltNone, false); // We have acquired a shared lock; release it to prevent deadlocks
            lockFile(globalLock.get(), ltWrite, true);
        }

        /* Get the schema version again, because another process may
           have performed the upgrade already. */
        curSchema = getSchema();

        openDB(*state, false);

        /* Legacy database schema migrations. Don't bump 'schema' for
           new migrations; instead, add a migration to
           upgradeDBSchema(). */

        if (curSchema < 8) {
            SQLiteTxn txn(state->db);
            state->db.exec("alter table ValidPaths add column ultimate integer");
            state->db.exec("alter table ValidPaths add column sigs text");
            txn.commit();
        }

        if (curSchema < 9) {
            SQLiteTxn txn(state->db);
            state->db.exec("drop table FailedPaths");
            txn.commit();
        }

        if (curSchema < 10) {
            SQLiteTxn txn(state->db);
            state->db.exec("alter table ValidPaths add column ca text");
            txn.commit();
        }

        writeFile(schemaPath, fmt("%1%", nixSchemaVersion), 0666, true);

        lockFile(globalLock.get(), ltRead, true);
    }

    else openDB(*state, false);

    upgradeDBSchema(*state);

    /* Prepare SQL statements. */
    state->stmts->RegisterValidPath.create(state->db,
        "insert into ValidPaths (path, hash, registrationTime, deriver, narSize, ultimate, sigs, ca) values (?, ?, ?, ?, ?, ?, ?, ?);");
    state->stmts->UpdatePathInfo.create(state->db,
        "update ValidPaths set narSize = ?, hash = ?, ultimate = ?, sigs = ?, ca = ? where path = ?;");
    state->stmts->AddReference.create(state->db,
        "insert or replace into Refs (referrer, reference) values (?, ?);");
    state->stmts->QueryPathInfo.create(state->db,
        "select id, hash, registrationTime, deriver, narSize, ultimate, sigs, ca from ValidPaths where path = ?;");
    state->stmts->QueryReferences.create(state->db,
        "select path from Refs join ValidPaths on reference = id where referrer = ?;");
    state->stmts->QueryReferrers.create(state->db,
        "select path from Refs join ValidPaths on referrer = id where reference = (select id from ValidPaths where path = ?);");
    state->stmts->InvalidatePath.create(state->db,
        "delete from ValidPaths where path = ?;");
    state->stmts->AddDerivationOutput.create(state->db,
        "insert or replace into DerivationOutputs (drv, id, path) values (?, ?, ?);");
    state->stmts->QueryValidDerivers.create(state->db,
        "select v.id, v.path from DerivationOutputs d join ValidPaths v on d.drv = v.id where d.path = ?;");
    state->stmts->QueryDerivationOutputs.create(state->db,
        "select id, path from DerivationOutputs where drv = ?;");
    // Use "path >= ?" with limit 1 rather than "path like '?%'" to
    // ensure efficient lookup.
    state->stmts->QueryPathFromHashPart.create(state->db,
        "select path from ValidPaths where path >= ? limit 1;");
    state->stmts->QueryValidPaths.create(state->db, "select path from ValidPaths");
    if (experimentalFeatureSettings.isEnabled(Xp::CaDerivations)) {
        state->stmts->RegisterRealisedOutput.create(state->db,
            R"(
                insert into Realisations (drvPath, outputName, outputPath, signatures)
                values (?, ?, (select id from ValidPaths where path = ?), ?)
                ;
            )");
        state->stmts->UpdateRealisedOutput.create(state->db,
            R"(
                update Realisations
                    set signatures = ?
                where
                    drvPath = ? and
                    outputName = ?
                ;
            )");
        state->stmts->QueryRealisedOutput.create(state->db,
            R"(
                select Realisations.id, Output.path, Realisations.signatures from Realisations
                    inner join ValidPaths as Output on Output.id = Realisations.outputPath
                    where drvPath = ? and outputName = ?
                    ;
            )");
        state->stmts->QueryAllRealisedOutputs.create(state->db,
            R"(
                select outputName, Output.path from Realisations
                    inner join ValidPaths as Output on Output.id = Realisations.outputPath
                    where drvPath = ?
                    ;
            )");
        state->stmts->QueryRealisationReferences.create(state->db,
            R"(
                select drvPath, outputName from Realisations
                    join RealisationsRefs on realisationReference = Realisations.id
                    where referrer = ?;
            )");
        state->stmts->AddRealisationReference.create(state->db,
            R"(
                insert or replace into RealisationsRefs (referrer, realisationReference)
                values (
                    (select id from Realisations where drvPath = ? and outputName = ?),
                    (select id from Realisations where drvPath = ? and outputName = ?));
            )");
    }
}


AutoCloseFD LocalStore::openGCLock()
{
    Path fnGCLock = config->stateDir + "/gc.lock";
    auto fdGCLock = open(fnGCLock.c_str(), O_RDWR | O_CREAT
#ifndef _WIN32
        | O_CLOEXEC
#endif
        , 0600);
    if (!fdGCLock)
        throw SysError("opening global GC lock '%1%'", fnGCLock);
    return toDescriptor(fdGCLock);
}


void LocalStore::deleteStorePath(const Path & path, uint64_t & bytesFreed)
{
    deletePath(path, bytesFreed);
}


LocalStore::~LocalStore()
{
    std::shared_future<void> future;

    {
        auto state(_state.lock());
        if (state->gcRunning)
            future = state->gcFuture;
    }

    if (future.valid()) {
        printInfo("waiting for auto-GC to finish on exit...");
        future.get();
    }

    try {
        auto fdTempRoots(_fdTempRoots.lock());
        if (*fdTempRoots) {
            fdTempRoots->close();
            unlink(fnTempRoots.c_str());
        }
    } catch (...) {
        ignoreExceptionInDestructor();
    }
}


std::string LocalStore::getUri()
{
    return "local";
}


int LocalStore::getSchema()
{
    int curSchema = 0;
    if (pathExists(schemaPath)) {
        auto s = readFile(schemaPath);
        auto n = string2Int<int>(s);
        if (!n)
            throw Error("'%1%' is corrupt", schemaPath);
        curSchema = *n;
    }
    return curSchema;
}

void LocalStore::openDB(State & state, bool create)
{
    if (create && config->readOnly) {
        throw Error("cannot create database while in read-only mode");
    }

    if (access(dbDir.c_str(), R_OK | (config->readOnly ? 0 : W_OK)))
        throw SysError("Nix database directory '%1%' is not writable", dbDir);

    /* Open the Nix database. */
    std::string dbPath = dbDir + "/db.sqlite";
    auto & db(state.db);
    auto openMode = config->readOnly ? SQLiteOpenMode::Immutable
                  : create ? SQLiteOpenMode::Normal
                  : SQLiteOpenMode::NoCreate;
    state.db = SQLite(dbPath, openMode);

#ifdef __CYGWIN__
    /* The cygwin version of sqlite3 has a patch which calls
       SetDllDirectory("/usr/bin") on init. It was intended to fix extension
       loading, which we don't use, and the effect of SetDllDirectory is
       inherited by child processes, and causes libraries to be loaded from
       /usr/bin instead of $PATH. This breaks quite a few things (e.g.
       checkPhase on openssh), so we set it back to default behaviour. */
    SetDllDirectoryW(L"");
#endif

    /* !!! check whether sqlite has been built with foreign key
       support */

    /* Whether SQLite should fsync().  "Normal" synchronous mode
       should be safe enough.  If the user asks for it, don't sync at
       all.  This can cause database corruption if the system
       crashes. */
    std::string syncMode = settings.fsyncMetadata ? "normal" : "off";
    db.exec("pragma synchronous = " + syncMode);

    /* Set the SQLite journal mode.  WAL mode is fastest, so it's the
       default. */
    std::string mode = settings.useSQLiteWAL ? "wal" : "truncate";
    std::string prevMode;
    {
        SQLiteStmt stmt;
        stmt.create(db, "pragma main.journal_mode;");
        if (sqlite3_step(stmt) != SQLITE_ROW)
            SQLiteError::throw_(db, "querying journal mode");
        prevMode = std::string((const char *) sqlite3_column_text(stmt, 0));
    }
    if (prevMode != mode &&
        sqlite3_exec(db, ("pragma main.journal_mode = " + mode + ";").c_str(), 0, 0, 0) != SQLITE_OK)
        SQLiteError::throw_(db, "setting journal mode");

    if (mode == "wal") {
        /* persist the WAL files when the db connection is closed. This allows
           for read-only connections without write permissions on the
           containing directory to succeed on a closed db. Setting the
           journal_size_limit to 2^40 bytes results in the WAL files getting
           truncated to 0 on exit and limits the on disk size of the WAL files
           to 2^40 bytes following a checkpoint */
        if (sqlite3_exec(db, "pragma main.journal_size_limit = 1099511627776;", 0, 0, 0) == SQLITE_OK) {
            int enable = 1;
            sqlite3_file_control(db, NULL, SQLITE_FCNTL_PERSIST_WAL, &enable);
        }
    }

    /* Increase the auto-checkpoint interval to 40000 pages.  This
       seems enough to ensure that instantiating the NixOS system
       derivation is done in a single fsync(). */
    if (mode == "wal" && sqlite3_exec(db, "pragma wal_autocheckpoint = 40000;", 0, 0, 0) != SQLITE_OK)
        SQLiteError::throw_(db, "setting autocheckpoint interval");

    /* Initialise the database schema, if necessary. */
    if (create) {
        static const char schema[] =
#include "schema.sql.gen.hh"
            ;
        db.exec(schema);
    }
}


void LocalStore::upgradeDBSchema(State & state)
{
    state.db.exec("create table if not exists SchemaMigrations (migration text primary key not null);");

    StringSet schemaMigrations;

    {
        SQLiteStmt querySchemaMigrations;
        querySchemaMigrations.create(state.db, "select migration from SchemaMigrations;");
        auto useQuerySchemaMigrations(querySchemaMigrations.use());
        while (useQuerySchemaMigrations.next())
            schemaMigrations.insert(useQuerySchemaMigrations.getStr(0));
    }

    auto doUpgrade = [&](const std::string & migrationName, const std::string & stmt)
    {
        if (schemaMigrations.contains(migrationName))
            return;

        debug("executing Nix database schema migration '%s'...", migrationName);

        SQLiteTxn txn(state.db);
        state.db.exec(stmt + fmt(";\ninsert into SchemaMigrations values('%s')", migrationName));
        txn.commit();

        schemaMigrations.insert(migrationName);
    };

    if (experimentalFeatureSettings.isEnabled(Xp::CaDerivations))
        doUpgrade(
            "20220326-ca-derivations",
            #include "ca-specific-schema.sql.gen.hh"
            );
}


/* To improve purity, users may want to make the Nix store a read-only
   bind mount.  So make the Nix store writable for this process. */
void LocalStore::makeStoreWritable()
{
#ifdef __linux__
    if (!isRootUser()) return;
    /* Check if /nix/store is on a read-only mount. */
    struct statvfs stat;
    if (statvfs(config->realStoreDir.get().c_str(), &stat) != 0)
        throw SysError("getting info about the Nix store mount point");

    if (stat.f_flag & ST_RDONLY) {
        if (mount(0, config->realStoreDir.get().c_str(), "none", MS_REMOUNT | MS_BIND, 0) == -1)
            throw SysError("remounting %1% writable", config->realStoreDir);
    }
#endif
}


void LocalStore::registerDrvOutput(const Realisation & info, CheckSigsFlag checkSigs)
{
    experimentalFeatureSettings.require(Xp::CaDerivations);
    if (checkSigs == NoCheckSigs || !realisationIsUntrusted(info))
        registerDrvOutput(info);
    else
        throw Error("cannot register realisation '%s' because it lacks a signature by a trusted key", info.outPath.to_string());
}

void LocalStore::registerDrvOutput(const Realisation & info)
{
    experimentalFeatureSettings.require(Xp::CaDerivations);
    retrySQLite<void>([&]() {
        auto state(_state.lock());
        if (auto oldR = queryRealisation_(*state, info.id)) {
            if (info.isCompatibleWith(*oldR)) {
                auto combinedSignatures = oldR->signatures;
                combinedSignatures.insert(info.signatures.begin(),
                    info.signatures.end());
                state->stmts->UpdateRealisedOutput.use()
                    (concatStringsSep(" ", combinedSignatures))
                    (info.id.strHash())
                    (info.id.outputName)
                    .exec();
            } else {
                throw Error("Trying to register a realisation of '%s', but we already "
                            "have another one locally.\n"
                            "Local:  %s\n"
                            "Remote: %s",
                    info.id.to_string(),
                    printStorePath(oldR->outPath),
                    printStorePath(info.outPath)
                );
            }
        } else {
            state->stmts->RegisterRealisedOutput.use()
                (info.id.strHash())
                (info.id.outputName)
                (printStorePath(info.outPath))
                (concatStringsSep(" ", info.signatures))
                .exec();
        }
        for (auto & [outputId, depPath] : info.dependentRealisations) {
            auto localRealisation = queryRealisationCore_(*state, outputId);
            if (!localRealisation)
                throw Error("unable to register the derivation '%s' as it "
                            "depends on the non existent '%s'",
                    info.id.to_string(), outputId.to_string());
            if (localRealisation->second.outPath != depPath)
                throw Error("unable to register the derivation '%s' as it "
                            "depends on a realisation of '%s' that doesn’t"
                            "match what we have locally",
                    info.id.to_string(), outputId.to_string());
            state->stmts->AddRealisationReference.use()
                (info.id.strHash())
                (info.id.outputName)
                (outputId.strHash())
                (outputId.outputName)
                .exec();
        }
    });
}

void LocalStore::cacheDrvOutputMapping(
    State & state,
    const uint64_t deriver,
    const std::string & outputName,
    const StorePath & output)
{
    retrySQLite<void>([&]() {
        state.stmts->AddDerivationOutput.use()
            (deriver)
            (outputName)
            (printStorePath(output))
            .exec();
    });
}


uint64_t LocalStore::addValidPath(State & state,
    const ValidPathInfo & info, bool checkOutputs)
{
    if (info.ca.has_value() && !info.isContentAddressed(*this))
        throw Error("cannot add path '%s' to the Nix store because it claims to be content-addressed but isn't",
            printStorePath(info.path));

    state.stmts->RegisterValidPath.use()
        (printStorePath(info.path))
        (info.narHash.to_string(HashFormat::Base16, true))
        (info.registrationTime == 0 ? time(0) : info.registrationTime)
        (info.deriver ? printStorePath(*info.deriver) : "", (bool) info.deriver)
        (info.narSize, info.narSize != 0)
        (info.ultimate ? 1 : 0, info.ultimate)
        (concatStringsSep(" ", info.sigs), !info.sigs.empty())
        (renderContentAddress(info.ca), (bool) info.ca)
        .exec();
    uint64_t id = state.db.getLastInsertedRowId();

    /* If this is a derivation, then store the derivation outputs in
       the database.  This is useful for the garbage collector: it can
       efficiently query whether a path is an output of some
       derivation. */
    if (info.path.isDerivation()) {
        auto drv = readInvalidDerivation(info.path);

        /* Verify that the output paths in the derivation are correct
           (i.e., follow the scheme for computing output paths from
           derivations).  Note that if this throws an error, then the
           DB transaction is rolled back, so the path validity
           registration above is undone. */
        if (checkOutputs) drv.checkInvariants(*this, info.path);

        for (auto & i : drv.outputsAndOptPaths(*this)) {
            /* Floating CA derivations have indeterminate output paths until
               they are built, so don't register anything in that case */
            if (i.second.second)
                cacheDrvOutputMapping(state, id, i.first, *i.second.second);
        }
    }

    {
        auto state_(Store::state.lock());
        state_->pathInfoCache.upsert(std::string(info.path.to_string()),
            PathInfoCacheValue{ .value = std::make_shared<const ValidPathInfo>(info) });
    }

    return id;
}


void LocalStore::queryPathInfoUncached(const StorePath & path,
    Callback<std::shared_ptr<const ValidPathInfo>> callback) noexcept
{
    try {
        callback(retrySQLite<std::shared_ptr<const ValidPathInfo>>([&]() {
            auto state(_state.lock());
            return queryPathInfoInternal(*state, path);
        }));

    } catch (...) { callback.rethrow(); }
}


std::shared_ptr<const ValidPathInfo> LocalStore::queryPathInfoInternal(State & state, const StorePath & path)
{
    /* Get the path info. */
    auto useQueryPathInfo(state.stmts->QueryPathInfo.use()(printStorePath(path)));

    if (!useQueryPathInfo.next())
        return std::shared_ptr<ValidPathInfo>();

    auto id = useQueryPathInfo.getInt(0);

    auto narHash = Hash::dummy;
    try {
        narHash = Hash::parseAnyPrefixed(useQueryPathInfo.getStr(1));
    } catch (BadHash & e) {
        throw Error("invalid-path entry for '%s': %s", printStorePath(path), e.what());
    }

    auto info = std::make_shared<ValidPathInfo>(path, narHash);

    info->id = id;

    info->registrationTime = useQueryPathInfo.getInt(2);

    auto s = (const char *) sqlite3_column_text(state.stmts->QueryPathInfo, 3);
    if (s) info->deriver = parseStorePath(s);

    /* Note that narSize = NULL yields 0. */
    info->narSize = useQueryPathInfo.getInt(4);

    info->ultimate = useQueryPathInfo.getInt(5) == 1;

    s = (const char *) sqlite3_column_text(state.stmts->QueryPathInfo, 6);
    if (s) info->sigs = tokenizeString<StringSet>(s, " ");

    s = (const char *) sqlite3_column_text(state.stmts->QueryPathInfo, 7);
    if (s) info->ca = ContentAddress::parseOpt(s);

    /* Get the references. */
    auto useQueryReferences(state.stmts->QueryReferences.use()(info->id));

    while (useQueryReferences.next())
        info->references.insert(parseStorePath(useQueryReferences.getStr(0)));

    return info;
}


/* Update path info in the database. */
void LocalStore::updatePathInfo(State & state, const ValidPathInfo & info)
{
    state.stmts->UpdatePathInfo.use()
        (info.narSize, info.narSize != 0)
        (info.narHash.to_string(HashFormat::Base16, true))
        (info.ultimate ? 1 : 0, info.ultimate)
        (concatStringsSep(" ", info.sigs), !info.sigs.empty())
        (renderContentAddress(info.ca), (bool) info.ca)
        (printStorePath(info.path))
        .exec();
}


uint64_t LocalStore::queryValidPathId(State & state, const StorePath & path)
{
    auto use(state.stmts->QueryPathInfo.use()(printStorePath(path)));
    if (!use.next())
        throw InvalidPath("path '%s' is not valid", printStorePath(path));
    return use.getInt(0);
}


bool LocalStore::isValidPath_(State & state, const StorePath & path)
{
    return state.stmts->QueryPathInfo.use()(printStorePath(path)).next();
}


bool LocalStore::isValidPathUncached(const StorePath & path)
{
    return retrySQLite<bool>([&]() {
        auto state(_state.lock());
        return isValidPath_(*state, path);
    });
}


StorePathSet LocalStore::queryValidPaths(const StorePathSet & paths, SubstituteFlag maybeSubstitute)
{
    StorePathSet res;
    for (auto & i : paths)
        if (isValidPath(i)) res.insert(i);
    return res;
}


StorePathSet LocalStore::queryAllValidPaths()
{
    return retrySQLite<StorePathSet>([&]() {
        auto state(_state.lock());
        auto use(state->stmts->QueryValidPaths.use());
        StorePathSet res;
        while (use.next()) res.insert(parseStorePath(use.getStr(0)));
        return res;
    });
}


void LocalStore::queryReferrers(State & state, const StorePath & path, StorePathSet & referrers)
{
    auto useQueryReferrers(state.stmts->QueryReferrers.use()(printStorePath(path)));

    while (useQueryReferrers.next())
        referrers.insert(parseStorePath(useQueryReferrers.getStr(0)));
}


void LocalStore::queryReferrers(const StorePath & path, StorePathSet & referrers)
{
    return retrySQLite<void>([&]() {
        auto state(_state.lock());
        queryReferrers(*state, path, referrers);
    });
}


StorePathSet LocalStore::queryValidDerivers(const StorePath & path)
{
    return retrySQLite<StorePathSet>([&]() {
        auto state(_state.lock());

        auto useQueryValidDerivers(state->stmts->QueryValidDerivers.use()(printStorePath(path)));

        StorePathSet derivers;
        while (useQueryValidDerivers.next())
            derivers.insert(parseStorePath(useQueryValidDerivers.getStr(1)));

        return derivers;
    });
}


std::map<std::string, std::optional<StorePath>>
LocalStore::queryStaticPartialDerivationOutputMap(const StorePath & path)
{
    return retrySQLite<std::map<std::string, std::optional<StorePath>>>([&]() {
        auto state(_state.lock());
        std::map<std::string, std::optional<StorePath>> outputs;
        uint64_t drvId;
        drvId = queryValidPathId(*state, path);
        auto use(state->stmts->QueryDerivationOutputs.use()(drvId));
        while (use.next())
            outputs.insert_or_assign(
                use.getStr(0), parseStorePath(use.getStr(1)));

        return outputs;
    });
}

std::optional<StorePath> LocalStore::queryPathFromHashPart(const std::string & hashPart)
{
    if (hashPart.size() != StorePath::HashLen) throw Error("invalid hash part");

    Path prefix = storeDir + "/" + hashPart;

    return retrySQLite<std::optional<StorePath>>([&]() -> std::optional<StorePath> {
        auto state(_state.lock());

        auto useQueryPathFromHashPart(state->stmts->QueryPathFromHashPart.use()(prefix));

        if (!useQueryPathFromHashPart.next()) return {};

        const char * s = (const char *) sqlite3_column_text(state->stmts->QueryPathFromHashPart, 0);
        if (s && prefix.compare(0, prefix.size(), s, prefix.size()) == 0)
            return parseStorePath(s);
        return {};
    });
}


StorePathSet LocalStore::querySubstitutablePaths(const StorePathSet & paths)
{
    if (!settings.useSubstitutes) return StorePathSet();

    StorePathSet remaining;
    for (auto & i : paths)
        remaining.insert(i);

    StorePathSet res;

    for (auto & sub : getDefaultSubstituters()) {
        if (remaining.empty()) break;
        if (sub->storeDir != storeDir) continue;
        if (!sub->config.wantMassQuery) continue;

        auto valid = sub->queryValidPaths(remaining);

        StorePathSet remaining2;
        for (auto & path : remaining)
            if (valid.count(path))
                res.insert(path);
            else
                remaining2.insert(path);

        std::swap(remaining, remaining2);
    }

    return res;
}


void LocalStore::registerValidPath(const ValidPathInfo & info)
{
    registerValidPaths({{info.path, info}});
}


void LocalStore::registerValidPaths(const ValidPathInfos & infos)
{
#ifndef _WIN32
    /* SQLite will fsync by default, but the new valid paths may not
       be fsync-ed.  So some may want to fsync them before registering
       the validity, at the expense of some speed of the path
       registering operation. */
    if (settings.syncBeforeRegistering) sync();
#endif

    return retrySQLite<void>([&]() {
        auto state(_state.lock());

        SQLiteTxn txn(state->db);
        StorePathSet paths;

        for (auto & [_, i] : infos) {
            assert(i.narHash.algo == HashAlgorithm::SHA256);
            if (isValidPath_(*state, i.path))
                updatePathInfo(*state, i);
            else
                addValidPath(*state, i, false);
            paths.insert(i.path);
        }

        for (auto & [_, i] : infos) {
            auto referrer = queryValidPathId(*state, i.path);
            for (auto & j : i.references)
                state->stmts->AddReference.use()(referrer)(queryValidPathId(*state, j)).exec();
        }

        /* Check that the derivation outputs are correct.  We can't do
           this in addValidPath() above, because the references might
           not be valid yet. */
        for (auto & [_, i] : infos)
            if (i.path.isDerivation()) {
                // FIXME: inefficient; we already loaded the derivation in addValidPath().
                readInvalidDerivation(i.path).checkInvariants(*this, i.path);
            }

        /* Do a topological sort of the paths.  This will throw an
           error if a cycle is detected and roll back the
           transaction.  Cycles can only occur when a derivation
           has multiple outputs. */
        topoSort(paths,
            {[&](const StorePath & path) {
                auto i = infos.find(path);
                return i == infos.end() ? StorePathSet() : i->second.references;
            }},
            {[&](const StorePath & path, const StorePath & parent) {
                return BuildError(
                    "cycle detected in the references of '%s' from '%s'",
                    printStorePath(path),
                    printStorePath(parent));
            }});

        txn.commit();
    });
}


/* Invalidate a path.  The caller is responsible for checking that
   there are no referrers. */
void LocalStore::invalidatePath(State & state, const StorePath & path)
{
    debug("invalidating path '%s'", printStorePath(path));

    state.stmts->InvalidatePath.use()(printStorePath(path)).exec();

    /* Note that the foreign key constraints on the Refs table take
       care of deleting the references entries for `path'. */

    {
        auto state_(Store::state.lock());
        state_->pathInfoCache.erase(std::string(path.to_string()));
    }
}

const PublicKeys & LocalStore::getPublicKeys()
{
    auto state(_state.lock());
    if (!state->publicKeys)
        state->publicKeys = std::make_unique<PublicKeys>(getDefaultPublicKeys());
    return *state->publicKeys;
}

bool LocalStore::pathInfoIsUntrusted(const ValidPathInfo & info)
{
    return config->requireSigs && !info.checkSignatures(*this, getPublicKeys());
}

bool LocalStore::realisationIsUntrusted(const Realisation & realisation)
{
    return config->requireSigs && !realisation.checkSignatures(getPublicKeys());
}

void LocalStore::addToStore(const ValidPathInfo & info, Source & source,
    RepairFlag repair, CheckSigsFlag checkSigs)
{
    if (checkSigs && pathInfoIsUntrusted(info))
        throw Error("cannot add path '%s' because it lacks a signature by a trusted key", printStorePath(info.path));

    {
        /* In case we are not interested in reading the NAR: discard it. */
        bool narRead = false;
        Finally cleanup = [&]() {
            if (!narRead) {
                NullFileSystemObjectSink sink;
                try {
                    parseDump(sink, source);
                } catch (...) {
                    // TODO: should Interrupted be handled here?
                    ignoreExceptionInDestructor();
                }
            }
        };

        addTempRoot(info.path);

        if (repair || !isValidPath(info.path)) {

            PathLocks outputLock;

            auto realPath = Store::toRealPath(info.path);

            /* Lock the output path.  But don't lock if we're being called
            from a build hook (whose parent process already acquired a
            lock on this path). */
            if (!locksHeld.count(printStorePath(info.path)))
                outputLock.lockPaths({realPath});

            if (repair || !isValidPath(info.path)) {

                deletePath(realPath);

                /* While restoring the path from the NAR, compute the hash
                of the NAR. */
                HashSink hashSink(HashAlgorithm::SHA256);

                TeeSource wrapperSource { source, hashSink };

                narRead = true;
                restorePath(realPath, wrapperSource, settings.fsyncStorePaths);

                auto hashResult = hashSink.finish();

                if (hashResult.first != info.narHash)
                    throw Error("hash mismatch importing path '%s';\n  specified: %s\n  got:       %s",
                                printStorePath(info.path), info.narHash.to_string(HashFormat::Nix32, true), hashResult.first.to_string(HashFormat::Nix32, true));

                if (hashResult.second != info.narSize)
                    throw Error("size mismatch importing path '%s';\n  specified: %s\n  got:       %s",
                        printStorePath(info.path), info.narSize, hashResult.second);

                if (info.ca) {
                    auto & specified = *info.ca;
                    auto actualHash = ({
                        auto accessor = getFSAccessor(false);
                        CanonPath path { info.path.to_string() };
                        Hash h { HashAlgorithm::SHA256 }; // throwaway def to appease C++
                        auto fim = specified.method.getFileIngestionMethod();
                        switch (fim) {
                        case FileIngestionMethod::Flat:
                        case FileIngestionMethod::NixArchive:
                        {
                            HashModuloSink caSink {
                                specified.hash.algo,
                                std::string { info.path.hashPart() },
                            };
                            dumpPath({accessor, path}, caSink, (FileSerialisationMethod) fim);
                            h = caSink.finish().first;
                            break;
                        }
                        case FileIngestionMethod::Git:
                            h = git::dumpHash(specified.hash.algo, {accessor, path}).hash;
                            break;
                        }
                        ContentAddress {
                            .method = specified.method,
                            .hash = std::move(h),
                        };
                    });
                    if (specified.hash != actualHash.hash) {
                        throw Error("ca hash mismatch importing path '%s';\n  specified: %s\n  got:       %s",
                            printStorePath(info.path),
                            specified.hash.to_string(HashFormat::Nix32, true),
                            actualHash.hash.to_string(HashFormat::Nix32, true));
                    }
                }

                autoGC();

                canonicalisePathMetaData(realPath);

                optimisePath(realPath, repair); // FIXME: combine with hashPath()

                if (settings.fsyncStorePaths) {
                    recursiveSync(realPath);
                    syncParent(realPath);
                }

                registerValidPath(info);
            }

            outputLock.setDeletion(true);
        }
    }

    // In case `cleanup` ignored an `Interrupted` exception
    checkInterrupt();
}


StorePath LocalStore::addToStoreFromDump(
    Source & source0,
    std::string_view name,
    FileSerialisationMethod dumpMethod,
    ContentAddressMethod hashMethod,
    HashAlgorithm hashAlgo,
    const StorePathSet & references,
    RepairFlag repair)
{
    /* For computing the store path. */
    auto hashSink = std::make_unique<HashSink>(hashAlgo);
    TeeSource source { source0, *hashSink };

    /* Read the source path into memory, but only if it's up to
       narBufferSize bytes. If it's larger, write it to a temporary
       location in the Nix store. If the subsequently computed
       destination store path is already valid, we just delete the
       temporary path. Otherwise, we move it to the destination store
       path. */
    bool inMemory = false;

    struct Free {
        void operator()(void* v) { free(v); }
    };
    std::unique_ptr<char, Free> dumpBuffer(nullptr);
    std::string_view dump;

    /* Fill out buffer, and decide whether we are working strictly in
       memory based on whether we break out because the buffer is full
       or the original source is empty */
    while (dump.size() < settings.narBufferSize) {
        auto oldSize = dump.size();
        constexpr size_t chunkSize = 65536;
        auto want = std::min(chunkSize, settings.narBufferSize - oldSize);
        if (auto tmp = realloc(dumpBuffer.get(), oldSize + want)) {
            dumpBuffer.release();
            dumpBuffer.reset((char*) tmp);
        } else {
            throw std::bad_alloc();
        }
        auto got = 0;
        Finally cleanup([&]() {
            dump = {dumpBuffer.get(), dump.size() + got};
        });
        try {
            got = source.read(dumpBuffer.get() + oldSize, want);
        } catch (EndOfFile &) {
            inMemory = true;
            break;
        }
    }

    std::unique_ptr<AutoDelete> delTempDir;
    std::filesystem::path tempPath;
    std::filesystem::path tempDir;
    AutoCloseFD tempDirFd;

    bool methodsMatch = static_cast<FileIngestionMethod>(dumpMethod) == hashMethod.getFileIngestionMethod();

    /* If the methods don't match, our streaming hash of the dump is the
       wrong sort, and we need to rehash. */
    bool inMemoryAndDontNeedRestore = inMemory && methodsMatch;

    if (!inMemoryAndDontNeedRestore) {
        /* Drain what we pulled so far, and then keep on pulling */
        StringSource dumpSource { dump };
        ChainSource bothSource { dumpSource, source };

        std::tie(tempDir, tempDirFd) = createTempDirInStore();
        delTempDir = std::make_unique<AutoDelete>(tempDir);
        tempPath = tempDir / "x";

        restorePath(tempPath.string(), bothSource, dumpMethod, settings.fsyncStorePaths);

        dumpBuffer.reset();
        dump = {};
    }

    auto [dumpHash, size] = hashSink->finish();

    auto desc = ContentAddressWithReferences::fromParts(
        hashMethod,
        methodsMatch
            ? dumpHash
            : hashPath(
                PosixSourceAccessor::createAtRoot(tempPath),
                hashMethod.getFileIngestionMethod(), hashAlgo).first,
        {
            .others = references,
            // caller is not capable of creating a self-reference, because this is content-addressed without modulus
            .self = false,
        });

    auto dstPath = makeFixedOutputPathFromCA(name, desc);

    addTempRoot(dstPath);

    if (repair || !isValidPath(dstPath)) {

        /* The first check above is an optimisation to prevent
           unnecessary lock acquisition. */

        auto realPath = Store::toRealPath(dstPath);

        PathLocks outputLock({realPath});

        if (repair || !isValidPath(dstPath)) {

            deletePath(realPath);

            autoGC();

            if (inMemoryAndDontNeedRestore) {
                StringSource dumpSource { dump };
                /* Restore from the buffer in memory. */
                auto fim = hashMethod.getFileIngestionMethod();
                switch (fim) {
                case FileIngestionMethod::Flat:
                case FileIngestionMethod::NixArchive:
                    restorePath(realPath, dumpSource, (FileSerialisationMethod) fim, settings.fsyncStorePaths);
                    break;
                case FileIngestionMethod::Git:
                    // doesn't correspond to serialization method, so
                    // this should be unreachable
                    assert(false);
                }
            } else {
                /* Move the temporary path we restored above. */
                moveFile(tempPath.string(), realPath);
            }

            /* For computing the nar hash. In recursive SHA-256 mode, this
               is the same as the store hash, so no need to do it again. */
            auto narHash = std::pair { dumpHash, size };
            if (dumpMethod != FileSerialisationMethod::NixArchive || hashAlgo != HashAlgorithm::SHA256) {
                HashSink narSink { HashAlgorithm::SHA256 };
                dumpPath(realPath, narSink);
                narHash = narSink.finish();
            }

            canonicalisePathMetaData(realPath); // FIXME: merge into restorePath

            optimisePath(realPath, repair);

            if (settings.fsyncStorePaths) {
                recursiveSync(realPath);
                syncParent(realPath);
            }

            ValidPathInfo info {
                *this,
                name,
                std::move(desc),
                narHash.first
            };
            info.narSize = narHash.second;
            registerValidPath(info);
        }

        outputLock.setDeletion(true);
    }

    return dstPath;
}


/* Create a temporary directory in the store that won't be
   garbage-collected until the returned FD is closed. */
std::pair<std::filesystem::path, AutoCloseFD> LocalStore::createTempDirInStore()
{
    std::filesystem::path tmpDirFn;
    AutoCloseFD tmpDirFd;
    bool lockedByUs = false;
    do {
        /* There is a slight possibility that `tmpDir' gets deleted by
           the GC between createTempDir() and when we acquire a lock on it.
           We'll repeat until 'tmpDir' exists and we've locked it. */
        tmpDirFn = createTempDir(config->realStoreDir, "tmp");
        tmpDirFd = openDirectory(tmpDirFn);
        if (!tmpDirFd) {
            continue;
        }
        lockedByUs = lockFile(tmpDirFd.get(), ltWrite, true);
    } while (!pathExists(tmpDirFn.string()) || !lockedByUs);
    return {tmpDirFn, std::move(tmpDirFd)};
}


void LocalStore::invalidatePathChecked(const StorePath & path)
{
    retrySQLite<void>([&]() {
        auto state(_state.lock());

        SQLiteTxn txn(state->db);

        if (isValidPath_(*state, path)) {
            StorePathSet referrers; queryReferrers(*state, path, referrers);
            referrers.erase(path); /* ignore self-references */
            if (!referrers.empty())
                throw PathInUse("cannot delete path '%s' because it is in use by %s",
                    printStorePath(path), showPaths(referrers));
            invalidatePath(*state, path);
        }

        txn.commit();
    });
}


bool LocalStore::verifyStore(bool checkContents, RepairFlag repair)
{
    printInfo("reading the Nix store...");

    /* Acquire the global GC lock to get a consistent snapshot of
       existing and valid paths. */
    auto fdGCLock = openGCLock();
    FdLock gcLock(fdGCLock.get(), ltRead, true, "waiting for the big garbage collector lock...");

    auto [errors, validPaths] = verifyAllValidPaths(repair);

    /* Optionally, check the content hashes (slow). */
    if (checkContents) {

        printInfo("checking link hashes...");

        for (auto & link : DirectoryIterator{linksDir}) {
            checkInterrupt();
            auto name = link.path().filename();
            printMsg(lvlTalkative, "checking contents of '%s'", name);
            PosixSourceAccessor accessor;
            std::string hash = hashPath(
                PosixSourceAccessor::createAtRoot(link.path()),
                FileIngestionMethod::NixArchive, HashAlgorithm::SHA256).first.to_string(HashFormat::Nix32, false);
            if (hash != name.string()) {
                printError("link '%s' was modified! expected hash '%s', got '%s'",
                    link.path(), name, hash);
                if (repair) {
                    std::filesystem::remove(link.path());
                    printInfo("removed link '%s'", link.path());
                } else {
                    errors = true;
                }
            }
        }

        printInfo("checking store hashes...");

        Hash nullHash(HashAlgorithm::SHA256);

        for (auto & i : validPaths) {
            try {
                auto info = std::const_pointer_cast<ValidPathInfo>(std::shared_ptr<const ValidPathInfo>(queryPathInfo(i)));

                /* Check the content hash (optionally - slow). */
                printMsg(lvlTalkative, "checking contents of '%s'", printStorePath(i));

                auto hashSink = HashSink(info->narHash.algo);

                dumpPath(Store::toRealPath(i), hashSink);
                auto current = hashSink.finish();

                if (info->narHash != nullHash && info->narHash != current.first) {
                    printError("path '%s' was modified! expected hash '%s', got '%s'",
                               printStorePath(i), info->narHash.to_string(HashFormat::Nix32, true), current.first.to_string(HashFormat::Nix32, true));
                    if (repair) repairPath(i); else errors = true;
                } else {

                    bool update = false;

                    /* Fill in missing hashes. */
                    if (info->narHash == nullHash) {
                        printInfo("fixing missing hash on '%s'", printStorePath(i));
                        info->narHash = current.first;
                        update = true;
                    }

                    /* Fill in missing narSize fields (from old stores). */
                    if (info->narSize == 0) {
                        printInfo("updating size field on '%s' to %s", printStorePath(i), current.second);
                        info->narSize = current.second;
                        update = true;
                    }

                    if (update) {
                        auto state(_state.lock());
                        updatePathInfo(*state, *info);
                    }

                }

            } catch (Error & e) {
                /* It's possible that the path got GC'ed, so ignore
                   errors on invalid paths. */
                if (isValidPath(i))
                    logError(e.info());
                else
                    warn(e.msg());
                errors = true;
            }
        }
    }

    return errors;
}


LocalStore::VerificationResult LocalStore::verifyAllValidPaths(RepairFlag repair)
{
    StorePathSet storePathsInStoreDir;
    /* Why aren't we using `queryAllValidPaths`? Because that would
       tell us about all the paths than the database knows about. Here we
       want to know about all the store paths in the store directory,
       regardless of what the database thinks.

       We will end up cross-referencing these two sources of truth (the
       database and the filesystem) in the loop below, in order to catch
       invalid states.
     */
    for (auto & i : DirectoryIterator{config->realStoreDir.get()}) {
        checkInterrupt();
        try {
            storePathsInStoreDir.insert({i.path().filename().string()});
        } catch (BadStorePath &) { }
    }

    /* Check whether all valid paths actually exist. */
    printInfo("checking path existence...");

    StorePathSet done;

    auto existsInStoreDir = [&](const StorePath & storePath) {
        return storePathsInStoreDir.count(storePath);
    };

    bool errors = false;
    StorePathSet validPaths;

    for (auto & i : queryAllValidPaths())
        verifyPath(i, existsInStoreDir, done, validPaths, repair, errors);

    return {
        .errors = errors,
        .validPaths = validPaths,
    };
}


void LocalStore::verifyPath(const StorePath & path, std::function<bool(const StorePath &)> existsInStoreDir,
    StorePathSet & done, StorePathSet & validPaths, RepairFlag repair, bool & errors)
{
    checkInterrupt();

    if (!done.insert(path).second) return;

    if (!existsInStoreDir(path)) {
        /* Check any referrers first.  If we can invalidate them
           first, then we can invalidate this path as well. */
        bool canInvalidate = true;
        StorePathSet referrers; queryReferrers(path, referrers);
        for (auto & i : referrers)
            if (i != path) {
                verifyPath(i, existsInStoreDir, done, validPaths, repair, errors);
                if (validPaths.count(i))
                    canInvalidate = false;
            }

        auto pathS = printStorePath(path);

        if (canInvalidate) {
            printInfo("path '%s' disappeared, removing from database...", pathS);
            auto state(_state.lock());
            invalidatePath(*state, path);
        } else {
            printError("path '%s' disappeared, but it still has valid referrers!", pathS);
            if (repair)
                try {
                    repairPath(path);
                } catch (Error & e) {
                    logWarning(e.info());
                    errors = true;
                }
            else errors = true;
        }

        return;
    }

    validPaths.insert(std::move(path));
}


unsigned int LocalStore::getProtocol()
{
    return PROTOCOL_VERSION;
}

std::optional<TrustedFlag> LocalStore::isTrustedClient()
{
    return Trusted;
}


void LocalStore::vacuumDB()
{
    auto state(_state.lock());
    state->db.exec("vacuum");
}


void LocalStore::addSignatures(const StorePath & storePath, const StringSet & sigs)
{
    retrySQLite<void>([&]() {
        auto state(_state.lock());

        SQLiteTxn txn(state->db);

        auto info = std::const_pointer_cast<ValidPathInfo>(queryPathInfoInternal(*state, storePath));

        info->sigs.insert(sigs.begin(), sigs.end());

        updatePathInfo(*state, *info);

        txn.commit();
    });
}


std::optional<std::pair<int64_t, Realisation>> LocalStore::queryRealisationCore_(
        LocalStore::State & state,
        const DrvOutput & id)
{
    auto useQueryRealisedOutput(
            state.stmts->QueryRealisedOutput.use()
                (id.strHash())
                (id.outputName));
    if (!useQueryRealisedOutput.next())
        return std::nullopt;
    auto realisationDbId = useQueryRealisedOutput.getInt(0);
    auto outputPath = parseStorePath(useQueryRealisedOutput.getStr(1));
    auto signatures =
        tokenizeString<StringSet>(useQueryRealisedOutput.getStr(2));

    return {{
        realisationDbId,
        Realisation{
            .id = id,
            .outPath = outputPath,
            .signatures = signatures,
        }
    }};
}

std::optional<const Realisation> LocalStore::queryRealisation_(
            LocalStore::State & state,
            const DrvOutput & id)
{
    auto maybeCore = queryRealisationCore_(state, id);
    if (!maybeCore)
        return std::nullopt;
    auto [realisationDbId, res] = *maybeCore;

    std::map<DrvOutput, StorePath> dependentRealisations;
    auto useRealisationRefs(
        state.stmts->QueryRealisationReferences.use()
            (realisationDbId));
    while (useRealisationRefs.next()) {
        auto depId = DrvOutput {
            Hash::parseAnyPrefixed(useRealisationRefs.getStr(0)),
            useRealisationRefs.getStr(1),
        };
        auto dependentRealisation = queryRealisationCore_(state, depId);
        assert(dependentRealisation); // Enforced by the db schema
        auto outputPath = dependentRealisation->second.outPath;
        dependentRealisations.insert({depId, outputPath});
    }

    res.dependentRealisations = dependentRealisations;

    return { res };
}

void LocalStore::queryRealisationUncached(const DrvOutput & id,
        Callback<std::shared_ptr<const Realisation>> callback) noexcept
{
    try {
        auto maybeRealisation
            = retrySQLite<std::optional<const Realisation>>([&]() {
                  auto state(_state.lock());
                  return queryRealisation_(*state, id);
              });
        if (maybeRealisation)
            callback(
                std::make_shared<const Realisation>(maybeRealisation.value()));
        else
            callback(nullptr);

    } catch (...) {
        callback.rethrow();
    }
}

void LocalStore::addBuildLog(const StorePath & drvPath, std::string_view log)
{
    assert(drvPath.isDerivation());

    auto baseName = drvPath.to_string();

    auto logPath = fmt("%s/%s/%s/%s.bz2", config->logDir, drvsLogDir, baseName.substr(0, 2), baseName.substr(2));

    if (pathExists(logPath)) return;

    createDirs(dirOf(logPath));

    auto tmpFile = fmt("%s.tmp.%d", logPath, getpid());

    writeFile(tmpFile, compress("bzip2", log));

    std::filesystem::rename(tmpFile, logPath);
}

std::optional<std::string> LocalStore::getVersion()
{
    return nixVersion;
}

static RegisterStoreImplementation<LocalStore::Config> regLocalStore;

}  // namespace nix<|MERGE_RESOLUTION|>--- conflicted
+++ resolved
@@ -17,11 +17,8 @@
 #include "nix/util/posix-source-accessor.hh"
 #include "nix/store/keys.hh"
 #include "nix/util/users.hh"
-<<<<<<< HEAD
-=======
 #include "nix/store/store-open.hh"
 #include "nix/store/store-registration.hh"
->>>>>>> 27932ae6
 
 #include <iostream>
 #include <algorithm>
@@ -122,13 +119,8 @@
     state->stmts = std::make_unique<State::Stmts>();
 
     /* Create missing state directories if they don't already exist. */
-<<<<<<< HEAD
-    createDirs(realStoreDir.get());
-    if (readOnly) {
-=======
     createDirs(config->realStoreDir.get());
     if (config->readOnly) {
->>>>>>> 27932ae6
         experimentalFeatureSettings.require(Xp::ReadOnlyLocalStore);
     } else {
         makeStoreWritable();
