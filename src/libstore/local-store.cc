#include "local-store.hh"
#include "globals.hh"
#include "archive.hh"
#include "pathlocks.hh"
#include "worker-protocol.hh"
#include "derivations.hh"
#include "nar-info.hh"
#include "references.hh"
#include "callback.hh"
#include "topo-sort.hh"
#include "finally.hh"
#include "compression.hh"

#include <iostream>
#include <algorithm>
#include <cstring>

#include <sys/types.h>
#include <sys/stat.h>
#include <sys/select.h>
#include <sys/time.h>
#include <unistd.h>
#include <utime.h>
#include <fcntl.h>
#include <errno.h>
#include <stdio.h>
#include <time.h>
#include <grp.h>

#if __linux__
#include <sched.h>
#include <sys/statvfs.h>
#include <sys/mount.h>
#include <sys/ioctl.h>
#include <sys/xattr.h>
#endif

#ifdef __CYGWIN__
#include <windows.h>
#endif

#include <sqlite3.h>


namespace nix {

std::string LocalStoreConfig::doc()
{
    return
        #include "local-store.md"
        ;
}

struct LocalStore::State::Stmts {
    /* Some precompiled SQLite statements. */
    SQLiteStmt RegisterValidPath;
    SQLiteStmt UpdatePathInfo;
    SQLiteStmt AddReference;
    SQLiteStmt QueryPathInfo;
    SQLiteStmt QueryReferences;
    SQLiteStmt QueryReferrers;
    SQLiteStmt InvalidatePath;
    SQLiteStmt AddDerivationOutput;
    SQLiteStmt RegisterRealisedOutput;
    SQLiteStmt UpdateRealisedOutput;
    SQLiteStmt QueryValidDerivers;
    SQLiteStmt QueryDerivationOutputs;
    SQLiteStmt QueryRealisedOutput;
    SQLiteStmt QueryAllRealisedOutputs;
    SQLiteStmt QueryPathFromHashPart;
    SQLiteStmt QueryValidPaths;
    SQLiteStmt QueryRealisationReferences;
    SQLiteStmt AddRealisationReference;
};

int getSchema(Path schemaPath)
{
    int curSchema = 0;
    if (pathExists(schemaPath)) {
        auto s = readFile(schemaPath);
        auto n = string2Int<int>(s);
        if (!n)
            throw Error("'%1%' is corrupt", schemaPath);
        curSchema = *n;
    }
    return curSchema;
}

void migrateCASchema(SQLite& db, Path schemaPath, AutoCloseFD& lockFd)
{
    const int nixCASchemaVersion = 4;
    int curCASchema = getSchema(schemaPath);
    if (curCASchema != nixCASchemaVersion) {
        if (curCASchema > nixCASchemaVersion) {
            throw Error("current Nix store ca-schema is version %1%, but I only support %2%",
                 curCASchema, nixCASchemaVersion);
        }

        if (!lockFile(lockFd.get(), ltWrite, false)) {
            printInfo("waiting for exclusive access to the Nix store for ca drvs...");
            lockFile(lockFd.get(), ltNone, false); // We have acquired a shared lock; release it to prevent deadlocks
            lockFile(lockFd.get(), ltWrite, true);
        }

        if (curCASchema == 0) {
            static const char schema[] =
              #include "ca-specific-schema.sql.gen.hh"
                ;
            db.exec(schema);
            curCASchema = nixCASchemaVersion;
        }

        if (curCASchema < 2) {
            SQLiteTxn txn(db);
            // Ugly little sql dance to add a new `id` column and make it the primary key
            db.exec(R"(
                create table Realisations2 (
                    id integer primary key autoincrement not null,
                    drvPath text not null,
                    outputName text not null, -- symbolic output id, usually "out"
                    outputPath integer not null,
                    signatures text, -- space-separated list
                    foreign key (outputPath) references ValidPaths(id) on delete cascade
                );
                insert into Realisations2 (drvPath, outputName, outputPath, signatures)
                    select drvPath, outputName, outputPath, signatures from Realisations;
                drop table Realisations;
                alter table Realisations2 rename to Realisations;
            )");
            db.exec(R"(
                create index if not exists IndexRealisations on Realisations(drvPath, outputName);

                create table if not exists RealisationsRefs (
                    referrer integer not null,
                    realisationReference integer,
                    foreign key (referrer) references Realisations(id) on delete cascade,
                    foreign key (realisationReference) references Realisations(id) on delete restrict
                );
            )");
            txn.commit();
        }

        if (curCASchema < 3) {
            SQLiteTxn txn(db);
            // Apply new indices added in this schema update.
            db.exec(R"(
                -- used by QueryRealisationReferences
                create index if not exists IndexRealisationsRefs on RealisationsRefs(referrer);
                -- used by cascade deletion when ValidPaths is deleted
                create index if not exists IndexRealisationsRefsOnOutputPath on Realisations(outputPath);
            )");
            txn.commit();
        }
        if (curCASchema < 4) {
            SQLiteTxn txn(db);
            db.exec(R"(
                create trigger if not exists DeleteSelfRefsViaRealisations before delete on ValidPaths
                begin
                    delete from RealisationsRefs where realisationReference in (
                    select id from Realisations where outputPath = old.id
                    );
                end;
                -- used by deletion trigger
                create index if not exists IndexRealisationsRefsRealisationReference on RealisationsRefs(realisationReference);
            )");
            txn.commit();
        }

        writeFile(schemaPath, fmt("%d", nixCASchemaVersion), 0666, true);
        lockFile(lockFd.get(), ltRead, true);
    }
}

LocalStore::LocalStore(const Params & params)
    : StoreConfig(params)
    , LocalFSStoreConfig(params)
    , LocalStoreConfig(params)
    , Store(params)
    , LocalFSStore(params)
    , dbDir(stateDir + "/db")
    , linksDir(realStoreDir + "/.links")
    , reservedPath(dbDir + "/reserved")
    , schemaPath(dbDir + "/schema")
    , tempRootsDir(stateDir + "/temproots")
    , fnTempRoots(fmt("%s/%d", tempRootsDir, getpid()))
    , locksHeld(tokenizeString<PathSet>(getEnv("NIX_HELD_LOCKS").value_or("")))
{
    auto state(_state.lock());
    state->stmts = std::make_unique<State::Stmts>();

    /* Create missing state directories if they don't already exist. */
    createDirs(realStoreDir);
    makeStoreWritable();
    createDirs(linksDir);
    Path profilesDir = stateDir + "/profiles";
    createDirs(profilesDir);
    createDirs(tempRootsDir);
    createDirs(dbDir);
    Path gcRootsDir = stateDir + "/gcroots";
    if (!pathExists(gcRootsDir)) {
        createDirs(gcRootsDir);
        createSymlink(profilesDir, gcRootsDir + "/profiles");
    }

    for (auto & perUserDir : {profilesDir + "/per-user", gcRootsDir + "/per-user"}) {
        createDirs(perUserDir);
        if (chmod(perUserDir.c_str(), 0755) == -1)
            throw SysError("could not set permissions on '%s' to 755", perUserDir);
    }

    /* Optionally, create directories and set permissions for a
       multi-user install. */
    if (getuid() == 0 && settings.buildUsersGroup != "") {
        mode_t perm = 01775;

        struct group * gr = getgrnam(settings.buildUsersGroup.get().c_str());
        if (!gr)
            printError("warning: the group '%1%' specified in 'build-users-group' does not exist", settings.buildUsersGroup);
        else {
            struct stat st;
            if (stat(realStoreDir.get().c_str(), &st))
                throw SysError("getting attributes of path '%1%'", realStoreDir);

            if (st.st_uid != 0 || st.st_gid != gr->gr_gid || (st.st_mode & ~S_IFMT) != perm) {
                if (chown(realStoreDir.get().c_str(), 0, gr->gr_gid) == -1)
                    throw SysError("changing ownership of path '%1%'", realStoreDir);
                if (chmod(realStoreDir.get().c_str(), perm) == -1)
                    throw SysError("changing permissions on path '%1%'", realStoreDir);
            }
        }
    }

    /* Ensure that the store and its parents are not symlinks. */
    if (!settings.allowSymlinkedStore) {
        Path path = realStoreDir;
        struct stat st;
        while (path != "/") {
            st = lstat(path);
            if (S_ISLNK(st.st_mode))
                throw Error(
                        "the path '%1%' is a symlink; "
                        "this is not allowed for the Nix store and its parent directories",
                        path);
            path = dirOf(path);
        }
    }

    /* We can't open a SQLite database if the disk is full.  Since
       this prevents the garbage collector from running when it's most
       needed, we reserve some dummy space that we can free just
       before doing a garbage collection. */
    try {
        struct stat st;
        if (stat(reservedPath.c_str(), &st) == -1 ||
            st.st_size != settings.reservedSize)
        {
            AutoCloseFD fd = open(reservedPath.c_str(), O_WRONLY | O_CREAT | O_CLOEXEC, 0600);
            int res = -1;
#if HAVE_POSIX_FALLOCATE
            res = posix_fallocate(fd.get(), 0, settings.reservedSize);
#endif
            if (res == -1) {
                writeFull(fd.get(), std::string(settings.reservedSize, 'X'));
                [[gnu::unused]] auto res2 = ftruncate(fd.get(), settings.reservedSize);
            }
        }
    } catch (SysError & e) { /* don't care about errors */
    }

    /* Acquire the big fat lock in shared mode to make sure that no
       schema upgrade is in progress. */
    Path globalLockPath = dbDir + "/big-lock";
    globalLock = openLockFile(globalLockPath.c_str(), true);

    if (!lockFile(globalLock.get(), ltRead, false)) {
        printInfo("waiting for the big Nix store lock...");
        lockFile(globalLock.get(), ltRead, true);
    }

    /* Check the current database schema and if necessary do an
       upgrade.  */
    int curSchema = getSchema();
    if (curSchema > nixSchemaVersion)
        throw Error("current Nix store schema is version %1%, but I only support %2%",
             curSchema, nixSchemaVersion);

    else if (curSchema == 0) { /* new store */
        curSchema = nixSchemaVersion;
        openDB(*state, true);
        writeFile(schemaPath, fmt("%1%", nixSchemaVersion), 0666, true);
    }

    else if (curSchema < nixSchemaVersion) {
        if (curSchema < 5)
            throw Error(
                "Your Nix store has a database in Berkeley DB format,\n"
                "which is no longer supported. To convert to the new format,\n"
                "please upgrade Nix to version 0.12 first.");

        if (curSchema < 6)
            throw Error(
                "Your Nix store has a database in flat file format,\n"
                "which is no longer supported. To convert to the new format,\n"
                "please upgrade Nix to version 1.11 first.");

        if (!lockFile(globalLock.get(), ltWrite, false)) {
            printInfo("waiting for exclusive access to the Nix store...");
            lockFile(globalLock.get(), ltNone, false); // We have acquired a shared lock; release it to prevent deadlocks
            lockFile(globalLock.get(), ltWrite, true);
        }

        /* Get the schema version again, because another process may
           have performed the upgrade already. */
        curSchema = getSchema();

        if (curSchema < 7) { upgradeStore7(); }

        openDB(*state, false);

        if (curSchema < 8) {
            SQLiteTxn txn(state->db);
            state->db.exec("alter table ValidPaths add column ultimate integer");
            state->db.exec("alter table ValidPaths add column sigs text");
            txn.commit();
        }

        if (curSchema < 9) {
            SQLiteTxn txn(state->db);
            state->db.exec("drop table FailedPaths");
            txn.commit();
        }

        if (curSchema < 10) {
            SQLiteTxn txn(state->db);
            state->db.exec("alter table ValidPaths add column ca text");
            txn.commit();
        }

        writeFile(schemaPath, fmt("%1%", nixSchemaVersion), 0666, true);

        lockFile(globalLock.get(), ltRead, true);
    }

    else openDB(*state, false);

    if (experimentalFeatureSettings.isEnabled(Xp::CaDerivations)) {
        migrateCASchema(state->db, dbDir + "/ca-schema", globalLock);
    }

    /* Prepare SQL statements. */
    state->stmts->RegisterValidPath.create(state->db,
        "insert into ValidPaths (path, hash, registrationTime, deriver, narSize, ultimate, sigs, ca) values (?, ?, ?, ?, ?, ?, ?, ?);");
    state->stmts->UpdatePathInfo.create(state->db,
        "update ValidPaths set narSize = ?, hash = ?, ultimate = ?, sigs = ?, ca = ? where path = ?;");
    state->stmts->AddReference.create(state->db,
        "insert or replace into Refs (referrer, reference) values (?, ?);");
    state->stmts->QueryPathInfo.create(state->db,
        "select id, hash, registrationTime, deriver, narSize, ultimate, sigs, ca from ValidPaths where path = ?;");
    state->stmts->QueryReferences.create(state->db,
        "select path from Refs join ValidPaths on reference = id where referrer = ?;");
    state->stmts->QueryReferrers.create(state->db,
        "select path from Refs join ValidPaths on referrer = id where reference = (select id from ValidPaths where path = ?);");
    state->stmts->InvalidatePath.create(state->db,
        "delete from ValidPaths where path = ?;");
    state->stmts->AddDerivationOutput.create(state->db,
        "insert or replace into DerivationOutputs (drv, id, path) values (?, ?, ?);");
    state->stmts->QueryValidDerivers.create(state->db,
        "select v.id, v.path from DerivationOutputs d join ValidPaths v on d.drv = v.id where d.path = ?;");
    state->stmts->QueryDerivationOutputs.create(state->db,
        "select id, path from DerivationOutputs where drv = ?;");
    // Use "path >= ?" with limit 1 rather than "path like '?%'" to
    // ensure efficient lookup.
    state->stmts->QueryPathFromHashPart.create(state->db,
        "select path from ValidPaths where path >= ? limit 1;");
    state->stmts->QueryValidPaths.create(state->db, "select path from ValidPaths");
    if (experimentalFeatureSettings.isEnabled(Xp::CaDerivations)) {
        state->stmts->RegisterRealisedOutput.create(state->db,
            R"(
                insert into Realisations (drvPath, outputName, outputPath, signatures)
                values (?, ?, (select id from ValidPaths where path = ?), ?)
                ;
            )");
        state->stmts->UpdateRealisedOutput.create(state->db,
            R"(
                update Realisations
                    set signatures = ?
                where
                    drvPath = ? and
                    outputName = ?
                ;
            )");
        state->stmts->QueryRealisedOutput.create(state->db,
            R"(
                select Realisations.id, Output.path, Realisations.signatures from Realisations
                    inner join ValidPaths as Output on Output.id = Realisations.outputPath
                    where drvPath = ? and outputName = ?
                    ;
            )");
        state->stmts->QueryAllRealisedOutputs.create(state->db,
            R"(
                select outputName, Output.path from Realisations
                    inner join ValidPaths as Output on Output.id = Realisations.outputPath
                    where drvPath = ?
                    ;
            )");
        state->stmts->QueryRealisationReferences.create(state->db,
            R"(
                select drvPath, outputName from Realisations
                    join RealisationsRefs on realisationReference = Realisations.id
                    where referrer = ?;
            )");
        state->stmts->AddRealisationReference.create(state->db,
            R"(
                insert or replace into RealisationsRefs (referrer, realisationReference)
                values (
                    (select id from Realisations where drvPath = ? and outputName = ?),
                    (select id from Realisations where drvPath = ? and outputName = ?));
            )");
    }
}


LocalStore::LocalStore(std::string scheme, std::string path, const Params & params)
    : LocalStore(params)
{
    throw UnimplementedError("LocalStore");
}


AutoCloseFD LocalStore::openGCLock()
{
    Path fnGCLock = stateDir + "/gc.lock";
    auto fdGCLock = open(fnGCLock.c_str(), O_RDWR | O_CREAT | O_CLOEXEC, 0600);
    if (!fdGCLock)
        throw SysError("opening global GC lock '%1%'", fnGCLock);
    return fdGCLock;
}


LocalStore::~LocalStore()
{
    std::shared_future<void> future;

    {
        auto state(_state.lock());
        if (state->gcRunning)
            future = state->gcFuture;
    }

    if (future.valid()) {
        printInfo("waiting for auto-GC to finish on exit...");
        future.get();
    }

    try {
        auto fdTempRoots(_fdTempRoots.lock());
        if (*fdTempRoots) {
            *fdTempRoots = -1;
            unlink(fnTempRoots.c_str());
        }
    } catch (...) {
        ignoreException();
    }
}


std::string LocalStore::getUri()
{
    return "local";
}


int LocalStore::getSchema()
{ return nix::getSchema(schemaPath); }

void LocalStore::openDB(State & state, bool create)
{
    if (access(dbDir.c_str(), R_OK | W_OK))
        throw SysError("Nix database directory '%1%' is not writable", dbDir);

    /* Open the Nix database. */
    std::string dbPath = dbDir + "/db.sqlite";
    auto & db(state.db);
    state.db = SQLite(dbPath, create);

#ifdef __CYGWIN__
    /* The cygwin version of sqlite3 has a patch which calls
       SetDllDirectory("/usr/bin") on init. It was intended to fix extension
       loading, which we don't use, and the effect of SetDllDirectory is
       inherited by child processes, and causes libraries to be loaded from
       /usr/bin instead of $PATH. This breaks quite a few things (e.g.
       checkPhase on openssh), so we set it back to default behaviour. */
    SetDllDirectoryW(L"");
#endif

    /* !!! check whether sqlite has been built with foreign key
       support */

    /* Whether SQLite should fsync().  "Normal" synchronous mode
       should be safe enough.  If the user asks for it, don't sync at
       all.  This can cause database corruption if the system
       crashes. */
    std::string syncMode = settings.fsyncMetadata ? "normal" : "off";
    db.exec("pragma synchronous = " + syncMode);

    /* Set the SQLite journal mode.  WAL mode is fastest, so it's the
       default. */
    std::string mode = settings.useSQLiteWAL ? "wal" : "truncate";
    std::string prevMode;
    {
        SQLiteStmt stmt;
        stmt.create(db, "pragma main.journal_mode;");
        if (sqlite3_step(stmt) != SQLITE_ROW)
            SQLiteError::throw_(db, "querying journal mode");
        prevMode = std::string((const char *) sqlite3_column_text(stmt, 0));
    }
    if (prevMode != mode &&
        sqlite3_exec(db, ("pragma main.journal_mode = " + mode + ";").c_str(), 0, 0, 0) != SQLITE_OK)
        SQLiteError::throw_(db, "setting journal mode");

    /* Increase the auto-checkpoint interval to 40000 pages.  This
       seems enough to ensure that instantiating the NixOS system
       derivation is done in a single fsync(). */
    if (mode == "wal" && sqlite3_exec(db, "pragma wal_autocheckpoint = 40000;", 0, 0, 0) != SQLITE_OK)
        SQLiteError::throw_(db, "setting autocheckpoint interval");

    /* Initialise the database schema, if necessary. */
    if (create) {
        static const char schema[] =
#include "schema.sql.gen.hh"
            ;
        db.exec(schema);
    }
}


/* To improve purity, users may want to make the Nix store a read-only
   bind mount.  So make the Nix store writable for this process. */
void LocalStore::makeStoreWritable()
{
#if __linux__
    if (getuid() != 0) return;
    /* Check if /nix/store is on a read-only mount. */
    struct statvfs stat;
    if (statvfs(realStoreDir.get().c_str(), &stat) != 0)
        throw SysError("getting info about the Nix store mount point");

    if (stat.f_flag & ST_RDONLY) {
        if (mount(0, realStoreDir.get().c_str(), "none", MS_REMOUNT | MS_BIND, 0) == -1)
            throw SysError("remounting %1% writable", realStoreDir);
    }
#endif
}


const time_t mtimeStore = 1; /* 1 second into the epoch */


static void canonicaliseTimestampAndPermissions(const Path & path, const struct stat & st)
{
    if (!S_ISLNK(st.st_mode)) {

        /* Mask out all type related bits. */
        mode_t mode = st.st_mode & ~S_IFMT;

        if (mode != 0444 && mode != 0555) {
            mode = (st.st_mode & S_IFMT)
                 | 0444
                 | (st.st_mode & S_IXUSR ? 0111 : 0);
            if (chmod(path.c_str(), mode) == -1)
                throw SysError("changing mode of '%1%' to %2$o", path, mode);
        }

    }

    if (st.st_mtime != mtimeStore) {
        struct timeval times[2];
        times[0].tv_sec = st.st_atime;
        times[0].tv_usec = 0;
        times[1].tv_sec = mtimeStore;
        times[1].tv_usec = 0;
#if HAVE_LUTIMES
        if (lutimes(path.c_str(), times) == -1)
            if (errno != ENOSYS ||
                (!S_ISLNK(st.st_mode) && utimes(path.c_str(), times) == -1))
#else
        if (!S_ISLNK(st.st_mode) && utimes(path.c_str(), times) == -1)
#endif
            throw SysError("changing modification time of '%1%'", path);
    }
}


void canonicaliseTimestampAndPermissions(const Path & path)
{
    canonicaliseTimestampAndPermissions(path, lstat(path));
}


static void canonicalisePathMetaData_(
    const Path & path,
    std::optional<std::pair<uid_t, uid_t>> uidRange,
    InodesSeen & inodesSeen)
{
    checkInterrupt();

#if __APPLE__
    /* Remove flags, in particular UF_IMMUTABLE which would prevent
       the file from being garbage-collected. FIXME: Use
       setattrlist() to remove other attributes as well. */
    if (lchflags(path.c_str(), 0)) {
        if (errno != ENOTSUP)
            throw SysError("clearing flags of path '%1%'", path);
    }
#endif

    auto st = lstat(path);

    /* Really make sure that the path is of a supported type. */
    if (!(S_ISREG(st.st_mode) || S_ISDIR(st.st_mode) || S_ISLNK(st.st_mode)))
        throw Error("file '%1%' has an unsupported type", path);

#if __linux__
    /* Remove extended attributes / ACLs. */
    ssize_t eaSize = llistxattr(path.c_str(), nullptr, 0);

    if (eaSize < 0) {
        if (errno != ENOTSUP && errno != ENODATA)
            throw SysError("querying extended attributes of '%s'", path);
    } else if (eaSize > 0) {
        std::vector<char> eaBuf(eaSize);

        if ((eaSize = llistxattr(path.c_str(), eaBuf.data(), eaBuf.size())) < 0)
            throw SysError("querying extended attributes of '%s'", path);

        for (auto & eaName: tokenizeString<Strings>(std::string(eaBuf.data(), eaSize), std::string("\000", 1))) {
            if (settings.ignoredAcls.get().count(eaName)) continue;
            if (lremovexattr(path.c_str(), eaName.c_str()) == -1)
                throw SysError("removing extended attribute '%s' from '%s'", eaName, path);
        }
     }
#endif

    /* Fail if the file is not owned by the build user.  This prevents
       us from messing up the ownership/permissions of files
       hard-linked into the output (e.g. "ln /etc/shadow $out/foo").
       However, ignore files that we chown'ed ourselves previously to
       ensure that we don't fail on hard links within the same build
       (i.e. "touch $out/foo; ln $out/foo $out/bar"). */
    if (uidRange && (st.st_uid < uidRange->first || st.st_uid > uidRange->second)) {
        if (S_ISDIR(st.st_mode) || !inodesSeen.count(Inode(st.st_dev, st.st_ino)))
            throw BuildError("invalid ownership on file '%1%'", path);
        mode_t mode = st.st_mode & ~S_IFMT;
        assert(S_ISLNK(st.st_mode) || (st.st_uid == geteuid() && (mode == 0444 || mode == 0555) && st.st_mtime == mtimeStore));
        return;
    }

    inodesSeen.insert(Inode(st.st_dev, st.st_ino));

    canonicaliseTimestampAndPermissions(path, st);

    /* Change ownership to the current uid.  If it's a symlink, use
       lchown if available, otherwise don't bother.  Wrong ownership
       of a symlink doesn't matter, since the owning user can't change
       the symlink and can't delete it because the directory is not
       writable.  The only exception is top-level paths in the Nix
       store (since that directory is group-writable for the Nix build
       users group); we check for this case below. */
    if (st.st_uid != geteuid()) {
#if HAVE_LCHOWN
        if (lchown(path.c_str(), geteuid(), getegid()) == -1)
#else
        if (!S_ISLNK(st.st_mode) &&
            chown(path.c_str(), geteuid(), getegid()) == -1)
#endif
            throw SysError("changing owner of '%1%' to %2%",
                path, geteuid());
    }

    if (S_ISDIR(st.st_mode)) {
        DirEntries entries = readDirectory(path);
        for (auto & i : entries)
            canonicalisePathMetaData_(path + "/" + i.name, uidRange, inodesSeen);
    }
}


void canonicalisePathMetaData(
    const Path & path,
    std::optional<std::pair<uid_t, uid_t>> uidRange,
    InodesSeen & inodesSeen)
{
    canonicalisePathMetaData_(path, uidRange, inodesSeen);

    /* On platforms that don't have lchown(), the top-level path can't
       be a symlink, since we can't change its ownership. */
    auto st = lstat(path);

    if (st.st_uid != geteuid()) {
        assert(S_ISLNK(st.st_mode));
        throw Error("wrong ownership of top-level store path '%1%'", path);
    }
}


void canonicalisePathMetaData(const Path & path,
    std::optional<std::pair<uid_t, uid_t>> uidRange)
{
    InodesSeen inodesSeen;
    canonicalisePathMetaData(path, uidRange, inodesSeen);
}


<<<<<<< HEAD
void LocalStore::checkDerivationOutputs(const StorePath & drvPath, const Derivation & drv)
{
    assert(drvPath.isDerivation());
    std::string drvName(drvPath.name());
    drvName = drvName.substr(0, drvName.size() - drvExtension.size());

    auto envHasRightPath = [&](const StorePath & actual, const std::string & varName)
    {
        auto j = drv.env.find(varName);
        if (j == drv.env.end() || parseStorePath(j->second) != actual)
            throw Error("derivation '%s' has incorrect environment variable '%s', should be '%s'",
                printStorePath(drvPath), varName, printStorePath(actual));
    };


    // Don't need the answer, but do this anyways to assert is proper
    // combination. The code below is more general and naturally allows
    // combinations that are currently prohibited.
    drv.type();

    std::optional<DrvHash> hashesModulo;
    for (auto & i : drv.outputs) {
        std::visit(overloaded {
            [&](const DerivationOutput::InputAddressed & doia) {
                if (!hashesModulo) {
                    // somewhat expensive so we do lazily
                    hashesModulo = hashDerivationModulo(*this, drv, true);
                }
                auto currentOutputHash = get(hashesModulo->hashes, i.first);
                if (!currentOutputHash)
                    throw Error("derivation '%s' has unexpected output '%s' (local-store / hashesModulo) named '%s'",
                        printStorePath(drvPath), printStorePath(doia.path), i.first);
                StorePath recomputed = makeOutputPath(i.first, *currentOutputHash, drvName);
                if (doia.path != recomputed)
                    throw Error("derivation '%s' has incorrect output '%s', should be '%s'",
                        printStorePath(drvPath), printStorePath(doia.path), printStorePath(recomputed));
                envHasRightPath(doia.path, i.first);
            },
            [&](const DerivationOutput::CAFixed & dof) {
                auto path = dof.path(*this, drvName, i.first);
                envHasRightPath(path, i.first);
            },
            [&](const DerivationOutput::CAFloating &) {
                /* Nothing to check */
            },
            [&](const DerivationOutput::Deferred &) {
                /* Nothing to check */
            },
            [&](const DerivationOutput::Impure &) {
                /* Nothing to check */
            },
        }, i.second.raw());
    }
}

=======
>>>>>>> e641de08
void LocalStore::registerDrvOutput(const Realisation & info, CheckSigsFlag checkSigs)
{
    experimentalFeatureSettings.require(Xp::CaDerivations);
    if (checkSigs == NoCheckSigs || !realisationIsUntrusted(info))
        registerDrvOutput(info);
    else
        throw Error("cannot register realisation '%s' because it lacks a signature by a trusted key", info.outPath.to_string());
}

void LocalStore::registerDrvOutput(const Realisation & info)
{
    experimentalFeatureSettings.require(Xp::CaDerivations);
    retrySQLite<void>([&]() {
        auto state(_state.lock());
        if (auto oldR = queryRealisation_(*state, info.id)) {
            if (info.isCompatibleWith(*oldR)) {
                auto combinedSignatures = oldR->signatures;
                combinedSignatures.insert(info.signatures.begin(),
                    info.signatures.end());
                state->stmts->UpdateRealisedOutput.use()
                    (concatStringsSep(" ", combinedSignatures))
                    (info.id.strHash())
                    (info.id.outputName)
                    .exec();
            } else {
                throw Error("Trying to register a realisation of '%s', but we already "
                            "have another one locally.\n"
                            "Local:  %s\n"
                            "Remote: %s",
                    info.id.to_string(),
                    printStorePath(oldR->outPath),
                    printStorePath(info.outPath)
                );
            }
        } else {
            state->stmts->RegisterRealisedOutput.use()
                (info.id.strHash())
                (info.id.outputName)
                (printStorePath(info.outPath))
                (concatStringsSep(" ", info.signatures))
                .exec();
        }
        for (auto & [outputId, depPath] : info.dependentRealisations) {
            auto localRealisation = queryRealisationCore_(*state, outputId);
            if (!localRealisation)
                throw Error("unable to register the derivation '%s' as it "
                            "depends on the non existent '%s'",
                    info.id.to_string(), outputId.to_string());
            if (localRealisation->second.outPath != depPath)
                throw Error("unable to register the derivation '%s' as it "
                            "depends on a realisation of '%s' that doesn’t"
                            "match what we have locally",
                    info.id.to_string(), outputId.to_string());
            state->stmts->AddRealisationReference.use()
                (info.id.strHash())
                (info.id.outputName)
                (outputId.strHash())
                (outputId.outputName)
                .exec();
        }
    });
}

void LocalStore::cacheDrvOutputMapping(
    State & state,
    const uint64_t deriver,
    const std::string & outputName,
    const StorePath & output)
{
    retrySQLite<void>([&]() {
        state.stmts->AddDerivationOutput.use()
            (deriver)
            (outputName)
            (printStorePath(output))
            .exec();
    });
}


uint64_t LocalStore::addValidPath(State & state,
    const ValidPathInfo & info, bool checkOutputs)
{
    if (info.ca.has_value() && !info.isContentAddressed(*this))
        throw Error("cannot add path '%s' to the Nix store because it claims to be content-addressed but isn't",
            printStorePath(info.path));

    state.stmts->RegisterValidPath.use()
        (printStorePath(info.path))
        (info.narHash.to_string(Base16, true))
        (info.registrationTime == 0 ? time(0) : info.registrationTime)
        (info.deriver ? printStorePath(*info.deriver) : "", (bool) info.deriver)
        (info.narSize, info.narSize != 0)
        (info.ultimate ? 1 : 0, info.ultimate)
        (concatStringsSep(" ", info.sigs), !info.sigs.empty())
        (renderContentAddress(info.ca), (bool) info.ca)
        .exec();
    uint64_t id = state.db.getLastInsertedRowId();

    /* If this is a derivation, then store the derivation outputs in
       the database.  This is useful for the garbage collector: it can
       efficiently query whether a path is an output of some
       derivation. */
    if (info.path.isDerivation()) {
        auto drv = readInvalidDerivation(info.path);

        /* Verify that the output paths in the derivation are correct
           (i.e., follow the scheme for computing output paths from
           derivations).  Note that if this throws an error, then the
           DB transaction is rolled back, so the path validity
           registration above is undone. */
        if (checkOutputs) drv.checkInvariants(*this, info.path);

        for (auto & i : drv.outputsAndOptPaths(*this)) {
            /* Floating CA derivations have indeterminate output paths until
               they are built, so don't register anything in that case */
            if (i.second.second)
                cacheDrvOutputMapping(state, id, i.first, *i.second.second);
        }
    }

    {
        auto state_(Store::state.lock());
        state_->pathInfoCache.upsert(std::string(info.path.to_string()),
            PathInfoCacheValue{ .value = std::make_shared<const ValidPathInfo>(info) });
    }

    return id;
}


void LocalStore::queryPathInfoUncached(const StorePath & path,
    Callback<std::shared_ptr<const ValidPathInfo>> callback) noexcept
{
    try {
        callback(retrySQLite<std::shared_ptr<const ValidPathInfo>>([&]() {
            auto state(_state.lock());
            return queryPathInfoInternal(*state, path);
        }));

    } catch (...) { callback.rethrow(); }
}


std::shared_ptr<const ValidPathInfo> LocalStore::queryPathInfoInternal(State & state, const StorePath & path)
{
    /* Get the path info. */
    auto useQueryPathInfo(state.stmts->QueryPathInfo.use()(printStorePath(path)));

    if (!useQueryPathInfo.next())
        return std::shared_ptr<ValidPathInfo>();

    auto id = useQueryPathInfo.getInt(0);

    auto narHash = Hash::dummy;
    try {
        narHash = Hash::parseAnyPrefixed(useQueryPathInfo.getStr(1));
    } catch (BadHash & e) {
        throw Error("invalid-path entry for '%s': %s", printStorePath(path), e.what());
    }

    auto info = std::make_shared<ValidPathInfo>(path, narHash);

    info->id = id;

    info->registrationTime = useQueryPathInfo.getInt(2);

    auto s = (const char *) sqlite3_column_text(state.stmts->QueryPathInfo, 3);
    if (s) info->deriver = parseStorePath(s);

    /* Note that narSize = NULL yields 0. */
    info->narSize = useQueryPathInfo.getInt(4);

    info->ultimate = useQueryPathInfo.getInt(5) == 1;

    s = (const char *) sqlite3_column_text(state.stmts->QueryPathInfo, 6);
    if (s) info->sigs = tokenizeString<StringSet>(s, " ");

    s = (const char *) sqlite3_column_text(state.stmts->QueryPathInfo, 7);
    if (s) info->ca = ContentAddress::parseOpt(s);

    /* Get the references. */
    auto useQueryReferences(state.stmts->QueryReferences.use()(info->id));

    while (useQueryReferences.next())
        info->references.insert(parseStorePath(useQueryReferences.getStr(0)));

    return info;
}


/* Update path info in the database. */
void LocalStore::updatePathInfo(State & state, const ValidPathInfo & info)
{
    state.stmts->UpdatePathInfo.use()
        (info.narSize, info.narSize != 0)
        (info.narHash.to_string(Base16, true))
        (info.ultimate ? 1 : 0, info.ultimate)
        (concatStringsSep(" ", info.sigs), !info.sigs.empty())
        (renderContentAddress(info.ca), (bool) info.ca)
        (printStorePath(info.path))
        .exec();
}


uint64_t LocalStore::queryValidPathId(State & state, const StorePath & path)
{
    auto use(state.stmts->QueryPathInfo.use()(printStorePath(path)));
    if (!use.next())
        throw InvalidPath("path '%s' is not valid", printStorePath(path));
    return use.getInt(0);
}


bool LocalStore::isValidPath_(State & state, const StorePath & path)
{
    return state.stmts->QueryPathInfo.use()(printStorePath(path)).next();
}


bool LocalStore::isValidPathUncached(const StorePath & path)
{
    return retrySQLite<bool>([&]() {
        auto state(_state.lock());
        return isValidPath_(*state, path);
    });
}


StorePathSet LocalStore::queryValidPaths(const StorePathSet & paths, SubstituteFlag maybeSubstitute)
{
    StorePathSet res;
    for (auto & i : paths)
        if (isValidPath(i)) res.insert(i);
    return res;
}


StorePathSet LocalStore::queryAllValidPaths()
{
    return retrySQLite<StorePathSet>([&]() {
        auto state(_state.lock());
        auto use(state->stmts->QueryValidPaths.use());
        StorePathSet res;
        while (use.next()) res.insert(parseStorePath(use.getStr(0)));
        return res;
    });
}


void LocalStore::queryReferrers(State & state, const StorePath & path, StorePathSet & referrers)
{
    auto useQueryReferrers(state.stmts->QueryReferrers.use()(printStorePath(path)));

    while (useQueryReferrers.next())
        referrers.insert(parseStorePath(useQueryReferrers.getStr(0)));
}


void LocalStore::queryReferrers(const StorePath & path, StorePathSet & referrers)
{
    return retrySQLite<void>([&]() {
        auto state(_state.lock());
        queryReferrers(*state, path, referrers);
    });
}


StorePathSet LocalStore::queryValidDerivers(const StorePath & path)
{
    return retrySQLite<StorePathSet>([&]() {
        auto state(_state.lock());

        auto useQueryValidDerivers(state->stmts->QueryValidDerivers.use()(printStorePath(path)));

        StorePathSet derivers;
        while (useQueryValidDerivers.next())
            derivers.insert(parseStorePath(useQueryValidDerivers.getStr(1)));

        return derivers;
    });
}


std::map<std::string, std::optional<StorePath>>
LocalStore::queryPartialDerivationOutputMap(const StorePath & path_)
{
    auto path = path_;
    auto outputs = retrySQLite<std::map<std::string, std::optional<StorePath>>>([&]() {
        auto state(_state.lock());
        std::map<std::string, std::optional<StorePath>> outputs;
        uint64_t drvId;
        drvId = queryValidPathId(*state, path);
        auto use(state->stmts->QueryDerivationOutputs.use()(drvId));
        while (use.next())
            outputs.insert_or_assign(
                use.getStr(0), parseStorePath(use.getStr(1)));

        return outputs;
    });

    if (!experimentalFeatureSettings.isEnabled(Xp::CaDerivations))
        return outputs;

    auto drv = readInvalidDerivation(path);
    auto drvHashes = staticOutputHashes(*this, drv);
    for (auto& [outputName, hash] : drvHashes) {
        auto realisation = queryRealisation(DrvOutput{hash, outputName});
        if (realisation)
            outputs.insert_or_assign(outputName, realisation->outPath);
        else
            outputs.insert({outputName, std::nullopt});
    }

    return outputs;
}

std::optional<StorePath> LocalStore::queryPathFromHashPart(const std::string & hashPart)
{
    if (hashPart.size() != StorePath::HashLen) throw Error("invalid hash part");

    Path prefix = storeDir + "/" + hashPart;

    return retrySQLite<std::optional<StorePath>>([&]() -> std::optional<StorePath> {
        auto state(_state.lock());

        auto useQueryPathFromHashPart(state->stmts->QueryPathFromHashPart.use()(prefix));

        if (!useQueryPathFromHashPart.next()) return {};

        const char * s = (const char *) sqlite3_column_text(state->stmts->QueryPathFromHashPart, 0);
        if (s && prefix.compare(0, prefix.size(), s, prefix.size()) == 0)
            return parseStorePath(s);
        return {};
    });
}


StorePathSet LocalStore::querySubstitutablePaths(const StorePathSet & paths)
{
    if (!settings.useSubstitutes) return StorePathSet();

    StorePathSet remaining;
    for (auto & i : paths)
        remaining.insert(i);

    StorePathSet res;

    for (auto & sub : getDefaultSubstituters()) {
        if (remaining.empty()) break;
        if (sub->storeDir != storeDir) continue;
        if (!sub->wantMassQuery) continue;

        auto valid = sub->queryValidPaths(remaining);

        StorePathSet remaining2;
        for (auto & path : remaining)
            if (valid.count(path))
                res.insert(path);
            else
                remaining2.insert(path);

        std::swap(remaining, remaining2);
    }

    return res;
}


void LocalStore::registerValidPath(const ValidPathInfo & info)
{
    registerValidPaths({{info.path, info}});
}


void LocalStore::registerValidPaths(const ValidPathInfos & infos)
{
    /* SQLite will fsync by default, but the new valid paths may not
       be fsync-ed.  So some may want to fsync them before registering
       the validity, at the expense of some speed of the path
       registering operation. */
    if (settings.syncBeforeRegistering) sync();

    return retrySQLite<void>([&]() {
        auto state(_state.lock());

        SQLiteTxn txn(state->db);
        StorePathSet paths;

        for (auto & [_, i] : infos) {
            assert(i.narHash.type == htSHA256);
            if (isValidPath_(*state, i.path))
                updatePathInfo(*state, i);
            else
                addValidPath(*state, i, false);
            paths.insert(i.path);
        }

        for (auto & [_, i] : infos) {
            auto referrer = queryValidPathId(*state, i.path);
            for (auto & j : i.references)
                state->stmts->AddReference.use()(referrer)(queryValidPathId(*state, j)).exec();
        }

        /* Check that the derivation outputs are correct.  We can't do
           this in addValidPath() above, because the references might
           not be valid yet. */
        for (auto & [_, i] : infos)
            if (i.path.isDerivation()) {
                // FIXME: inefficient; we already loaded the derivation in addValidPath().
                readInvalidDerivation(i.path).checkInvariants(*this, i.path);
            }

        /* Do a topological sort of the paths.  This will throw an
           error if a cycle is detected and roll back the
           transaction.  Cycles can only occur when a derivation
           has multiple outputs. */
        topoSort(paths,
            {[&](const StorePath & path) {
                auto i = infos.find(path);
                return i == infos.end() ? StorePathSet() : i->second.references;
            }},
            {[&](const StorePath & path, const StorePath & parent) {
                return BuildError(
                    "cycle detected in the references of '%s' from '%s'",
                    printStorePath(path),
                    printStorePath(parent));
            }});

        txn.commit();
    });
}


/* Invalidate a path.  The caller is responsible for checking that
   there are no referrers. */
void LocalStore::invalidatePath(State & state, const StorePath & path)
{
    debug("invalidating path '%s'", printStorePath(path));

    state.stmts->InvalidatePath.use()(printStorePath(path)).exec();

    /* Note that the foreign key constraints on the Refs table take
       care of deleting the references entries for `path'. */

    {
        auto state_(Store::state.lock());
        state_->pathInfoCache.erase(std::string(path.to_string()));
    }
}

const PublicKeys & LocalStore::getPublicKeys()
{
    auto state(_state.lock());
    if (!state->publicKeys)
        state->publicKeys = std::make_unique<PublicKeys>(getDefaultPublicKeys());
    return *state->publicKeys;
}

bool LocalStore::pathInfoIsUntrusted(const ValidPathInfo & info)
{
    return requireSigs && !info.checkSignatures(*this, getPublicKeys());
}

bool LocalStore::realisationIsUntrusted(const Realisation & realisation)
{
    return requireSigs && !realisation.checkSignatures(getPublicKeys());
}

void LocalStore::addToStore(const ValidPathInfo & info, Source & source,
    RepairFlag repair, CheckSigsFlag checkSigs)
{
    if (checkSigs && pathInfoIsUntrusted(info))
        throw Error("cannot add path '%s' because it lacks a signature by a trusted key", printStorePath(info.path));

    addTempRoot(info.path);

    if (repair || !isValidPath(info.path)) {

        PathLocks outputLock;

        auto realPath = Store::toRealPath(info.path);

        /* Lock the output path.  But don't lock if we're being called
           from a build hook (whose parent process already acquired a
           lock on this path). */
        if (!locksHeld.count(printStorePath(info.path)))
            outputLock.lockPaths({realPath});

        if (repair || !isValidPath(info.path)) {

            deletePath(realPath);

            /* While restoring the path from the NAR, compute the hash
               of the NAR. */
            HashSink hashSink(htSHA256);

            TeeSource wrapperSource { source, hashSink };

            restorePath(realPath, wrapperSource);

            auto hashResult = hashSink.finish();

            if (hashResult.first != info.narHash)
                throw Error("hash mismatch importing path '%s';\n  specified: %s\n  got:       %s",
                    printStorePath(info.path), info.narHash.to_string(Base32, true), hashResult.first.to_string(Base32, true));

            if (hashResult.second != info.narSize)
                throw Error("size mismatch importing path '%s';\n  specified: %s\n  got:       %s",
                    printStorePath(info.path), info.narSize, hashResult.second);

            if (info.ca) {
                if (auto foHash = std::get_if<FixedOutputHash>(&info.ca->raw)) {
                    auto actualFoHash = hashCAPath(
                        foHash->method,
                        foHash->hash.type,
                        info.path
                    );
                    if (foHash->hash != actualFoHash.hash) {
                        throw Error("ca hash mismatch importing path '%s';\n  specified: %s\n  got:       %s",
                            printStorePath(info.path),
                            foHash->hash.to_string(Base32, true),
                            actualFoHash.hash.to_string(Base32, true));
                    }
                }
                if (auto textHash = std::get_if<TextHash>(&info.ca->raw)) {
                    auto actualTextHash = hashString(htSHA256, readFile(realPath));
                    if (textHash->hash != actualTextHash) {
                        throw Error("ca hash mismatch importing path '%s';\n  specified: %s\n  got:       %s",
                            printStorePath(info.path),
                            textHash->hash.to_string(Base32, true),
                            actualTextHash.to_string(Base32, true));
                    }
                }
            }

            autoGC();

            canonicalisePathMetaData(realPath, {});

            optimisePath(realPath, repair); // FIXME: combine with hashPath()

            registerValidPath(info);
        }

        outputLock.setDeletion(true);
    }
}


StorePath LocalStore::addToStoreFromDump(Source & source0, std::string_view name,
    FileIngestionMethod method, HashType hashAlgo, RepairFlag repair, const StorePathSet & references)
{
    /* For computing the store path. */
    auto hashSink = std::make_unique<HashSink>(hashAlgo);
    TeeSource source { source0, *hashSink };

    /* Read the source path into memory, but only if it's up to
       narBufferSize bytes. If it's larger, write it to a temporary
       location in the Nix store. If the subsequently computed
       destination store path is already valid, we just delete the
       temporary path. Otherwise, we move it to the destination store
       path. */
    bool inMemory = false;

    std::string dump;

    /* Fill out buffer, and decide whether we are working strictly in
       memory based on whether we break out because the buffer is full
       or the original source is empty */
    while (dump.size() < settings.narBufferSize) {
        auto oldSize = dump.size();
        constexpr size_t chunkSize = 65536;
        auto want = std::min(chunkSize, settings.narBufferSize - oldSize);
        dump.resize(oldSize + want);
        auto got = 0;
        Finally cleanup([&]() {
            dump.resize(oldSize + got);
        });
        try {
            got = source.read(dump.data() + oldSize, want);
        } catch (EndOfFile &) {
            inMemory = true;
            break;
        }
    }

    std::unique_ptr<AutoDelete> delTempDir;
    Path tempPath;
    Path tempDir;
    AutoCloseFD tempDirFd;

    if (!inMemory) {
        /* Drain what we pulled so far, and then keep on pulling */
        StringSource dumpSource { dump };
        ChainSource bothSource { dumpSource, source };

        std::tie(tempDir, tempDirFd) = createTempDirInStore();
        delTempDir = std::make_unique<AutoDelete>(tempDir);
        tempPath = tempDir + "/x";

        if (method == FileIngestionMethod::Recursive)
            restorePath(tempPath, bothSource);
        else
            writeFile(tempPath, bothSource);

        dump.clear();
    }

    auto [hash, size] = hashSink->finish();

    ContentAddressWithReferences desc = FixedOutputInfo {
        .hash = {
            .method = method,
            .hash = hash,
        },
        .references = {
            .others = references,
            // caller is not capable of creating a self-reference, because this is content-addressed without modulus
            .self = false,
        },
    };

    auto dstPath = makeFixedOutputPathFromCA(name, desc);

    addTempRoot(dstPath);

    if (repair || !isValidPath(dstPath)) {

        /* The first check above is an optimisation to prevent
           unnecessary lock acquisition. */

        auto realPath = Store::toRealPath(dstPath);

        PathLocks outputLock({realPath});

        if (repair || !isValidPath(dstPath)) {

            deletePath(realPath);

            autoGC();

            if (inMemory) {
                StringSource dumpSource { dump };
                /* Restore from the NAR in memory. */
                if (method == FileIngestionMethod::Recursive)
                    restorePath(realPath, dumpSource);
                else
                    writeFile(realPath, dumpSource);
            } else {
                /* Move the temporary path we restored above. */
                moveFile(tempPath, realPath);
            }

            /* For computing the nar hash. In recursive SHA-256 mode, this
               is the same as the store hash, so no need to do it again. */
            auto narHash = std::pair { hash, size };
            if (method != FileIngestionMethod::Recursive || hashAlgo != htSHA256) {
                HashSink narSink { htSHA256 };
                dumpPath(realPath, narSink);
                narHash = narSink.finish();
            }

            canonicalisePathMetaData(realPath, {}); // FIXME: merge into restorePath

            optimisePath(realPath, repair);

            ValidPathInfo info {
                *this,
                name,
                std::move(desc),
                narHash.first
            };
            info.narSize = narHash.second;
            registerValidPath(info);
        }

        outputLock.setDeletion(true);
    }

    return dstPath;
}


StorePath LocalStore::addTextToStore(
    std::string_view name,
    std::string_view s,
    const StorePathSet & references, RepairFlag repair)
{
    auto hash = hashString(htSHA256, s);
    auto dstPath = makeTextPath(name, TextInfo {
        { .hash = hash },
        references,
    });

    addTempRoot(dstPath);

    if (repair || !isValidPath(dstPath)) {

        auto realPath = Store::toRealPath(dstPath);

        PathLocks outputLock({realPath});

        if (repair || !isValidPath(dstPath)) {

            deletePath(realPath);

            autoGC();

            writeFile(realPath, s);

            canonicalisePathMetaData(realPath, {});

            StringSink sink;
            dumpString(s, sink);
            auto narHash = hashString(htSHA256, sink.s);

            optimisePath(realPath, repair);

            ValidPathInfo info { dstPath, narHash };
            info.narSize = sink.s.size();
            info.references = references;
            info.ca = TextHash { .hash = hash };
            registerValidPath(info);
        }

        outputLock.setDeletion(true);
    }

    return dstPath;
}


/* Create a temporary directory in the store that won't be
   garbage-collected until the returned FD is closed. */
std::pair<Path, AutoCloseFD> LocalStore::createTempDirInStore()
{
    Path tmpDirFn;
    AutoCloseFD tmpDirFd;
    bool lockedByUs = false;
    do {
        /* There is a slight possibility that `tmpDir' gets deleted by
           the GC between createTempDir() and when we acquire a lock on it.
           We'll repeat until 'tmpDir' exists and we've locked it. */
        tmpDirFn = createTempDir(realStoreDir, "tmp");
        tmpDirFd = open(tmpDirFn.c_str(), O_RDONLY | O_DIRECTORY);
        if (tmpDirFd.get() < 0) {
            continue;
        }
        lockedByUs = lockFile(tmpDirFd.get(), ltWrite, true);
    } while (!pathExists(tmpDirFn) || !lockedByUs);
    return {tmpDirFn, std::move(tmpDirFd)};
}


void LocalStore::invalidatePathChecked(const StorePath & path)
{
    retrySQLite<void>([&]() {
        auto state(_state.lock());

        SQLiteTxn txn(state->db);

        if (isValidPath_(*state, path)) {
            StorePathSet referrers; queryReferrers(*state, path, referrers);
            referrers.erase(path); /* ignore self-references */
            if (!referrers.empty())
                throw PathInUse("cannot delete path '%s' because it is in use by %s",
                    printStorePath(path), showPaths(referrers));
            invalidatePath(*state, path);
        }

        txn.commit();
    });
}


bool LocalStore::verifyStore(bool checkContents, RepairFlag repair)
{
    printInfo("reading the Nix store...");

    bool errors = false;

    /* Acquire the global GC lock to get a consistent snapshot of
       existing and valid paths. */
    auto fdGCLock = openGCLock();
    FdLock gcLock(fdGCLock.get(), ltRead, true, "waiting for the big garbage collector lock...");

    StringSet store;
    for (auto & i : readDirectory(realStoreDir)) store.insert(i.name);

    /* Check whether all valid paths actually exist. */
    printInfo("checking path existence...");

    StorePathSet validPaths;
    PathSet done;

    for (auto & i : queryAllValidPaths())
        verifyPath(printStorePath(i), store, done, validPaths, repair, errors);

    /* Optionally, check the content hashes (slow). */
    if (checkContents) {

        printInfo("checking link hashes...");

        for (auto & link : readDirectory(linksDir)) {
            printMsg(lvlTalkative, "checking contents of '%s'", link.name);
            Path linkPath = linksDir + "/" + link.name;
            std::string hash = hashPath(htSHA256, linkPath).first.to_string(Base32, false);
            if (hash != link.name) {
                printError("link '%s' was modified! expected hash '%s', got '%s'",
                    linkPath, link.name, hash);
                if (repair) {
                    if (unlink(linkPath.c_str()) == 0)
                        printInfo("removed link '%s'", linkPath);
                    else
                        throw SysError("removing corrupt link '%s'", linkPath);
                } else {
                    errors = true;
                }
            }
        }

        printInfo("checking store hashes...");

        Hash nullHash(htSHA256);

        for (auto & i : validPaths) {
            try {
                auto info = std::const_pointer_cast<ValidPathInfo>(std::shared_ptr<const ValidPathInfo>(queryPathInfo(i)));

                /* Check the content hash (optionally - slow). */
                printMsg(lvlTalkative, "checking contents of '%s'", printStorePath(i));

                auto hashSink = HashSink(info->narHash.type);

                dumpPath(Store::toRealPath(i), hashSink);
                auto current = hashSink.finish();

                if (info->narHash != nullHash && info->narHash != current.first) {
                    printError("path '%s' was modified! expected hash '%s', got '%s'",
                        printStorePath(i), info->narHash.to_string(Base32, true), current.first.to_string(Base32, true));
                    if (repair) repairPath(i); else errors = true;
                } else {

                    bool update = false;

                    /* Fill in missing hashes. */
                    if (info->narHash == nullHash) {
                        printInfo("fixing missing hash on '%s'", printStorePath(i));
                        info->narHash = current.first;
                        update = true;
                    }

                    /* Fill in missing narSize fields (from old stores). */
                    if (info->narSize == 0) {
                        printInfo("updating size field on '%s' to %s", printStorePath(i), current.second);
                        info->narSize = current.second;
                        update = true;
                    }

                    if (update) {
                        auto state(_state.lock());
                        updatePathInfo(*state, *info);
                    }

                }

            } catch (Error & e) {
                /* It's possible that the path got GC'ed, so ignore
                   errors on invalid paths. */
                if (isValidPath(i))
                    logError(e.info());
                else
                    warn(e.msg());
                errors = true;
            }
        }
    }

    return errors;
}


void LocalStore::verifyPath(const Path & pathS, const StringSet & store,
    PathSet & done, StorePathSet & validPaths, RepairFlag repair, bool & errors)
{
    checkInterrupt();

    if (!done.insert(pathS).second) return;

    if (!isStorePath(pathS)) {
        printError("path '%s' is not in the Nix store", pathS);
        return;
    }

    auto path = parseStorePath(pathS);

    if (!store.count(std::string(path.to_string()))) {
        /* Check any referrers first.  If we can invalidate them
           first, then we can invalidate this path as well. */
        bool canInvalidate = true;
        StorePathSet referrers; queryReferrers(path, referrers);
        for (auto & i : referrers)
            if (i != path) {
                verifyPath(printStorePath(i), store, done, validPaths, repair, errors);
                if (validPaths.count(i))
                    canInvalidate = false;
            }

        if (canInvalidate) {
            printInfo("path '%s' disappeared, removing from database...", pathS);
            auto state(_state.lock());
            invalidatePath(*state, path);
        } else {
            printError("path '%s' disappeared, but it still has valid referrers!", pathS);
            if (repair)
                try {
                    repairPath(path);
                } catch (Error & e) {
                    logWarning(e.info());
                    errors = true;
                }
            else errors = true;
        }

        return;
    }

    validPaths.insert(std::move(path));
}


unsigned int LocalStore::getProtocol()
{
    return PROTOCOL_VERSION;
}

std::optional<TrustedFlag> LocalStore::isTrustedClient()
{
    return Trusted;
}


#if defined(FS_IOC_SETFLAGS) && defined(FS_IOC_GETFLAGS) && defined(FS_IMMUTABLE_FL)

static void makeMutable(const Path & path)
{
    checkInterrupt();

    auto st = lstat(path);

    if (!S_ISDIR(st.st_mode) && !S_ISREG(st.st_mode)) return;

    if (S_ISDIR(st.st_mode)) {
        for (auto & i : readDirectory(path))
            makeMutable(path + "/" + i.name);
    }

    /* The O_NOFOLLOW is important to prevent us from changing the
       mutable bit on the target of a symlink (which would be a
       security hole). */
    AutoCloseFD fd = open(path.c_str(), O_RDONLY | O_NOFOLLOW | O_CLOEXEC);
    if (fd == -1) {
        if (errno == ELOOP) return; // it's a symlink
        throw SysError("opening file '%1%'", path);
    }

    unsigned int flags = 0, old;

    /* Silently ignore errors getting/setting the immutable flag so
       that we work correctly on filesystems that don't support it. */
    if (ioctl(fd, FS_IOC_GETFLAGS, &flags)) return;
    old = flags;
    flags &= ~FS_IMMUTABLE_FL;
    if (old == flags) return;
    if (ioctl(fd, FS_IOC_SETFLAGS, &flags)) return;
}

/* Upgrade from schema 6 (Nix 0.15) to schema 7 (Nix >= 1.3). */
void LocalStore::upgradeStore7()
{
    if (getuid() != 0) return;
    printInfo("removing immutable bits from the Nix store (this may take a while)...");
    makeMutable(realStoreDir);
}

#else

void LocalStore::upgradeStore7()
{
}

#endif


void LocalStore::vacuumDB()
{
    auto state(_state.lock());
    state->db.exec("vacuum");
}


void LocalStore::addSignatures(const StorePath & storePath, const StringSet & sigs)
{
    retrySQLite<void>([&]() {
        auto state(_state.lock());

        SQLiteTxn txn(state->db);

        auto info = std::const_pointer_cast<ValidPathInfo>(queryPathInfoInternal(*state, storePath));

        info->sigs.insert(sigs.begin(), sigs.end());

        updatePathInfo(*state, *info);

        txn.commit();
    });
}


void LocalStore::signRealisation(Realisation & realisation)
{
    // FIXME: keep secret keys in memory.

    auto secretKeyFiles = settings.secretKeyFiles;

    for (auto & secretKeyFile : secretKeyFiles.get()) {
        SecretKey secretKey(readFile(secretKeyFile));
        realisation.sign(secretKey);
    }
}

void LocalStore::signPathInfo(ValidPathInfo & info)
{
    // FIXME: keep secret keys in memory.

    auto secretKeyFiles = settings.secretKeyFiles;

    for (auto & secretKeyFile : secretKeyFiles.get()) {
        SecretKey secretKey(readFile(secretKeyFile));
        info.sign(*this, secretKey);
    }
}


std::optional<std::pair<int64_t, Realisation>> LocalStore::queryRealisationCore_(
        LocalStore::State & state,
        const DrvOutput & id)
{
    auto useQueryRealisedOutput(
            state.stmts->QueryRealisedOutput.use()
                (id.strHash())
                (id.outputName));
    if (!useQueryRealisedOutput.next())
        return std::nullopt;
    auto realisationDbId = useQueryRealisedOutput.getInt(0);
    auto outputPath = parseStorePath(useQueryRealisedOutput.getStr(1));
    auto signatures =
        tokenizeString<StringSet>(useQueryRealisedOutput.getStr(2));

    return {{
        realisationDbId,
        Realisation{
            .id = id,
            .outPath = outputPath,
            .signatures = signatures,
        }
    }};
}

std::optional<const Realisation> LocalStore::queryRealisation_(
            LocalStore::State & state,
            const DrvOutput & id)
{
    auto maybeCore = queryRealisationCore_(state, id);
    if (!maybeCore)
        return std::nullopt;
    auto [realisationDbId, res] = *maybeCore;

    std::map<DrvOutput, StorePath> dependentRealisations;
    auto useRealisationRefs(
        state.stmts->QueryRealisationReferences.use()
            (realisationDbId));
    while (useRealisationRefs.next()) {
        auto depId = DrvOutput {
            Hash::parseAnyPrefixed(useRealisationRefs.getStr(0)),
            useRealisationRefs.getStr(1),
        };
        auto dependentRealisation = queryRealisationCore_(state, depId);
        assert(dependentRealisation); // Enforced by the db schema
        auto outputPath = dependentRealisation->second.outPath;
        dependentRealisations.insert({depId, outputPath});
    }

    res.dependentRealisations = dependentRealisations;

    return { res };
}

void LocalStore::queryRealisationUncached(const DrvOutput & id,
        Callback<std::shared_ptr<const Realisation>> callback) noexcept
{
    try {
        auto maybeRealisation
            = retrySQLite<std::optional<const Realisation>>([&]() {
                  auto state(_state.lock());
                  return queryRealisation_(*state, id);
              });
        if (maybeRealisation)
            callback(
                std::make_shared<const Realisation>(maybeRealisation.value()));
        else
            callback(nullptr);

    } catch (...) {
        callback.rethrow();
    }
}

FixedOutputHash LocalStore::hashCAPath(
    const FileIngestionMethod & method, const HashType & hashType,
    const StorePath & path)
{
    return hashCAPath(method, hashType, Store::toRealPath(path), path.hashPart());
}

FixedOutputHash LocalStore::hashCAPath(
    const FileIngestionMethod & method,
    const HashType & hashType,
    const Path & path,
    const std::string_view pathHash
)
{
    HashModuloSink caSink ( hashType, std::string(pathHash) );
    switch (method) {
    case FileIngestionMethod::Recursive:
        dumpPath(path, caSink);
        break;
    case FileIngestionMethod::Flat:
        readFile(path, caSink);
        break;
    }
    auto hash = caSink.finish().first;
    return FixedOutputHash{
        .method = method,
        .hash = hash,
    };
}

void LocalStore::addBuildLog(const StorePath & drvPath, std::string_view log)
{
    assert(drvPath.isDerivation());

    auto baseName = drvPath.to_string();

    auto logPath = fmt("%s/%s/%s/%s.bz2", logDir, drvsLogDir, baseName.substr(0, 2), baseName.substr(2));

    if (pathExists(logPath)) return;

    createDirs(dirOf(logPath));

    auto tmpFile = fmt("%s.tmp.%d", logPath, getpid());

    writeFile(tmpFile, compress("bzip2", log));

    renameFile(tmpFile, logPath);
}

std::optional<std::string> LocalStore::getVersion()
{
    return nixVersion;
}

static RegisterStoreImplementation<LocalStore, LocalStoreConfig> regLocalStore;

}  // namespace nix<|MERGE_RESOLUTION|>--- conflicted
+++ resolved
@@ -711,64 +711,6 @@
 }
 
 
-<<<<<<< HEAD
-void LocalStore::checkDerivationOutputs(const StorePath & drvPath, const Derivation & drv)
-{
-    assert(drvPath.isDerivation());
-    std::string drvName(drvPath.name());
-    drvName = drvName.substr(0, drvName.size() - drvExtension.size());
-
-    auto envHasRightPath = [&](const StorePath & actual, const std::string & varName)
-    {
-        auto j = drv.env.find(varName);
-        if (j == drv.env.end() || parseStorePath(j->second) != actual)
-            throw Error("derivation '%s' has incorrect environment variable '%s', should be '%s'",
-                printStorePath(drvPath), varName, printStorePath(actual));
-    };
-
-
-    // Don't need the answer, but do this anyways to assert is proper
-    // combination. The code below is more general and naturally allows
-    // combinations that are currently prohibited.
-    drv.type();
-
-    std::optional<DrvHash> hashesModulo;
-    for (auto & i : drv.outputs) {
-        std::visit(overloaded {
-            [&](const DerivationOutput::InputAddressed & doia) {
-                if (!hashesModulo) {
-                    // somewhat expensive so we do lazily
-                    hashesModulo = hashDerivationModulo(*this, drv, true);
-                }
-                auto currentOutputHash = get(hashesModulo->hashes, i.first);
-                if (!currentOutputHash)
-                    throw Error("derivation '%s' has unexpected output '%s' (local-store / hashesModulo) named '%s'",
-                        printStorePath(drvPath), printStorePath(doia.path), i.first);
-                StorePath recomputed = makeOutputPath(i.first, *currentOutputHash, drvName);
-                if (doia.path != recomputed)
-                    throw Error("derivation '%s' has incorrect output '%s', should be '%s'",
-                        printStorePath(drvPath), printStorePath(doia.path), printStorePath(recomputed));
-                envHasRightPath(doia.path, i.first);
-            },
-            [&](const DerivationOutput::CAFixed & dof) {
-                auto path = dof.path(*this, drvName, i.first);
-                envHasRightPath(path, i.first);
-            },
-            [&](const DerivationOutput::CAFloating &) {
-                /* Nothing to check */
-            },
-            [&](const DerivationOutput::Deferred &) {
-                /* Nothing to check */
-            },
-            [&](const DerivationOutput::Impure &) {
-                /* Nothing to check */
-            },
-        }, i.second.raw());
-    }
-}
-
-=======
->>>>>>> e641de08
 void LocalStore::registerDrvOutput(const Realisation & info, CheckSigsFlag checkSigs)
 {
     experimentalFeatureSettings.require(Xp::CaDerivations);
