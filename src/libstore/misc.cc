--- conflicted
+++ resolved
@@ -224,20 +224,11 @@
                         return;
 
                     auto drv = make_ref<Derivation>(derivationFromPath(drvPath));
-<<<<<<< HEAD
-                    auto parsedDrv = StructuredAttrs::tryParse(drv->env);
-=======
->>>>>>> ec6ba866
                     DerivationOptions drvOptions;
                     try {
                         // FIXME: this is a lot of work just to get the value
                         // of `allowSubstitutes`.
-<<<<<<< HEAD
-                        drvOptions =
-                            DerivationOptions::fromStructuredAttrs(drv->env, parsedDrv ? &*parsedDrv : nullptr);
-=======
                         drvOptions = DerivationOptions::fromStructuredAttrs(drv->env, drv->structuredAttrs);
->>>>>>> ec6ba866
                     } catch (Error & e) {
                         e.addTrace({}, "while parsing derivation '%s'", printStorePath(drvPath));
                         throw;
