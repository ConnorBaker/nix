--- conflicted
+++ resolved
@@ -1030,11 +1030,7 @@
     auto [protoVersion, features] =
         WorkerProto::BasicServerConnection::handshake(to, from, PROTOCOL_VERSION, WorkerProto::allFeatures);
 
-<<<<<<< HEAD
     if (protoVersion < MINIMUM_PROTOCOL_VERSION)
-=======
-    if (protoVersion < 256 + 18)
->>>>>>> d069633b
         throw Error("the Nix client version is too old");
 
     WorkerProto::BasicServerConnection conn;
