--- conflicted
+++ resolved
@@ -726,11 +726,7 @@
         auto path = store->parseStorePath(readString(from));
         logger->startWork();
         logger->stopWork();
-<<<<<<< HEAD
-        dumpPath(store->toRealPath(store->printStorePath(path)), to);
-=======
         dumpPath(store->toRealPath(path), to);
->>>>>>> e849b198
         break;
     }
 
