#include "nix/store/uds-remote-store.hh"
#include "nix/util/unix-domain-socket.hh"
#include "nix/store/worker-protocol.hh"
<<<<<<< HEAD
=======
#include "nix/store/store-registration.hh"
>>>>>>> 27932ae6

#include <sys/types.h>
#include <sys/stat.h>
#include <fcntl.h>
#include <unistd.h>

#ifdef _WIN32
# include <winsock2.h>
# include <afunix.h>
#else
# include <sys/socket.h>
# include <sys/un.h>
#endif

namespace nix {

UDSRemoteStoreConfig::UDSRemoteStoreConfig(
    std::string_view scheme,
    std::string_view authority,
    const StoreReference::Params & params)
    : Store::Config{params}
    , LocalFSStore::Config{params}
    , RemoteStore::Config{params}
    , path{authority.empty() ? settings.nixDaemonSocketFile : authority}
{
    if (uriSchemes().count(scheme) == 0) {
        throw UsageError("Scheme must be 'unix'");
    }
}


std::string UDSRemoteStoreConfig::doc()
{
    return
        #include "uds-remote-store.md"
        ;
}


// A bit gross that we now pass empty string but this is knowing that
// empty string will later default to the same nixDaemonSocketFile. Why
// don't we just wire it all through? I believe there are cases where it
// will live reload so we want to continue to account for that.
UDSRemoteStoreConfig::UDSRemoteStoreConfig(const Params & params)
    : UDSRemoteStoreConfig(*uriSchemes().begin(), "", params)
{
}


UDSRemoteStore::UDSRemoteStore(ref<const Config> config)
    : Store{*config}
    , LocalFSStore{*config}
    , RemoteStore{*config}
    , config{config}
{
}


std::string UDSRemoteStore::getUri()
{
    return config->path == settings.nixDaemonSocketFile
        ? // FIXME: Not clear why we return daemon here and not default
          // to settings.nixDaemonSocketFile
          //
          // unix:// with no path also works. Change what we return?
          "daemon"
        : std::string(*Config::uriSchemes().begin()) + "://" + config->path;
}


void UDSRemoteStore::Connection::closeWrite()
{
    shutdown(toSocket(fd.get()), SHUT_WR);
}


ref<RemoteStore::Connection> UDSRemoteStore::openConnection()
{
    auto conn = make_ref<Connection>();

    /* Connect to a daemon that does the privileged work for us. */
<<<<<<< HEAD
    conn->fd = nix::connect(path);
=======
    conn->fd = createUnixDomainSocket();

    nix::connect(toSocket(conn->fd.get()), config->path);
>>>>>>> 27932ae6

    conn->from.fd = conn->fd.get();
    conn->to.fd = conn->fd.get();

    conn->startTime = std::chrono::steady_clock::now();

    return conn;
}


void UDSRemoteStore::addIndirectRoot(const Path & path)
{
    auto conn(getConnection());
    conn->to << WorkerProto::Op::AddIndirectRoot << path;
    conn.processStderr();
    readInt(conn->from);
}


ref<Store> UDSRemoteStore::Config::openStore() const {
    return make_ref<UDSRemoteStore>(ref{shared_from_this()});
}


static RegisterStoreImplementation<UDSRemoteStore::Config> regUDSRemoteStore;

}<|MERGE_RESOLUTION|>--- conflicted
+++ resolved
@@ -1,10 +1,7 @@
 #include "nix/store/uds-remote-store.hh"
 #include "nix/util/unix-domain-socket.hh"
 #include "nix/store/worker-protocol.hh"
-<<<<<<< HEAD
-=======
 #include "nix/store/store-registration.hh"
->>>>>>> 27932ae6
 
 #include <sys/types.h>
 #include <sys/stat.h>
@@ -86,13 +83,7 @@
     auto conn = make_ref<Connection>();
 
     /* Connect to a daemon that does the privileged work for us. */
-<<<<<<< HEAD
-    conn->fd = nix::connect(path);
-=======
-    conn->fd = createUnixDomainSocket();
-
-    nix::connect(toSocket(conn->fd.get()), config->path);
->>>>>>> 27932ae6
+    conn->fd = nix::connect(config->path);
 
     conn->from.fd = conn->fd.get();
     conn->to.fd = conn->fd.get();
