--- conflicted
+++ resolved
@@ -347,6 +347,13 @@
         .builtOutputs = {{wantedOutput, std::move(builtOutput)}},
     };
 
+    logger->result(
+        getCurActivity(),
+        resBuildResult,
+        nlohmann::json(KeyedBuildResult(
+            buildResult,
+            DerivedPath::Built{.drvPath = makeConstantStorePathRef(drvPath), .outputs = OutputsSpec::All{}})));
+
     mcExpectedBuilds.reset();
 
     if (status == BuildResult::Success::Built)
@@ -363,6 +370,13 @@
         .status = ex.status,
         .errorMsg = fmt("%s", Uncolored(ex.info().msg)),
     };
+
+    logger->result(
+        getCurActivity(),
+        resBuildResult,
+        nlohmann::json(KeyedBuildResult(
+            buildResult,
+            DerivedPath::Built{.drvPath = makeConstantStorePathRef(drvPath), .outputs = OutputsSpec::All{}})));
 
     mcExpectedBuilds.reset();
 
@@ -375,18 +389,7 @@
 
     worker.updateProgress();
 
-<<<<<<< HEAD
-    logger->result(
-        getCurActivity(),
-        resBuildResult,
-        nlohmann::json(KeyedBuildResult(
-            buildResult,
-            DerivedPath::Built{.drvPath = makeConstantStorePathRef(drvPath), .outputs = OutputsSpec::All{}})));
-
-    return amDone(buildResult.success() ? ecSuccess : ecFailed, std::move(ex));
-=======
     return amDone(ecFailed, {std::move(ex)});
->>>>>>> d069633b
 }
 
 } // namespace nix