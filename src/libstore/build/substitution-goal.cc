--- conflicted
+++ resolved
@@ -31,22 +31,15 @@
 
 Goal::Done PathSubstitutionGoal::doneSuccess(BuildResult::Success::Status status)
 {
-<<<<<<< HEAD
-    buildResult.status = status;
-    if (errorMsg) {
-        debug(*errorMsg);
-        buildResult.errorMsg = *errorMsg;
-    }
+    buildResult.inner = BuildResult::Success{
+        .status = status,
+    };
 
     logger->result(
         getCurActivity(),
         resBuildResult,
         nlohmann::json(KeyedBuildResult(buildResult, DerivedPath::Opaque{storePath})));
 
-=======
-    buildResult.inner = BuildResult::Success{
-        .status = status,
-    };
     return amDone(ecSuccess);
 }
 
@@ -57,7 +50,12 @@
         .status = status,
         .errorMsg = std::move(errorMsg),
     };
->>>>>>> d069633b
+
+    logger->result(
+        getCurActivity(),
+        resBuildResult,
+        nlohmann::json(KeyedBuildResult(buildResult, DerivedPath::Opaque{storePath})));
+
     return amDone(result);
 }
 
