--- conflicted
+++ resolved
@@ -35,11 +35,7 @@
 
     try {
         drvOptions =
-<<<<<<< HEAD
-            std::make_unique<DerivationOptions>(DerivationOptions::fromStructuredAttrs(drv->env, parsedDrv.get()));
-=======
             std::make_unique<DerivationOptions>(DerivationOptions::fromStructuredAttrs(drv->env, drv->structuredAttrs));
->>>>>>> ec6ba866
     } catch (Error & e) {
         e.addTrace({}, "while parsing derivation '%s'", worker.store.printStorePath(drvPath));
         throw;
@@ -137,11 +133,7 @@
     }
 };
 
-<<<<<<< HEAD
-std::string showKnownOutputs(Store & store, const Derivation & drv)
-=======
 std::string showKnownOutputs(const StoreDirConfig & store, const Derivation & drv)
->>>>>>> ec6ba866
 {
     std::string msg;
     StorePathSet expectedOutputPaths;
@@ -313,12 +305,7 @@
                     if (!mEntry)
                         return std::nullopt;
 
-<<<<<<< HEAD
-                    auto buildResult =
-                        (*mEntry)->getBuildResult(DerivedPath::Built{drvPath, OutputsSpec::Names{outputName}});
-=======
                     auto & buildResult = (*mEntry)->buildResult;
->>>>>>> ec6ba866
                     if (!buildResult.success())
                         return std::nullopt;
 
@@ -355,17 +342,11 @@
                     worker.store.printStorePath(pathResolved),
                 });
 
-<<<<<<< HEAD
-            // FIXME wanted outputs
-            auto resolvedDrvGoal =
-                worker.makeDerivationGoal(makeConstantStorePathRef(pathResolved), OutputsSpec::All{}, buildMode);
-=======
             /* TODO https://github.com/NixOS/nix/issues/13247 we should
                let the calling goal do this, so it has a change to pass
                just the output(s) it cares about. */
             auto resolvedDrvGoal =
                 worker.makeDerivationTrampolineGoal(pathResolved, OutputsSpec::All{}, drvResolved, buildMode);
->>>>>>> ec6ba866
             {
                 Goals waitees{resolvedDrvGoal};
                 co_await await(std::move(waitees));
@@ -373,16 +354,7 @@
 
             trace("resolved derivation finished");
 
-<<<<<<< HEAD
-            auto resolvedDrv = *resolvedDrvGoal->drv;
-            auto resolvedResult = resolvedDrvGoal->getBuildResult(
-                DerivedPath::Built{
-                    .drvPath = makeConstantStorePathRef(pathResolved),
-                    .outputs = OutputsSpec::All{},
-                });
-=======
             auto resolvedResult = resolvedDrvGoal->buildResult;
->>>>>>> ec6ba866
 
             SingleDrvOutputs builtOutputs;
 
@@ -415,11 +387,7 @@
 
                         throw Error(
                             "derivation '%s' doesn't have expected output '%s' (derivation-goal.cc/realisation)",
-<<<<<<< HEAD
-                            resolvedDrvGoal->drvReq->to_string(worker.store),
-=======
                             worker.store.printStorePath(pathResolved),
->>>>>>> ec6ba866
                             outputName);
                     }();
 
@@ -797,14 +765,11 @@
                     *drvOptions,
                     inputPaths,
                     initialOutputs,
-<<<<<<< HEAD
-                    act});
-=======
                     std::move(defaultPathsInChroot),
                     std::move(finalEnv),
                     std::move(extraFiles),
+                    act,
                 });
->>>>>>> ec6ba866
         }
 
         if (!builder->prepareBuild()) {
@@ -859,12 +824,8 @@
 #endif
 }
 
-<<<<<<< HEAD
-void runPostBuildHook(Store & store, Logger & logger, const StorePath & drvPath, const StorePathSet & outputPaths)
-=======
 void runPostBuildHook(
     const StoreDirConfig & store, Logger & logger, const StorePath & drvPath, const StorePathSet & outputPaths)
->>>>>>> ec6ba866
 {
     auto hook = settings.postBuildHook;
     if (hook == "")
@@ -938,11 +899,7 @@
             msg += line;
             msg += "\n";
         }
-<<<<<<< HEAD
         auto nixLogCommand = "nix log";
-=======
-        auto nixLogCommand = experimentalFeatureSettings.isEnabled(Xp::NixCommand) ? "nix log" : "nix-store -l";
->>>>>>> ec6ba866
         // The command is on a separate line for easy copying, such as with triple click.
         // This message will be indented elsewhere, so removing the indentation before the
         // command will not put it at the start of the line unfortunately.
@@ -1361,11 +1318,6 @@
 
     bool allValid = true;
     for (auto & [_, status] : initialOutputs) {
-<<<<<<< HEAD
-        if (!status.wanted)
-            continue;
-=======
->>>>>>> ec6ba866
         if (!status.known || !status.known->isValid()) {
             allValid = false;
             break;
