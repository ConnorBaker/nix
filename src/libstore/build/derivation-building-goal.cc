--- conflicted
+++ resolved
@@ -777,19 +777,6 @@
                 *localStoreP,
                 std::make_unique<DerivationBuildingGoalCallbacks>(*this, builder),
                 DerivationBuilderParams{
-<<<<<<< HEAD
-                    drvPath,
-                    buildMode,
-                    buildResult,
-                    *drv,
-                    *drvOptions,
-                    inputPaths,
-                    initialOutputs,
-                    std::move(defaultPathsInChroot),
-                    std::move(finalEnv),
-                    std::move(extraFiles),
-                    act,
-=======
                     .drvPath = drvPath,
                     .buildResult = buildResult,
                     .drv = *drv,
@@ -800,7 +787,7 @@
                     .defaultPathsInChroot = std::move(defaultPathsInChroot),
                     .systemFeatures = worker.store.config.systemFeatures.get(),
                     .desugaredEnv = std::move(desugaredEnv),
->>>>>>> d069633b
+                    .act = act,
                 });
         }
 
@@ -1351,6 +1338,13 @@
         .errorMsg = fmt("%s", Uncolored(ex.info().msg)),
     };
 
+    logger->result(
+        act ? act->id : getCurActivity(),
+        resBuildResult,
+        nlohmann::json(KeyedBuildResult(
+            buildResult,
+            DerivedPath::Built{.drvPath = makeConstantStorePathRef(drvPath), .outputs = OutputsSpec::All{}})));
+
     mcRunningBuilds.reset();
 
     if (ex.status == BuildResult::Failure::TimedOut)
@@ -1362,25 +1356,7 @@
 
     worker.updateProgress();
 
-<<<<<<< HEAD
-    auto traceBuiltOutputsFile = getEnv("_NIX_TRACE_BUILT_OUTPUTS").value_or("");
-    if (traceBuiltOutputsFile != "") {
-        std::fstream fs;
-        fs.open(traceBuiltOutputsFile, std::fstream::out);
-        fs << worker.store.printStorePath(drvPath) << "\t" << buildResult.toString() << std::endl;
-    }
-
-    logger->result(
-        act ? act->id : getCurActivity(),
-        resBuildResult,
-        nlohmann::json(KeyedBuildResult(
-            buildResult,
-            DerivedPath::Built{.drvPath = makeConstantStorePathRef(drvPath), .outputs = OutputsSpec::All{}})));
-
-    return amDone(buildResult.success() ? ecSuccess : ecFailed, std::move(ex));
-=======
     return amDone(ecFailed, {std::move(ex)});
->>>>>>> d069633b
 }
 
 } // namespace nix