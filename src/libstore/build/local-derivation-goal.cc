--- conflicted
+++ resolved
@@ -2308,20 +2308,10 @@
                 worker.store,
                 {
                     .name = outputPathName(drv->name, outputName),
-<<<<<<< HEAD
                     .info = contentAddressFromMethodHashAndRefs(
                         outputHash.method,
                         std::move(got),
                         rewriteRefs()),
-=======
-                    .info = FixedOutputInfo {
-                        {
-                            .method = outputHash.method,
-                            .hash = got,
-                        },
-                        rewriteRefs(),
-                    },
->>>>>>> 8ba08959
                 },
                 Hash::dummy,
             };
@@ -2331,11 +2321,7 @@
                     StringSink sink;
                     dumpPath(actualPath, sink);
                     RewritingSink rsink2(oldHashPart, std::string(newInfo0.path.hashPart()), nextSink);
-<<<<<<< HEAD
-                    rsink2(*sink.s);
-=======
                     rsink2(sink.s);
->>>>>>> 8ba08959
                     rsink2.flush();
                 });
                 Path tmpPath = actualPath + ".tmp";
