--- conflicted
+++ resolved
@@ -2314,13 +2314,8 @@
                 auto source = sinkToSource([&](Sink & nextSink) {
                     StringSink sink;
                     dumpPath(actualPath, sink);
-<<<<<<< HEAD
                     RewritingSink rsink2(oldHashPart, std::string(newInfo0.path.hashPart()), nextSink);
-                    rsink2(*sink.s);
-=======
-                    RewritingSink rsink2(oldHashPart, std::string(finalPath.hashPart()), nextSink);
                     rsink2(sink.s);
->>>>>>> 4d981439
                     rsink2.flush();
                 });
                 Path tmpPath = actualPath + ".tmp";
