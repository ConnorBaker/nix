#pragma once
///@file

#include "nix/store/common-protocol.hh"

namespace nix {

#define SERVE_MAGIC_1 0x390c9deb
#define SERVE_MAGIC_2 0x5452eecb

#define SERVE_PROTOCOL_VERSION (2 << 8 | 7)
#define GET_PROTOCOL_MAJOR(x) ((x) & 0xff00)
#define GET_PROTOCOL_MINOR(x) ((x) & 0x00ff)

struct StoreDirConfig;
struct Source;

// items being serialised
struct BuildResult;
struct UnkeyedValidPathInfo;

/**
 * The "serve protocol", used by ssh:// stores.
 *
 * This `struct` is basically just a `namespace`; We use a type rather
 * than a namespace just so we can use it as a template argument.
 */
struct ServeProto
{
    /**
     * Enumeration of all the request types for the protocol.
     */
    enum struct Command : uint64_t;

    /**
     * Version type for the protocol.
     *
     * @todo Convert to struct with separate major vs minor fields.
     */
    using Version = unsigned int;

    /**
     * A unidirectional read connection, to be used by the read half of the
     * canonical serializers below.
     */
    struct ReadConn
    {
        Source & from;
        Version version;
    };

    /**
     * A unidirectional write connection, to be used by the write half of the
     * canonical serializers below.
     */
    struct WriteConn
    {
        Sink & to;
        Version version;
    };

    /**
     * Stripped down serialization logic suitable for sharing with Hydra.
     *
     * @todo remove once Hydra uses Store abstraction consistently.
     */
    struct BasicClientConnection;
    struct BasicServerConnection;

    /**
     * Data type for canonical pairs of serialisers for the serve protocol.
     *
     * See https://en.cppreference.com/w/cpp/language/adl for the broader
     * concept of what is going on here.
     */
    template<typename T>
    struct Serialise;
    // This is the definition of `Serialise` we *want* to put here, but
    // do not do so.
    //
    // See `worker-protocol.hh` for a longer explanation.
#if 0
    {
        static T read(const StoreDirConfig & store, ReadConn conn);
        static void write(const StoreDirConfig & store, WriteConn conn, const T & t);
    };
#endif

    /**
     * Wrapper function around `ServeProto::Serialise<T>::write` that allows us to
     * infer the type instead of having to write it down explicitly.
     */
    template<typename T>
    static void write(const StoreDirConfig & store, WriteConn conn, const T & t)
    {
        ServeProto::Serialise<T>::write(store, conn, t);
    }

    /**
     * Options for building shared between
     * `ServeProto::Command::BuildPaths` and
     * `ServeProto::Command::BuildDerivation`.
     */
    struct BuildOptions;
};

enum struct ServeProto::Command : uint64_t {
    QueryValidPaths = 1,
    QueryPathInfos = 2,
    DumpStorePath = 3,
<<<<<<< HEAD
    // ImportPaths = 4, // removed
    // ExportPaths = 5, // removed
=======
    /**
     * @note This is no longer used by Nix (as a client), but it is used
     * by Hydra. We should therefore not remove it until Hydra no longer
     * uses it either.
     */
    ImportPaths = 4,
    // ExportPaths = 5,
>>>>>>> ac3532d0
    BuildPaths = 6,
    QueryClosure = 7,
    BuildDerivation = 8,
    AddToStoreNar = 9,
};

struct ServeProto::BuildOptions
{
    /**
     * Default value in this and every other field is so tests pass when
     * testing older deserialisers which do not set all the fields.
     */
    time_t maxSilentTime = -1;
    time_t buildTimeout = -1;
    size_t maxLogSize = -1;
    size_t nrRepeats = -1;
    bool enforceDeterminism = -1;
    bool keepFailed = -1;

    bool operator==(const ServeProto::BuildOptions &) const = default;
};

/**
 * Convenience for sending operation codes.
 *
 * @todo Switch to using `ServeProto::Serialize` instead probably. But
 * this was not done at this time so there would be less churn.
 */
inline Sink & operator<<(Sink & sink, ServeProto::Command op)
{
    return sink << (uint64_t) op;
}

/**
 * Convenience for debugging.
 *
 * @todo Perhaps render known opcodes more nicely.
 */
inline std::ostream & operator<<(std::ostream & s, ServeProto::Command op)
{
    return s << (uint64_t) op;
}

/**
 * Declare a canonical serialiser pair for the worker protocol.
 *
 * We specialise the struct merely to indicate that we are implementing
 * the function for the given type.
 *
 * Some sort of `template<...>` must be used with the caller for this to
 * be legal specialization syntax. See below for what that looks like in
 * practice.
 */
#define DECLARE_SERVE_SERIALISER(T)                                                               \
    struct ServeProto::Serialise<T>                                                               \
    {                                                                                             \
        static T read(const StoreDirConfig & store, ServeProto::ReadConn conn);                   \
        static void write(const StoreDirConfig & store, ServeProto::WriteConn conn, const T & t); \
    };

template<>
DECLARE_SERVE_SERIALISER(BuildResult);
template<>
DECLARE_SERVE_SERIALISER(UnkeyedValidPathInfo);
template<>
DECLARE_SERVE_SERIALISER(ServeProto::BuildOptions);

template<typename T>
DECLARE_SERVE_SERIALISER(std::vector<T>);
#define COMMA_ ,
template<typename T, typename Compare>
DECLARE_SERVE_SERIALISER(std::set<T COMMA_ Compare>);
template<typename... Ts>
DECLARE_SERVE_SERIALISER(std::tuple<Ts...>);

template<typename K, typename V>
DECLARE_SERVE_SERIALISER(std::map<K COMMA_ V>);
#undef COMMA_

} // namespace nix<|MERGE_RESOLUTION|>--- conflicted
+++ resolved
@@ -108,10 +108,6 @@
     QueryValidPaths = 1,
     QueryPathInfos = 2,
     DumpStorePath = 3,
-<<<<<<< HEAD
-    // ImportPaths = 4, // removed
-    // ExportPaths = 5, // removed
-=======
     /**
      * @note This is no longer used by Nix (as a client), but it is used
      * by Hydra. We should therefore not remove it until Hydra no longer
@@ -119,7 +115,6 @@
      */
     ImportPaths = 4,
     // ExportPaths = 5,
->>>>>>> ac3532d0
     BuildPaths = 6,
     QueryClosure = 7,
     BuildDerivation = 8,
