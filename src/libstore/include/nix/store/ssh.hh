#pragma once
///@file

#include "nix/util/ref.hh"
#include "nix/util/sync.hh"
#include "nix/util/url.hh"
#include "nix/util/processes.hh"
#include "nix/util/file-system.hh"

namespace nix {

Strings getNixSshOpts();

class SSHMaster
{
private:

    ParsedURL::Authority authority;
    std::string hostnameAndUser;
    bool fakeSSH;
    const std::string keyFile;
    /**
     * Raw bytes, not Base64 encoding.
     */
    const std::string sshPublicHostKey;
    const bool useMaster;
    const bool compress;
    const Descriptor logFD;

<<<<<<< HEAD
    ref<AutoDelete> tmpDir;
=======
    const ref<const AutoDelete> tmpDir;
>>>>>>> d069633b

    struct State
    {
#ifndef _WIN32 // TODO re-enable on Windows, once we can start processes.
        Pid sshMaster;
#endif
        Path socketPath;
    };

    Sync<State> state_;

    void addCommonSSHOpts(Strings & args);
    bool isMasterRunning();

#ifndef _WIN32 // TODO re-enable on Windows, once we can start processes.
    Path startMaster();
#endif

public:

    SSHMaster(
        const ParsedURL::Authority & authority,
        std::string_view keyFile,
        std::string_view sshPublicHostKey,
        bool useMaster,
        bool compress,
        Descriptor logFD = INVALID_DESCRIPTOR);

    struct Connection
    {
#ifndef _WIN32 // TODO re-enable on Windows, once we can start processes.
        Pid sshPid;
#endif
        AutoCloseFD out, in;

        /**
         * Try to set the buffer size in both directions to the
         * designated amount, if possible. If not possible, does
         * nothing.
         *
         * Current implementation is to use `fcntl` with `F_SETPIPE_SZ`,
         * which is Linux-only. For this implementation, `size` must
         * convertible to an `int`. In other words, it must be within
         * `[0, INT_MAX]`.
         */
        void trySetBufferSize(size_t size);
    };

    /**
     * @param command The command (arg vector) to execute.
     *
     * @param extraSshArgs Extra arguments to pass to SSH (not the command to
     * execute). Will not be used when "fake SSHing" to the local
     * machine.
     */
    std::unique_ptr<Connection> startCommand(Strings && command, Strings && extraSshArgs = {});
};

} // namespace nix<|MERGE_RESOLUTION|>--- conflicted
+++ resolved
@@ -27,11 +27,7 @@
     const bool compress;
     const Descriptor logFD;
 
-<<<<<<< HEAD
-    ref<AutoDelete> tmpDir;
-=======
     const ref<const AutoDelete> tmpDir;
->>>>>>> d069633b
 
     struct State
     {
