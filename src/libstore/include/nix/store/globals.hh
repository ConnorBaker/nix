#pragma once
///@file

#include <map>
#include <limits>

#include <sys/types.h>

#include "nix/util/types.hh"
#include "nix/util/configuration.hh"
#include "nix/util/environment-variables.hh"
#include "nix/util/experimental-features.hh"
#include "nix/util/users.hh"
#include "nix/store/build/derivation-builder.hh"

#include "nix/store/config.hh"

namespace nix {

typedef enum { smEnabled, smRelaxed, smDisabled } SandboxMode;

template<>
SandboxMode BaseSetting<SandboxMode>::parse(const std::string & str) const;
template<>
std::string BaseSetting<SandboxMode>::to_string() const;

template<>
PathsInChroot BaseSetting<PathsInChroot>::parse(const std::string & str) const;
template<>
std::string BaseSetting<PathsInChroot>::to_string() const;

template<>
struct BaseSetting<PathsInChroot>::trait
{
    static constexpr bool appendable = true;
};

template<>
void BaseSetting<PathsInChroot>::appendOrSet(PathsInChroot newValue, bool append);

struct MaxBuildJobsSetting : public BaseSetting<unsigned int>
{
    MaxBuildJobsSetting(
        Config * options,
        unsigned int def,
        const std::string & name,
        const std::string & description,
        const StringSet & aliases = {})
        : BaseSetting<unsigned int>(def, true, name, description, aliases)
    {
        options->addSetting(this);
    }

    unsigned int parse(const std::string & str) const override;
};

const uint32_t maxIdsPerBuild =
#ifdef __linux__
    1 << 16
#else
    1
#endif
    ;

class Settings : public Config
{
<<<<<<< HEAD

    unsigned int getDefaultCores();
=======
>>>>>>> ec6ba866

    StringSet getDefaultSystemFeatures();

    StringSet getDefaultExtraPlatforms();

    bool isWSL1();

    Path getDefaultSSLCertFile();

public:

    Settings();

    unsigned int getDefaultCores() const;

    Path nixPrefix;

    /**
     * The directory where we store sources and derived files.
     */
    Path nixStore;

    Path nixDataDir; /* !!! fix */

    /**
     * The directory where we log various operations.
     */
    Path nixLogDir;

    /**
     * The directory where state is stored.
     */
    Path nixStateDir;

    /**
     * The directory where system configuration files are stored.
     */
    Path nixConfDir;

    /**
     * A list of user configuration files to load.
     */
    std::vector<Path> nixUserConfFiles;

    /**
     * File name of the socket the daemon listens to.
     */
    Path nixDaemonSocketFile;

    Setting<std::string> storeUri{
        this,
        getEnv("NIX_REMOTE").value_or("auto"),
        "store",
        R"(
          The [URL of the Nix store](@docroot@/store/types/index.md#store-url-format)
          to use for most operations.
          See the
          [Store Types](@docroot@/store/types/index.md)
          section of the manual for supported store types and settings.
        )"};

    Setting<bool> keepFailed{this, false, "keep-failed", "Whether to keep temporary directories of failed builds."};

    Setting<bool> keepGoing{
        this, false, "keep-going", "Whether to keep building derivations when another build fails."};

    Setting<bool> tryFallback{
        this,
        false,
        "fallback",
        R"(
          If set to `true`, Nix falls back to building from source if a
          binary substitute fails. This is equivalent to the `--fallback`
          flag. The default is `false`.
        )",
        {"build-fallback"}};

    /**
     * Whether to show build log output in real time.
     */
    bool verboseBuild = true;

    Setting<size_t> logLines{
        this,
        25,
        "log-lines",
        "The number of lines of the tail of "
        "the log to show if a build fails."};

    MaxBuildJobsSetting maxBuildJobs{
        this,
        1,
        "max-jobs",
        R"(
          Maximum number of jobs that Nix tries to build locally in parallel.

          The special value `auto` causes Nix to use the number of CPUs in your system.
          Use `0` to disable local builds and directly use the remote machines specified in [`builders`](#conf-builders).
          This doesn't affect derivations that have [`preferLocalBuild = true`](@docroot@/language/advanced-attributes.md#adv-attr-preferLocalBuild), which are always built locally.

          > **Note**
          >
          > The number of CPU cores to use for each build job is independently determined by the [`cores`](#conf-cores) setting.

          <!-- TODO(@fricklerhandwerk): would be good to have those shorthands for common options as part of the specification -->
          The setting can be overridden using the `--max-jobs` (`-j`) command line switch.
        )",
        {"build-max-jobs"}};

    Setting<unsigned int> maxSubstitutionJobs{
        this,
        16,
        "max-substitution-jobs",
        R"(
          This option defines the maximum number of substitution jobs that Nix
          tries to run in parallel. The default is `16`. The minimum value
          one can choose is `1` and lower values are interpreted as `1`.
        )",
        {"substitution-max-jobs"}};

    Setting<unsigned int> buildCores{
        this,
        0,
        "cores",
        R"(
          Sets the value of the `NIX_BUILD_CORES` environment variable in the [invocation of the `builder` executable](@docroot@/language/derivations.md#builder-execution) of a derivation.
          The `builder` executable can use this variable to control its own maximum amount of parallelism.

          <!--
          FIXME(@fricklerhandwerk): I don't think this should even be mentioned here.
          A very generic example using `derivation` and `xargs` may be more appropriate to explain the mechanism.
          Using `mkDerivation` as an example requires being aware of that there are multiple independent layers that are completely opaque here.
          -->
          For instance, in Nixpkgs, if the attribute `enableParallelBuilding` for the `mkDerivation` build helper is set to `true`, it passes the `-j${NIX_BUILD_CORES}` flag to GNU Make.

          If set to `0`, nix will detect the number of CPU cores and pass this number via NIX_BUILD_CORES.

          > **Note**
          >
          > The number of parallel local Nix build jobs is independently controlled with the [`max-jobs`](#conf-max-jobs) setting.
        )",
        {"build-cores"}};

    /**
     * Read-only mode.  Don't copy stuff to the store, don't change
     * the database.
     */
    bool readOnlyMode = false;

    Setting<std::string> thisSystem{
        this,
        NIX_LOCAL_SYSTEM,
        "system",
        R"(
          The system type of the current Nix installation.
          Nix only builds a given [store derivation](@docroot@/glossary.md#gloss-store-derivation) locally when its `system` attribute equals any of the values specified here or in [`extra-platforms`](#conf-extra-platforms).

          The default value is set when Nix itself is compiled for the system it will run on.
          The following system types are widely used, as Nix is actively supported on these platforms:

          - `x86_64-linux`
          - `x86_64-darwin`
          - `i686-linux`
          - `aarch64-linux`
          - `aarch64-darwin`
          - `armv6l-linux`
          - `armv7l-linux`

          In general, you do not have to modify this setting.
          While you can force Nix to run a Darwin-specific `builder` executable on a Linux machine, the result would obviously be wrong.

          This value is available in the Nix language as
          [`builtins.currentSystem`](@docroot@/language/builtins.md#builtins-currentSystem)
          if the
          [`eval-system`](#conf-eval-system)
          configuration option is set as the empty string.
        )"};

    Setting<time_t> maxSilentTime{
        this,
        0,
        "max-silent-time",
        R"(
          This option defines the maximum number of seconds that a builder can
          go without producing any data on standard output or standard error.
          This is useful (for instance in an automated build system) to catch
          builds that are stuck in an infinite loop, or to catch remote builds
          that are hanging due to network problems. It can be overridden using
          the `--max-silent-time` command line switch.

          The value `0` means that there is no timeout. This is also the
          default.
        )",
        {"build-max-silent-time"}};

    Setting<time_t> buildTimeout{
        this,
        0,
        "timeout",
        R"(
          This option defines the maximum number of seconds that a builder can
          run. This is useful (for instance in an automated build system) to
          catch builds that are stuck in an infinite loop but keep writing to
          their standard output or standard error. It can be overridden using
          the `--timeout` command line switch.

          The value `0` means that there is no timeout. This is also the
          default.
        )",
        {"build-timeout"}};

    Setting<Strings> buildHook{
        this,
        {"nix", "__build-remote"},
        "build-hook",
        R"(
          The path to the helper program that executes remote builds.

          Nix communicates with the build hook over `stdio` using a custom protocol to request builds that cannot be performed directly by the Nix daemon.
          The default value is the internal Nix binary that implements remote building.

          > **Important**
          >
          > Change this setting only if you really know what you’re doing.
        )"};

    Setting<std::string> builders{
        this,
        "@" + nixConfDir + "/machines",
        "builders",
        R"(
          A semicolon- or newline-separated list of build machines.

          In addition to the [usual ways of setting configuration options](@docroot@/command-ref/conf-file.md), the value can be read from a file by prefixing its absolute path with `@`.

          > **Example**
          >
          > This is the default setting:
          >
          > ```
          > builders = @/etc/nix/machines
          > ```

          Each machine specification consists of the following elements, separated by spaces.
          Only the first element is required.
          To leave a field at its default, set it to `-`.

          1. The URI of the remote store in the format `ssh://[username@]hostname[:port]`.

             > **Example**
             >
             > `ssh://nix@mac`

             For backward compatibility, `ssh://` may be omitted.
             The hostname may be an alias defined in `~/.ssh/config`.

          2. A comma-separated list of [Nix system types](@docroot@/development/building.md#system-type).
             If omitted, this defaults to the local platform type.

             > **Example**
             >
             > `aarch64-darwin`

             It is possible for a machine to support multiple platform types.

             > **Example**
             >
             > `i686-linux,x86_64-linux`

          3. The SSH identity file to be used to log in to the remote machine.
             If omitted, SSH uses its regular identities.

             > **Example**
             >
             > `/home/user/.ssh/id_mac`

          4. The maximum number of builds that Nix executes in parallel on the machine.
             Typically this should be equal to the number of CPU cores.

          5. The “speed factor”, indicating the relative speed of the machine as a positive integer.
             If there are multiple machines of the right type, Nix prefers the fastest, taking load into account.

          6. A comma-separated list of supported [system features](#conf-system-features).

             A machine is only used to build a derivation if all the features in the derivation's [`requiredSystemFeatures`](@docroot@/language/advanced-attributes.html#adv-attr-requiredSystemFeatures) attribute are supported by that machine.

          7. A comma-separated list of required [system features](#conf-system-features).

             A machine is only used to build a derivation if all of the machine’s required features appear in the derivation’s [`requiredSystemFeatures`](@docroot@/language/advanced-attributes.html#adv-attr-requiredSystemFeatures) attribute.

          8. The (base64-encoded) public host key of the remote machine.
             If omitted, SSH uses its regular `known_hosts` file.

             The value for this field can be obtained via `base64 -w0`.

          > **Example**
          >
          > Multiple builders specified on the command line:
          >
          > ```console
          > --builders 'ssh://mac x86_64-darwin ; ssh://beastie x86_64-freebsd'
          > ```

          > **Example**
          >
          > This specifies several machines that can perform `i686-linux` builds:
          >
          > ```
          > nix@scratchy.labs.cs.uu.nl i686-linux /home/nix/.ssh/id_scratchy 8 1 kvm
          > nix@itchy.labs.cs.uu.nl    i686-linux /home/nix/.ssh/id_scratchy 8 2
          > nix@poochie.labs.cs.uu.nl  i686-linux /home/nix/.ssh/id_scratchy 1 2 kvm benchmark
          > ```
          >
          > However, `poochie` only builds derivations that have the attribute
          >
          > ```nix
          > requiredSystemFeatures = [ "benchmark" ];
          > ```
          >
          > or
          >
          > ```nix
          > requiredSystemFeatures = [ "benchmark" "kvm" ];
          > ```
          >
          > `itchy` cannot do builds that require `kvm`, but `scratchy` does support such builds.
          > For regular builds, `itchy` is preferred over `scratchy` because it has a higher speed factor.

          For Nix to use substituters, the calling user must be in the [`trusted-users`](#conf-trusted-users) list.

          > **Note**
          >
          > A build machine must be accessible via SSH and have Nix installed.
          > `nix` must be available in `$PATH` for the user connecting over SSH.

          > **Warning**
          >
          > If you are building via the Nix daemon (default), the Nix daemon user account on the local machine (that is, `root`) requires access to a user account on the remote machine (not necessarily `root`).
          >
          > If you can’t or don’t want to configure `root` to be able to access the remote machine, set [`store`](#conf-store) to any [local store](@docroot@/store/types/local-store.html), e.g. by passing `--store /tmp` to the command on the local machine.

          To build only on remote machines and disable local builds, set [`max-jobs`](#conf-max-jobs) to 0.

          If you want the remote machines to use substituters, set [`builders-use-substitutes`](#conf-builders-use-substitutes) to `true`.
        )",
        {},
        false};

    Setting<bool> alwaysAllowSubstitutes{
        this,
        false,
        "always-allow-substitutes",
        R"(
          If set to `true`, Nix ignores the [`allowSubstitutes`](@docroot@/language/advanced-attributes.md) attribute in derivations and always attempt to use [available substituters](#conf-substituters).
        )"};

    Setting<bool> buildersUseSubstitutes{
        this,
        false,
        "builders-use-substitutes",
        R"(
          If set to `true`, Nix instructs [remote build machines](#conf-builders) to use their own [`substituters`](#conf-substituters) if available.

          It means that remote build hosts fetch as many dependencies as possible from their own substituters (e.g, from `cache.nixos.org`) instead of waiting for the local machine to upload them all.
          This can drastically reduce build times if the network connection between the local machine and the remote build host is slow.
        )"};

    Setting<off_t> reservedSize{
        this, 8 * 1024 * 1024, "gc-reserved-space", "Amount of reserved disk space for the garbage collector."};

    Setting<bool> fsyncMetadata{
        this,
        true,
        "fsync-metadata",
        R"(
          If set to `true`, changes to the Nix store metadata (in
          `/nix/var/nix/db`) are synchronously flushed to disk. This improves
          robustness in case of system crashes, but reduces performance. The
          default is `true`.
        )"};

    Setting<bool> fsyncStorePaths{
        this,
        false,
        "fsync-store-paths",
        R"(
          Whether to call `fsync()` on store paths before registering them, to
          flush them to disk. This improves robustness in case of system crashes,
          but reduces performance. The default is `false`.
        )"};

    Setting<bool> useSQLiteWAL{this, !isWSL1(), "use-sqlite-wal", "Whether SQLite should use WAL mode."};

#ifndef _WIN32
    // FIXME: remove this option, `fsync-store-paths` is faster.
    Setting<bool> syncBeforeRegistering{
        this, false, "sync-before-registering", "Whether to call `sync()` before registering a path as valid."};
#endif

    Setting<bool> useSubstitutes{
        this,
        true,
        "substitute",
        R"(
          If set to `true` (default), Nix uses binary substitutes if
          available. This option can be disabled to force building from
          source.
        )",
        {"build-use-substitutes"}};

    Setting<std::string> buildUsersGroup{
        this,
        "",
        "build-users-group",
        R"(
          This options specifies the Unix group containing the Nix build user
          accounts. In multi-user Nix installations, builds should not be
          performed by the Nix account since that would allow users to
          arbitrarily modify the Nix store and database by supplying specially
          crafted builders; and they cannot be performed by the calling user
          since that would allow him/her to influence the build result.

          Therefore, if this option is non-empty and specifies a valid group,
          builds are performed under the user accounts that are a member
          of the group specified here (as listed in `/etc/group`). Those user
          accounts should not be used for any other purpose\!

          Nix never runs two builds under the same user account at the
          same time. This is to prevent an obvious security hole: a malicious
          user writing a Nix expression that modifies the build result of a
          legitimate Nix expression being built by another user. Therefore it
          is good to have as many Nix build user accounts as you can spare.
          (Remember: uids are cheap.)

          The build users should have permission to create files in the Nix
          store, but not delete them. Therefore, `/nix/store` should be owned
          by the Nix account, its group should be the group specified here,
          and its mode should be `1775`.

          If the build users group is empty, builds are performed under
          the uid of the Nix process (that is, the uid of the caller if
          `NIX_REMOTE` is empty, the uid under which the Nix daemon runs if
          `NIX_REMOTE` is `daemon`). Obviously, this should not be used
          with a nix daemon accessible to untrusted clients.

          Defaults to `nixbld` when running as root, *empty* otherwise.
        )",
        {},
        false};

    Setting<bool> autoAllocateUids{
        this,
        false,
        "auto-allocate-uids",
        R"(
          Whether to select UIDs for builds automatically, instead of using the
          users in `build-users-group`.

          UIDs are allocated starting at 872415232 (0x34000000) on Linux and 56930 on macOS.
        )",
        {},
        true,
        Xp::AutoAllocateUids};

    Setting<uint32_t> startId{
        this,
#ifdef __linux__
        0x34000000,
#else
        56930,
#endif
        "start-id",
        "The first UID and GID to use for dynamic ID allocation."};

    Setting<uint32_t> uidCount{
        this,
#ifdef __linux__
        maxIdsPerBuild * 128,
#else
        128,
#endif
        "id-count",
        "The number of UIDs/GIDs to use for dynamic ID allocation."};

#ifdef __linux__
    Setting<bool> useCgroups{
        this,
        false,
        "use-cgroups",
        R"(
          Whether to execute builds inside cgroups.
          This is only supported on Linux.

          Cgroups are required and enabled automatically for derivations
          that require the `uid-range` system feature.
        )"};
#endif

    Setting<bool> impersonateLinux26{
        this,
        false,
        "impersonate-linux-26",
        "Whether to impersonate a Linux 2.6 machine on newer kernels.",
        {"build-impersonate-linux-26"}};

    Setting<bool> keepLog{
        this,
        true,
        "keep-build-log",
        R"(
          If set to `true` (the default), Nix writes the build log of a
          derivation (i.e. the standard output and error of its builder) to
          the directory `/nix/var/log/nix/drvs`. The build log can be
          retrieved using the command `nix-store -l path`.
        )",
        {"build-keep-log"}};

    Setting<bool> compressLog{
        this,
        true,
        "compress-build-log",
        R"(
          If set to `true` (the default), build logs written to
          `/nix/var/log/nix/drvs` are compressed on the fly using bzip2.
          Otherwise, they are not compressed.
        )",
        {"build-compress-log"}};

    Setting<unsigned long> maxLogSize{
        this,
        0,
        "max-build-log-size",
        R"(
          This option defines the maximum number of bytes that a builder can
          write to its stdout/stderr. If the builder exceeds this limit, it’s
          killed. A value of `0` (the default) means that there is no limit.
        )",
        {"build-max-log-size"}};

    Setting<unsigned int> pollInterval{this, 5, "build-poll-interval", "How often (in seconds) to poll for locks."};

    Setting<bool> gcKeepOutputs{
        this,
        false,
        "keep-outputs",
        R"(
          If `true`, the garbage collector keeps the outputs of
          non-garbage derivations. If `false` (default), outputs are
          deleted unless they are GC roots themselves (or reachable from other
          roots).

          In general, outputs must be registered as roots separately. However,
          even if the output of a derivation is registered as a root, the
          collector still deletes store paths that are used only at build
          time (e.g., the C compiler, or source tarballs downloaded from the
          network). To prevent it from doing so, set this option to `true`.
        )",
        {"gc-keep-outputs"}};

    Setting<bool> gcKeepDerivations{
        this,
        true,
        "keep-derivations",
        R"(
          If `true` (default), the garbage collector keeps the derivations
          from which non-garbage store paths were built. If `false`, they are
          deleted unless explicitly registered as a root (or reachable from
          other roots).

          Keeping derivation around is useful for querying and traceability
          (e.g., it allows you to ask with what dependencies or options a
          store path was built), so by default this option is on. Turn it off
          to save a bit of disk space (or a lot if `keep-outputs` is also
          turned on).
        )",
        {"gc-keep-derivations"}};

    Setting<bool> autoOptimiseStore{
        this,
        false,
        "auto-optimise-store",
        R"(
          If set to `true`, Nix automatically detects files in the store
          that have identical contents, and replaces them with hard links to
          a single copy. This saves disk space. If set to `false` (the
          default), you can still run `nix-store --optimise` to get rid of
          duplicate files.
        )"};

    Setting<bool> envKeepDerivations{
        this,
        false,
        "keep-env-derivations",
        R"(
          If `false` (default), derivations are not stored in Nix user
          environments. That is, the derivations of any build-time-only
          dependencies may be garbage-collected.

          If `true`, when you add a Nix derivation to a user environment, the
          path of the derivation is stored in the user environment. Thus, the
          derivation isn't garbage-collected until the user environment
          generation is deleted (`nix-env --delete-generations`). To prevent
          build-time-only dependencies from being collected, you should also
          turn on `keep-outputs`.

          The difference between this option and `keep-derivations` is that
          this one is “sticky”: it applies to any user environment created
          while this option was enabled, while `keep-derivations` only applies
          at the moment the garbage collector is run.
        )",
        {"env-keep-derivations"}};

    Setting<SandboxMode> sandboxMode{
        this,
#ifdef __linux__
        smEnabled
#else
        smDisabled
#endif
        ,
        "sandbox",
        R"(
          If set to `true`, builds are performed in a *sandboxed
          environment*, i.e., they’re isolated from the normal file system
          hierarchy and only see their dependencies in the Nix store,
          the temporary build directory, private versions of `/proc`,
          `/dev`, `/dev/shm` and `/dev/pts` (on Linux), and the paths
          configured with the `sandbox-paths` option. This is useful to
          prevent undeclared dependencies on files in directories such as
          `/usr/bin`. In addition, on Linux, builds run in private PID,
          mount, network, IPC and UTS namespaces to isolate them from other
          processes in the system (except that fixed-output derivations do
          not run in private network namespace to ensure they can access the
          network).

          Currently, sandboxing only work on Linux and macOS. The use of a
          sandbox requires that Nix is run as root (so you should use the
          “build users” feature to perform the actual builds under different
          users than root).

          If this option is set to `relaxed`, then fixed-output derivations
          and derivations that have the `__noChroot` attribute set to `true`
          do not run in sandboxes.

          The default is `true` on Linux and `false` on all other platforms.
        )",
        {"build-use-chroot", "build-use-sandbox"}};

<<<<<<< HEAD
    Setting<PathSet> sandboxPaths{
=======
    Setting<PathsInChroot> sandboxPaths{
>>>>>>> ec6ba866
        this,
        {},
        "sandbox-paths",
        R"(
          A list of paths bind-mounted into Nix sandbox environments. You can
          use the syntax `target=source` to mount a path in a different
          location in the sandbox; for instance, `/bin=/nix-bin` mounts
          the path `/nix-bin` as `/bin` inside the sandbox. If *source* is
          followed by `?`, then it is not an error if *source* does not exist;
          for example, `/dev/nvidiactl?` specifies that `/dev/nvidiactl`
          only be mounted in the sandbox if it exists in the host filesystem.

          If the source is in the Nix store, then its closure is added to
          the sandbox as well.

          Depending on how Nix was built, the default value for this option
          may be empty or provide `/bin/sh` as a bind-mount of `bash`.
        )",
        {"build-chroot-dirs", "build-sandbox-paths"}};

    Setting<bool> sandboxFallback{
        this, true, "sandbox-fallback", "Whether to disable sandboxing when the kernel doesn't allow it."};

#ifndef _WIN32
    Setting<bool> requireDropSupplementaryGroups{
        this,
        isRootUser(),
        "require-drop-supplementary-groups",
        R"(
          Following the principle of least privilege,
          Nix attempts to drop supplementary groups when building with sandboxing.

          However this can fail under some circumstances.
          For example, if the user lacks the `CAP_SETGID` capability.
          Search `setgroups(2)` for `EPERM` to find more detailed information on this.

          If you encounter such a failure, setting this option to `false` enables you to ignore it and continue.
          But before doing so, you should consider the security implications carefully.
          Not dropping supplementary groups means the build sandbox is less restricted than intended.

          This option defaults to `true` when the user is root
          (since `root` usually has permissions to call setgroups)
          and `false` otherwise.
        )"};
#endif

#ifdef __linux__
    Setting<std::string> sandboxShmSize{
        this,
        "50%",
        "sandbox-dev-shm-size",
        R"(
            *Linux only*

            This option determines the maximum size of the `tmpfs` filesystem
            mounted on `/dev/shm` in Linux sandboxes. For the format, see the
            description of the `size` option of `tmpfs` in mount(8). The default
            is `50%`.
        )"};
#endif

#if defined(__linux__) || defined(__FreeBSD__)
    Setting<Path> sandboxBuildDir{
        this,
        "/build",
        "sandbox-build-dir",
        R"(
            *Linux only*

            The build directory inside the sandbox.

            This directory is backed by [`build-dir`](#conf-build-dir) on the host.
        )"};
#endif

    Setting<std::optional<Path>> buildDir{
        this,
        std::nullopt,
        "build-dir",
        R"(
            Override the `build-dir` store setting for all stores that have this setting.
        )"};

    Setting<PathSet> allowedImpureHostPrefixes{
        this,
        {},
        "allowed-impure-host-deps",
        "Which prefixes to allow derivations to ask for access to (primarily for Darwin)."};

#ifdef __APPLE__
    Setting<bool> darwinLogSandboxViolations{
        this,
        false,
        "darwin-log-sandbox-violations",
        "Whether to log Darwin sandbox access violations to the system log."};
#endif

    Setting<bool> runDiffHook{
        this,
        false,
        "run-diff-hook",
        R"(
          If true, enable the execution of the `diff-hook` program.

          When using the Nix daemon, `run-diff-hook` must be set in the
          `nix.conf` configuration file, and cannot be passed at the command
          line.
        )"};

    OptionalPathSetting diffHook{
        this,
        std::nullopt,
        "diff-hook",
        R"(
          Absolute path to an executable capable of diffing build
          results. The hook is executed if `run-diff-hook` is true, and the
          output of a build is known to not be the same. This program is not
          executed to determine if two results are the same.

          The diff hook is executed by the same user and group who ran the
          build. However, the diff hook does not have write access to the
          store path just built.

          The diff hook program receives three parameters:

          1.  A path to the previous build's results

          2.  A path to the current build's results

          3.  The path to the build's derivation

          4.  The path to the build's scratch directory. This directory
              exists only if the build was run with `--keep-failed`.

          The stderr and stdout output from the diff hook isn't displayed
          to the user. Instead, it prints to the nix-daemon's log.

          When using the Nix daemon, `diff-hook` must be set in the `nix.conf`
          configuration file, and cannot be passed at the command line.
        )"};

    Setting<Strings> trustedPublicKeys{
        this,
        {"cache.nixos.org-1:6NCHdD59X431o0gWypbMrAURkbJ16ZPMQFGspcDShjY="},
        "trusted-public-keys",
        R"(
          A whitespace-separated list of public keys.

          At least one of the following condition must be met
          for Nix to accept copying a store object from another
          Nix store (such as a [substituter](#conf-substituters)):

          - the store object has been signed using a key in the trusted keys list
          - the [`require-sigs`](#conf-require-sigs) option has been set to `false`
          - the store URL is configured with `trusted=true`
          - the store object is [content-addressed](@docroot@/glossary.md#gloss-content-addressed-store-object)
        )",
        {"binary-cache-public-keys"}};

    Setting<Strings> secretKeyFiles{
        this,
        {},
        "secret-key-files",
        R"(
          A whitespace-separated list of files containing secret (private)
          keys. These are used to sign locally-built paths. They can be
          generated using `nix-store --generate-binary-cache-key`. The
          corresponding public key can be distributed to other users, who
          can add it to `trusted-public-keys` in their `nix.conf`.
        )"};

    Setting<unsigned int> tarballTtl{
        this,
        60 * 60,
        "tarball-ttl",
        R"(
          The number of seconds a downloaded tarball is considered fresh. If
          the cached tarball is stale, Nix checks whether it is still up
          to date using the ETag header. Nix downloads a new version if
          the ETag header is unsupported, or the cached ETag doesn't match.

          Setting the TTL to `0` forces Nix to always check if the tarball is
          up to date.

          Nix caches tarballs in `$XDG_CACHE_HOME/nix/tarballs`.

          Files fetched via `NIX_PATH`, `fetchGit`, `fetchMercurial`,
          `fetchTarball`, and `fetchurl` respect this TTL.
        )"};

    Setting<bool> requireSigs{
        this,
        true,
        "require-sigs",
        R"(
          If set to `true` (the default), any non-content-addressed path added
          or copied to the Nix store (e.g. when substituting from a binary
          cache) must have a signature by a trusted key. A trusted key is one
          listed in `trusted-public-keys`, or a public key counterpart to a
          private key stored in a file listed in `secret-key-files`.

          Set to `false` to disable signature checking and trust all
          non-content-addressed paths unconditionally.

          (Content-addressed paths are inherently trustworthy and thus
          unaffected by this configuration option.)
        )"};

    Setting<StringSet> extraPlatforms{
        this,
        getDefaultExtraPlatforms(),
        "extra-platforms",
        R"(
          System types of executables that can be run on this machine.

          Nix only builds a given [store derivation](@docroot@/glossary.md#gloss-store-derivation) locally when its `system` attribute equals any of the values specified here or in the [`system` option](#conf-system).

          Setting this can be useful to build derivations locally on compatible machines:
          - `i686-linux` executables can be run on `x86_64-linux` machines (set by default)
          - `x86_64-darwin` executables can be run on macOS `aarch64-darwin` with Rosetta 2 (set by default where applicable)
          - `armv6` and `armv5tel` executables can be run on `armv7`
          - some `aarch64` machines can also natively run 32-bit ARM code
          - `qemu-user` may be used to support non-native platforms (though this
          may be slow and buggy)

          Build systems usually detect the target platform to be the current physical system and therefore produce machine code incompatible with what may be intended in the derivation.
          You should design your derivation's `builder` accordingly and cross-check the results when using this option against natively-built versions of your derivation.
        )",
        {},
        // Don't document the machine-specific default value
        false};

    Setting<StringSet> systemFeatures{
        this,
        getDefaultSystemFeatures(),
        "system-features",
        R"(
          A set of system “features” supported by this machine.

          This complements the [`system`](#conf-system) and [`extra-platforms`](#conf-extra-platforms) configuration options and the corresponding [`system`](@docroot@/language/derivations.md#attr-system) attribute on derivations.

          A derivation can require system features in the [`requiredSystemFeatures` attribute](@docroot@/language/advanced-attributes.md#adv-attr-requiredSystemFeatures), and the machine to build the derivation must have them.

          System features are user-defined, but Nix sets the following defaults:

          - `apple-virt`

            Included on Darwin if virtualization is available.

          - `kvm`

            Included on Linux if `/dev/kvm` is accessible.

          - `nixos-test`, `benchmark`, `big-parallel`

            These historical pseudo-features are always enabled for backwards compatibility, as they are used in Nixpkgs to route Hydra builds to specific machines.

          - `ca-derivations`

            Included by default if the [`ca-derivations` experimental feature](@docroot@/development/experimental-features.md#xp-feature-ca-derivations) is enabled.

            This system feature is implicitly required by derivations with the [`__contentAddressed` attribute](@docroot@/language/advanced-attributes.md#adv-attr-__contentAddressed).

          - `recursive-nix`

            Included by default if the [`recursive-nix` experimental feature](@docroot@/development/experimental-features.md#xp-feature-recursive-nix) is enabled.

          - `uid-range`

            On Linux, Nix can run builds in a user namespace where they run as root (UID 0) and have 65,536 UIDs available.
            This is primarily useful for running containers such as `systemd-nspawn` inside a Nix build. For an example, see [`tests/systemd-nspawn/nix`][nspawn].

            [nspawn]: https://github.com/NixOS/nix/blob/67bcb99700a0da1395fa063d7c6586740b304598/tests/systemd-nspawn.nix

            Included by default on Linux if the [`auto-allocate-uids`](#conf-auto-allocate-uids) setting is enabled.
        )",
        {},
        // Don't document the machine-specific default value
        false};

    Setting<Strings> substituters{
        this,
        Strings{"https://cache.nixos.org/"},
        "substituters",
        R"(
          A list of [URLs of Nix stores](@docroot@/store/types/index.md#store-url-format) to be used as substituters, separated by whitespace.
          A substituter is an additional [store](@docroot@/glossary.md#gloss-store) from which Nix can obtain [store objects](@docroot@/store/store-object.md) instead of building them.

          Substituters are tried based on their priority value, which each substituter can set independently.
          Lower value means higher priority.
          The default is `https://cache.nixos.org`, which has a priority of 40.

          At least one of the following conditions must be met for Nix to use a substituter:

          - The substituter is in the [`trusted-substituters`](#conf-trusted-substituters) list
          - The user calling Nix is in the [`trusted-users`](#conf-trusted-users) list

          In addition, each store path should be trusted as described in [`trusted-public-keys`](#conf-trusted-public-keys)
        )",
        {"binary-caches"}};

    Setting<StringSet> trustedSubstituters{
        this,
        {},
        "trusted-substituters",
        R"(
          A list of [Nix store URLs](@docroot@/store/types/index.md#store-url-format), separated by whitespace.
          These are not used by default, but users of the Nix daemon can enable them by specifying [`substituters`](#conf-substituters).

          Unprivileged users (those set in only [`allowed-users`](#conf-allowed-users) but not [`trusted-users`](#conf-trusted-users)) can pass as `substituters` only those URLs listed in `trusted-substituters`.
        )",
        {"trusted-binary-caches"}};

    Setting<unsigned int> ttlNegativeNarInfoCache{
        this,
        3600,
        "narinfo-cache-negative-ttl",
        R"(
          The TTL in seconds for negative lookups.
          If a store path is queried from a [substituter](#conf-substituters) but was not found, a negative lookup is cached in the local disk cache database for the specified duration.

          Set to `0` to force updating the lookup cache.

          To wipe the lookup cache completely:

          ```shell-session
          $ rm $HOME/.cache/nix/binary-cache-v*.sqlite*
          # rm /root/.cache/nix/binary-cache-v*.sqlite*
          ```
        )"};

    Setting<unsigned int> ttlPositiveNarInfoCache{
        this,
        30 * 24 * 3600,
        "narinfo-cache-positive-ttl",
        R"(
          The TTL in seconds for positive lookups. If a store path is queried
          from a substituter, the result of the query is cached in the
          local disk cache database including some of the NAR metadata. The
          default TTL is a month, setting a shorter TTL for positive lookups
          can be useful for binary caches that have frequent garbage
          collection, in which case having a more frequent cache invalidation
          would prevent trying to pull the path again and failing with a hash
          mismatch if the build isn't reproducible.
        )"};

    Setting<bool> printMissing{
        this, true, "print-missing", "Whether to print what paths need to be built or downloaded."};

    Setting<std::string> preBuildHook{
        this,
        "",
        "pre-build-hook",
        R"(
          If set, the path to a program that can set extra derivation-specific
          settings for this system. This is used for settings that can't be
          captured by the derivation model itself and are too variable between
          different versions of the same system to be hard-coded into nix.

          The hook is passed the derivation path and, if sandboxes are
          enabled, the sandbox directory. It can then modify the sandbox and
          send a series of commands to modify various settings to stdout. The
          currently recognized commands are:

            - `extra-sandbox-paths`\
              Pass a list of files and directories to be included in the
              sandbox for this build. One entry per line, terminated by an
              empty line. Entries have the same format as `sandbox-paths`.
        )"};

    Setting<std::string> postBuildHook{
        this,
        "",
        "post-build-hook",
        R"(
          Optional. The path to a program to execute after each build.

          This option is only settable in the global `nix.conf`, or on the
          command line by trusted users.

          When using the nix-daemon, the daemon executes the hook as `root`.
          If the nix-daemon is not involved, the hook runs as the user
          executing the nix-build.

            - The hook executes after an evaluation-time build.

            - The hook does not execute on substituted paths.

            - The hook's output always goes to the user's terminal.

            - If the hook fails, the build succeeds but no further builds
              execute.

            - The hook executes synchronously, and blocks other builds from
              progressing while it runs.

          The program executes with no arguments. The program's environment
          contains the following environment variables:

            - `DRV_PATH`
              The derivation for the built paths.

              Example:
              `/nix/store/5nihn1a7pa8b25l9zafqaqibznlvvp3f-bash-4.4-p23.drv`

            - `OUT_PATHS`
              Output paths of the built derivation, separated by a space
              character.

              Example:
              `/nix/store/zf5lbh336mnzf1nlswdn11g4n2m8zh3g-bash-4.4-p23-dev
              /nix/store/rjxwxwv1fpn9wa2x5ssk5phzwlcv4mna-bash-4.4-p23-doc
              /nix/store/6bqvbzjkcp9695dq0dpl5y43nvy37pq1-bash-4.4-p23-info
              /nix/store/r7fng3kk3vlpdlh2idnrbn37vh4imlj2-bash-4.4-p23-man
              /nix/store/xfghy8ixrhz3kyy6p724iv3cxji088dx-bash-4.4-p23`.
        )"};

    Setting<unsigned int> downloadSpeed{
        this,
        0,
        "download-speed",
        R"(
          Specify the maximum transfer rate in kilobytes per second you want
          Nix to use for downloads.
        )"};

    Setting<std::string> netrcFile{
        this,
        fmt("%s/%s", nixConfDir, "netrc"),
        "netrc-file",
        R"(
          If set to an absolute path to a `netrc` file, Nix uses the HTTP
          authentication credentials in this file when trying to download from
          a remote host through HTTP or HTTPS. Defaults to
          `$NIX_CONF_DIR/netrc`.

          The `netrc` file consists of a list of accounts in the following
          format:

              machine my-machine
              login my-username
              password my-password

          For the exact syntax, see [the `curl`
          documentation](https://ec.haxx.se/usingcurl-netrc.html).

          > **Note**
          >
          > This must be an absolute path, and `~` is not resolved. For
          > example, `~/.netrc` won't resolve to your home directory's
          > `.netrc`.
        )"};

    Setting<Path> caFile{
        this,
        getDefaultSSLCertFile(),
        "ssl-cert-file",
        R"(
          The path of a file containing CA certificates used to
          authenticate `https://` downloads. Nix by default uses
          the first of the following files that exists:

          1. `/etc/ssl/certs/ca-certificates.crt`
          2. `/nix/var/nix/profiles/default/etc/ssl/certs/ca-bundle.crt`

          The path can be overridden by the following environment
          variables, in order of precedence:

          1. `NIX_SSL_CERT_FILE`
          2. `SSL_CERT_FILE`
        )",
        {},
        // Don't document the machine-specific default value
        false};

#ifdef __linux__
    Setting<bool> filterSyscalls{
        this,
        true,
        "filter-syscalls",
        R"(
          Whether to prevent certain dangerous system calls, such as
          creation of setuid/setgid files or adding ACLs or extended
          attributes. Only disable this if you're aware of the
          security implications.
        )"};

    Setting<bool> allowNewPrivileges{
        this,
        false,
        "allow-new-privileges",
        R"(
          (Linux-specific.) By default, builders on Linux cannot acquire new
          privileges by calling setuid/setgid programs or programs that have
          file capabilities. For example, programs such as `sudo` or `ping`
          should fail. (Note that in sandbox builds, no such programs are
          available unless you bind-mount them into the sandbox via the
          `sandbox-paths` option.) You can allow the use of such programs by
          enabling this option. This is impure and usually undesirable, but
          may be useful in certain scenarios (e.g. to spin up containers or
          set up userspace network interfaces in tests).
        )"};
#endif

#if NIX_SUPPORT_ACL
    Setting<StringSet> ignoredAcls{
        this,
        {"security.selinux", "system.nfs4_acl", "security.csm"},
        "ignored-acls",
        R"(
          A list of ACLs that should be ignored, normally Nix attempts to
          remove all ACLs from files and directories in the Nix store, but
          some ACLs like `security.selinux` or `system.nfs4_acl` can't be
          removed even by root. Therefore it's best to just ignore them.
        )"};
#endif

    Setting<Strings> hashedMirrors{
        this,
        {},
        "hashed-mirrors",
        R"(
          A list of web servers used by `builtins.fetchurl` to obtain files by
          hash. Given a hash algorithm *ha* and a base-16 hash *h*, Nix tries to
          download the file from *hashed-mirror*/*ha*/*h*. This allows files to
          be downloaded even if they have disappeared from their original URI.
          For example, given an example mirror `http://tarballs.nixos.org/`,
          when building the derivation

          ```nix
          builtins.fetchurl {
            url = "https://example.org/foo-1.2.3.tar.xz";
            sha256 = "2c26b46b68ffc68ff99b453c1d30413413422d706483bfa0f98a5e886266e7ae";
          }
          ```

          Nix will attempt to download this file from
          `http://tarballs.nixos.org/sha256/2c26b46b68ffc68ff99b453c1d30413413422d706483bfa0f98a5e886266e7ae`
          first. If it is not available there, it tries the original URI.
        )"};

    Setting<uint64_t> minFree{
        this,
        0,
        "min-free",
        R"(
          When free disk space in `/nix/store` drops below `min-free` during a
          build, Nix performs a garbage-collection until `max-free` bytes are
          available or there is no more garbage. A value of `0` (the default)
          disables this feature.
        )"};

    Setting<uint64_t> maxFree{// n.b. this is deliberately int64 max rather than uint64 max because
                              // this goes through the Nix language JSON parser and thus needs to be
                              // representable in Nix language integers.
                              this,
                              std::numeric_limits<int64_t>::max(),
                              "max-free",
                              R"(
          When a garbage collection is triggered by the `min-free` option, it
          stops as soon as `max-free` bytes are available. The default is
          infinity (i.e. delete all garbage).
        )"};

    Setting<uint64_t> minFreeCheckInterval{
        this, 5, "min-free-check-interval", "Number of seconds between checking free disk space."};

    Setting<size_t> narBufferSize{
        this, 32 * 1024 * 1024, "nar-buffer-size", "Maximum size of NARs before spilling them to disk."};

    Setting<bool> allowSymlinkedStore{
        this,
        false,
        "allow-symlinked-store",
        R"(
          If set to `true`, Nix stops complaining if the store directory
          (typically `/nix/store`) contains symlink components.

          This risks making some builds "impure" because builders sometimes
          "canonicalise" paths by resolving all symlink components. Problems
          occur if those builds are then deployed to machines where /nix/store
          resolves to a different location from that of the build machine. You
          can enable this setting if you are sure you're not going to do that.
        )"};

    Setting<bool> useXDGBaseDirectories{
        this,
        false,
        "use-xdg-base-directories",
        R"(
          If set to `true`, Nix conforms to the [XDG Base Directory Specification] for files in `$HOME`.
          The environment variables used to implement this are documented in the [Environment Variables section](@docroot@/command-ref/env-common.md).

          [XDG Base Directory Specification]: https://specifications.freedesktop.org/basedir-spec/basedir-spec-latest.html

          > **Warning**
          > This changes the location of some well-known symlinks that Nix creates, which might break tools that rely on the old, non-XDG-conformant locations.

          In particular, the following locations change:

          | Old               | New                            |
          |-------------------|--------------------------------|
          | `~/.nix-profile`  | `$XDG_STATE_HOME/nix/profile`  |
          | `~/.nix-defexpr`  | `$XDG_STATE_HOME/nix/defexpr`  |
          | `~/.nix-channels` | `$XDG_STATE_HOME/nix/channels` |

          If you already have Nix installed and are using [profiles](@docroot@/package-management/profiles.md) or [channels](@docroot@/command-ref/nix-channel.md), you should migrate manually when you enable this option.
          If `$XDG_STATE_HOME` is not set, use `$HOME/.local/state/nix` instead of `$XDG_STATE_HOME/nix`.
          This can be achieved with the following shell commands:

          ```sh
          nix_state_home=${XDG_STATE_HOME-$HOME/.local/state}/nix
          mkdir -p $nix_state_home
          mv $HOME/.nix-profile $nix_state_home/profile
          mv $HOME/.nix-defexpr $nix_state_home/defexpr
          mv $HOME/.nix-channels $nix_state_home/channels
          ```
        )"};

    Setting<StringMap> impureEnv{
        this,
        {},
        "impure-env",
        R"(
          A list of items, each in the format of:

          - `name=value`: Set environment variable `name` to `value`.

          If the user is trusted (see `trusted-users` option), when building
          a fixed-output derivation, environment variables set in this option
          is passed to the builder if they are listed in [`impureEnvVars`](@docroot@/language/advanced-attributes.md#adv-attr-impureEnvVars).

          This option is useful for, e.g., setting `https_proxy` for
          fixed-output derivations and in a multi-user Nix installation, or
          setting private access tokens when fetching a private repository.
        )",
        {},   // aliases
        true, // document default
        Xp::ConfigurableImpureEnv};

    Setting<std::string> upgradeNixStorePathUrl{
        this,
        "",
        "upgrade-nix-store-path-url",
        R"(
<<<<<<< HEAD
          Deprecated. This option was used to configure how `nix upgrade-nix` operated.

          Using this setting has no effect. It will be removed in a future release of Determinate Nix.
=======
          Used by `nix upgrade-nix`, the URL of the file that contains the
          store paths of the latest Nix release.
>>>>>>> ec6ba866
        )"};

    Setting<uint64_t> warnLargePathThreshold{
        this,
        0,
        "warn-large-path-threshold",
        R"(
          Warn when copying a path larger than this number of bytes to the Nix store
          (as determined by its NAR serialisation).
          Default is 0, which disables the warning.
          Set it to 1 to warn on all paths.
        )"};
<<<<<<< HEAD

    struct ExternalBuilder
    {
        std::vector<std::string> systems;
        Path program;
        std::vector<std::string> args;
    };

    using ExternalBuilders = std::vector<ExternalBuilder>;

    Setting<ExternalBuilders> externalBuilders{
        this,
        {},
        "external-builders",
        R"(
          Helper programs that execute derivations.

          The program is passed a JSON document that describes the build environment as the final argument.
          The JSON document looks like this:

            {
              "args": [
                "-e",
                "/nix/store/vj1c3wf9c11a0qs6p3ymfvrnsdgsdcbq-source-stdenv.sh",
                "/nix/store/shkw4qm9qcw5sc5n1k5jznc83ny02r39-default-builder.sh"
              ],
              "builder": "/nix/store/s1qkj0ph0ma64a6743mvkwnabrbw1hsc-bash-5.2p37/bin/bash",
              "env": {
                "HOME": "/homeless-shelter",
                "NIX_BUILD_CORES": "14",
                "NIX_BUILD_TOP": "/build",
                "NIX_LOG_FD": "2",
                "NIX_STORE": "/nix/store",
                "PATH": "/path-not-set",
                "PWD": "/build",
                "TEMP": "/build",
                "TEMPDIR": "/build",
                "TERM": "xterm-256color",
                "TMP": "/build",
                "TMPDIR": "/build",
                "__structuredAttrs": "",
                "buildInputs": "",
                "builder": "/nix/store/s1qkj0ph0ma64a6743mvkwnabrbw1hsc-bash-5.2p37/bin/bash",
                "cmakeFlags": "",
                "configureFlags": "",
                "depsBuildBuild": "",
                "depsBuildBuildPropagated": "",
                "depsBuildTarget": "",
                "depsBuildTargetPropagated": "",
                "depsHostHost": "",
                "depsHostHostPropagated": "",
                "depsTargetTarget": "",
                "depsTargetTargetPropagated": "",
                "doCheck": "1",
                "doInstallCheck": "1",
                "mesonFlags": "",
                "name": "hello-2.12.2",
                "nativeBuildInputs": "/nix/store/l31j72f1h33hsa4nq4iyhsmsqjyndq9f-version-check-hook",
                "out": "/nix/store/2yx2prgxmzbkrnbb4liy6n4zkzb1cqai-hello-2.12.2",
                "outputs": "out",
                "patches": "",
                "pname": "hello",
                "postInstallCheck": "stat \"${!outputBin}/bin/hello\"\n",
                "propagatedBuildInputs": "",
                "propagatedNativeBuildInputs": "",
                "src": "/nix/store/dw402azxjrgrzrk6j0p66wkqrab5mwgw-hello-2.12.2.tar.gz",
                "stdenv": "/nix/store/i8bw5nqg1225m281zr6lgsz42bw04z7g-stdenv-linux",
                "strictDeps": "",
                "system": "aarch64-linux",
                "version": "2.12.2"
              },
              "realStoreDir": "/nix/store",
              "storeDir": "/nix/store",
              "system": "aarch64-linux",
              "tmpDir": "/private/tmp/nix-build-hello-2.12.2.drv-0/build",
              "tmpDirInSandbox": "/build",
              "topTmpDir": "/private/tmp/nix-build-hello-2.12.2.drv-0"
            }
        )",
        {},   // aliases
        true, // document default
        // NOTE(cole-h): even though we can make the experimental feature required here, the errors
        // are not as good (it just becomes a warning if you try to use this setting without the
        // experimental feature)
        //
        // With this commented out:
        //
        // error: experimental Nix feature 'external-builders' is disabled; add '--extra-experimental-features
        // external-builders' to enable it
        //
        // With this uncommented:
        //
        // warning: Ignoring setting 'external-builders' because experimental feature 'external-builders' is not enabled
        // error: Cannot build '/nix/store/vwsp4qd8a62jqa36p26d15hin4xnj949-opentofu-1.10.2.drv'.
        //        Reason: required system or feature not available
        //        Required system: 'aarch64-linux' with features {}
        //        Current system: 'aarch64-darwin' with features {apple-virt, benchmark, big-parallel, nixos-test}
        // Xp::ExternalBuilders
    };
};

=======
};

>>>>>>> ec6ba866
// FIXME: don't use a global variable.
extern Settings settings;

/**
 * Load the configuration (from `nix.conf`, `NIX_CONFIG`, etc.) into the
 * given configuration object.
 *
 * Usually called with `globalConfig`.
 */
void loadConfFile(AbstractConfig & config);

// Used by the Settings constructor
std::vector<Path> getUserConfigFiles();

/**
 * The version of Nix itself.
 *
 * This is not `const`, so that the Nix CLI can provide a more detailed version
 * number including the git revision, without having to "re-compile" the entire
 * set of Nix libraries to include that version, even when those libraries are
 * not affected by the change.
 */
extern std::string nixVersion;

extern const std::string determinateNixVersion;

/**
 * @param loadConfig Whether to load configuration from `nix.conf`, `NIX_CONFIG`, etc. May be disabled for unit tests.
 * @note When using libexpr, and/or libmain, This is not sufficient. See initNix().
 */
void initLibStore(bool loadConfig = true);

/**
 * It's important to initialize before doing _anything_, which is why we
 * call upon the programmer to handle this correctly. However, we only add
 * this in a key locations, so as not to litter the code.
 */
void assertLibStoreInitialized();

} // namespace nix<|MERGE_RESOLUTION|>--- conflicted
+++ resolved
@@ -64,11 +64,6 @@
 
 class Settings : public Config
 {
-<<<<<<< HEAD
-
-    unsigned int getDefaultCores();
-=======
->>>>>>> ec6ba866
 
     StringSet getDefaultSystemFeatures();
 
@@ -717,11 +712,7 @@
         )",
         {"build-use-chroot", "build-use-sandbox"}};
 
-<<<<<<< HEAD
-    Setting<PathSet> sandboxPaths{
-=======
     Setting<PathsInChroot> sandboxPaths{
->>>>>>> ec6ba866
         this,
         {},
         "sandbox-paths",
@@ -1367,14 +1358,9 @@
         "",
         "upgrade-nix-store-path-url",
         R"(
-<<<<<<< HEAD
           Deprecated. This option was used to configure how `nix upgrade-nix` operated.
 
           Using this setting has no effect. It will be removed in a future release of Determinate Nix.
-=======
-          Used by `nix upgrade-nix`, the URL of the file that contains the
-          store paths of the latest Nix release.
->>>>>>> ec6ba866
         )"};
 
     Setting<uint64_t> warnLargePathThreshold{
@@ -1387,7 +1373,6 @@
           Default is 0, which disables the warning.
           Set it to 1 to warn on all paths.
         )"};
-<<<<<<< HEAD
 
     struct ExternalBuilder
     {
@@ -1489,10 +1474,6 @@
     };
 };
 
-=======
-};
-
->>>>>>> ec6ba866
 // FIXME: don't use a global variable.
 extern Settings settings;
 
