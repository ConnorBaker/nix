--- conflicted
+++ resolved
@@ -22,11 +22,6 @@
 
     OptionalPathSetting rootDir{this, std::nullopt, "root", "Directory prefixed to all other paths."};
 
-<<<<<<< HEAD
-    PathSetting stateDir{
-        this,
-        rootDir.get() ? *rootDir.get() + "/nix/var/nix" : settings.nixStateDir,
-=======
 private:
 
     /**
@@ -46,17 +41,12 @@
     PathSetting stateDir{
         this,
         rootDir.get() ? *rootDir.get() + "/nix/var/nix" : getDefaultStateDir(),
->>>>>>> ec6ba866
         "state",
         "Directory where Nix stores state."};
 
     PathSetting logDir{
         this,
-<<<<<<< HEAD
-        rootDir.get() ? *rootDir.get() + "/nix/var/log/nix" : settings.nixLogDir,
-=======
         rootDir.get() ? *rootDir.get() + "/nix/var/log/nix" : getDefaultLogDir(),
->>>>>>> ec6ba866
         "log",
         "directory where Nix stores log files."};
 
