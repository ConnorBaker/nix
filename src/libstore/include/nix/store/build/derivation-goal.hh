--- conflicted
+++ resolved
@@ -80,34 +80,6 @@
 
     std::unique_ptr<MaintainCount<uint64_t>> mcExpectedBuilds;
 
-<<<<<<< HEAD
-    DerivationGoal(
-        ref<const SingleDerivedPath> drvReq,
-        const OutputsSpec & wantedOutputs,
-        Worker & worker,
-        BuildMode buildMode = bmNormal);
-    DerivationGoal(
-        const StorePath & drvPath,
-        const BasicDerivation & drv,
-        const OutputsSpec & wantedOutputs,
-        Worker & worker,
-        BuildMode buildMode = bmNormal);
-    ~DerivationGoal() = default;
-
-    void timedOut(Error && ex) override
-    {
-        unreachable();
-    };
-
-    std::string key() override;
-
-    /**
-     * Add wanted outputs to an already existing derivation goal.
-     */
-    void addWantedOutputs(const OutputsSpec & outputs);
-
-=======
->>>>>>> ec6ba866
     /**
      * The states.
      */
@@ -137,14 +109,6 @@
         BuildResult::Status status,
         std::optional<Realisation> builtOutput = std::nullopt,
         std::optional<Error> ex = {});
-<<<<<<< HEAD
-
-    JobCategory jobCategory() const override
-    {
-        return JobCategory::Administration;
-    };
-=======
->>>>>>> ec6ba866
 };
 
 } // namespace nix