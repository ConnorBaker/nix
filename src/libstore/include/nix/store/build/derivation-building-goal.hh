#pragma once
///@file

#include "nix/store/derivations.hh"
#include "nix/store/parsed-derivations.hh"
#include "nix/store/derivation-options.hh"
#include "nix/store/build/derivation-building-misc.hh"
#include "nix/store/outputs-spec.hh"
#include "nix/store/store-api.hh"
#include "nix/store/pathlocks.hh"
#include "nix/store/build/goal.hh"

namespace nix {

using std::map;

#ifndef _WIN32 // TODO enable build hook on Windows
struct HookInstance;
struct DerivationBuilder;
#endif

typedef enum { rpAccept, rpDecline, rpPostpone } HookReply;
<<<<<<< HEAD

/** Used internally */
void runPostBuildHook(Store & store, Logger & logger, const StorePath & drvPath, const StorePathSet & outputPaths);
=======
>>>>>>> ec6ba866

/**
 * A goal for building a derivation. Substitution, (or any other method of
 * obtaining the outputs) will not be attempted, so it is the calling goal's
 * responsibility to try to substitute first.
 */
struct DerivationBuildingGoal : public Goal
{
    /** The path of the derivation. */
    StorePath drvPath;

    /**
     * The derivation stored at drvPath.
     */
    std::unique_ptr<Derivation> drv;

    std::unique_ptr<DerivationOptions> drvOptions;

    /**
     * The remainder is state held during the build.
     */

    /**
     * Locks on (fixed) output paths.
     */
    PathLocks outputLocks;

    /**
     * All input paths (that is, the union of FS closures of the
     * immediate input paths).
     */
    StorePathSet inputPaths;

    std::map<std::string, InitialOutput> initialOutputs;

    /**
     * File descriptor for the log file.
     */
    AutoCloseFD fdLogFile;
    std::shared_ptr<BufferedSink> logFileSink, logSink;

    /**
     * Number of bytes received from the builder's stdout/stderr.
     */
    unsigned long logSize;

    /**
     * The most recent log lines.
     */
    std::list<std::string> logTail;

    std::string currentLogLine;
    size_t currentLogLinePos = 0; // to handle carriage return

    std::string currentHookLine;

#ifndef _WIN32 // TODO enable build hook on Windows
    /**
     * The build hook.
     */
    std::unique_ptr<HookInstance> hook;

    std::unique_ptr<DerivationBuilder> builder;
#endif

    BuildMode buildMode;

    std::unique_ptr<MaintainCount<uint64_t>> mcRunningBuilds;

    std::unique_ptr<Activity> act;

    /**
     * Activity that denotes waiting for a lock.
     */
    std::unique_ptr<Activity> actLock;

    std::map<ActivityId, Activity> builderActivities;

    /**
     * The remote machine on which we're building.
     */
    std::string machineName;

    DerivationBuildingGoal(
        const StorePath & drvPath, const Derivation & drv, Worker & worker, BuildMode buildMode = bmNormal);
    ~DerivationBuildingGoal();

    void timedOut(Error && ex) override;

    std::string key() override;

    /**
     * The states.
     */
    Co gaveUpOnSubstitution();
    Co tryToBuild();
    Co hookDone();

    /**
     * Is the build hook willing to perform the build?
     */
    HookReply tryBuildHook();

    /**
     * Open a log file and a pipe to it.
     */
    Path openLogFile();

    /**
     * Close the log file.
     */
    void closeLogFile();

    bool isReadDesc(Descriptor fd);

    /**
     * Callback used by the worker to write to the log.
     */
    void handleChildOutput(Descriptor fd, std::string_view data) override;
    void handleEOF(Descriptor fd) override;
    void flushLine();

    /**
     * Wrappers around the corresponding Store methods that first consult the
     * derivation.  This is currently needed because when there is no drv file
     * there also is no DB entry.
     */
    std::map<std::string, std::optional<StorePath>> queryPartialDerivationOutputMap();

    /**
     * Update 'initialOutputs' to determine the current status of the
     * outputs of the derivation. Also returns a Boolean denoting
     * whether all outputs are valid and non-corrupt, and a
     * 'SingleDrvOutputs' structure containing the valid outputs.
     */
    std::pair<bool, SingleDrvOutputs> checkPathValidity();

    /**
     * Aborts if any output is not valid or corrupt, and otherwise
     * returns a 'SingleDrvOutputs' structure containing all outputs.
     */
    SingleDrvOutputs assertPathValidity();

    /**
     * Forcibly kill the child process, if any.
     */
    void killChild();

    void started();

    Done done(BuildResult::Status status, SingleDrvOutputs builtOutputs = {}, std::optional<Error> ex = {});

    void appendLogTailErrorMsg(std::string & msg);

<<<<<<< HEAD
    StorePathSet exportReferences(const StorePathSet & storePaths);

=======
>>>>>>> ec6ba866
    JobCategory jobCategory() const override
    {
        return JobCategory::Build;
    };
};

} // namespace nix<|MERGE_RESOLUTION|>--- conflicted
+++ resolved
@@ -20,12 +20,6 @@
 #endif
 
 typedef enum { rpAccept, rpDecline, rpPostpone } HookReply;
-<<<<<<< HEAD
-
-/** Used internally */
-void runPostBuildHook(Store & store, Logger & logger, const StorePath & drvPath, const StorePathSet & outputPaths);
-=======
->>>>>>> ec6ba866
 
 /**
  * A goal for building a derivation. Substitution, (or any other method of
@@ -180,11 +174,6 @@
 
     void appendLogTailErrorMsg(std::string & msg);
 
-<<<<<<< HEAD
-    StorePathSet exportReferences(const StorePathSet & storePaths);
-
-=======
->>>>>>> ec6ba866
     JobCategory jobCategory() const override
     {
         return JobCategory::Build;
