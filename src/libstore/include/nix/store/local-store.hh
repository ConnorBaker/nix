#pragma once
///@file

#include "nix/store/sqlite.hh"

#include "nix/store/pathlocks.hh"
#include "nix/store/store-api.hh"
#include "nix/store/indirect-root-store.hh"
#include "nix/util/sync.hh"

#include <chrono>
#include <future>
#include <string>
#include <boost/unordered/unordered_flat_set.hpp>

namespace nix {

/**
 * Nix store and database schema version.
 *
 * Version 1 (or 0) was Nix <=
 * 0.7.  Version 2 was Nix 0.8 and 0.9.  Version 3 is Nix 0.10.
 * Version 4 is Nix 0.11.  Version 5 is Nix 0.12-0.16.  Version 6 is
 * Nix 1.0.  Version 7 is Nix 1.3. Version 10 is 2.0.
 */
const int nixSchemaVersion = 10;

struct OptimiseStats
{
    unsigned long filesLinked = 0;
    uint64_t bytesFreed = 0;
};

struct LocalBuildStoreConfig : virtual LocalFSStoreConfig
{

private:
    /**
      Input for computing the build directory. See `getBuildDir()`.
     */
    Setting<std::optional<Path>> buildDir{
        this,
        std::nullopt,
        "build-dir",
        R"(
            The directory on the host, in which derivations' temporary build directories are created.

            If not set, Nix will use the `builds` subdirectory of its configured state directory.

            Note that builds are often performed by the Nix daemon, so its `build-dir` applies.

            Nix will create this directory automatically with suitable permissions if it does not exist.
            Otherwise its permissions must allow all users to traverse the directory (i.e. it must have `o+x` set, in unix parlance) for non-sandboxed builds to work correctly.

            This is also the location where [`--keep-failed`](@docroot@/command-ref/opt-common.md#opt-keep-failed) leaves its files.

            If Nix runs without sandbox, or if the platform does not support sandboxing with bind mounts (e.g. macOS), then the [`builder`](@docroot@/language/derivations.md#attr-builder)'s environment will contain this directory, instead of the virtual location [`sandbox-build-dir`](#conf-sandbox-build-dir).

            > **Warning**
            >
            > `build-dir` must not be set to a world-writable directory.
            > Placing temporary build directories in a world-writable place allows other users to access or modify build data that is currently in use.
            > This alone is merely an impurity, but combined with another factor this has allowed malicious derivations to escape the build sandbox.
        )"};
public:
    Path getBuildDir() const;
};

struct LocalStoreConfig : std::enable_shared_from_this<LocalStoreConfig>,
                          virtual LocalFSStoreConfig,
                          virtual LocalBuildStoreConfig
{
    using LocalFSStoreConfig::LocalFSStoreConfig;

    LocalStoreConfig(std::string_view scheme, std::string_view authority, const Params & params);

private:

    /**
     * An indirection so that we don't need to refer to global settings
     * in headers.
     */
    bool getDefaultRequireSigs();

public:

    Setting<bool> requireSigs{
        this,
        getDefaultRequireSigs(),
        "require-sigs",
        "Whether store paths copied into this store should have a trusted signature."};

    Setting<bool> readOnly{
        this,
        false,
        "read-only",
        R"(
          Allow this store to be opened when its [database](@docroot@/glossary.md#gloss-nix-database) is on a read-only filesystem.

          Normally Nix attempts to open the store database in read-write mode, even for querying (when write access is not needed), causing it to fail if the database is on a read-only filesystem.

          Enable read-only mode to disable locking and open the SQLite database with the [`immutable` parameter](https://www.sqlite.org/c3ref/open.html) set.

          > **Warning**
          > Do not use this unless the filesystem is read-only.
          >
          > Using it when the filesystem is writable can cause incorrect query results or corruption errors if the database is changed by another process.
          > While the filesystem the database resides on might appear to be read-only, consider whether another user or system might have write access to it.
        )"};

    static const std::string name()
    {
        return "Local Store";
    }

    static StringSet uriSchemes()
    {
        return {"local"};
    }

    static std::string doc();

    ref<Store> openStore() const override;

    StoreReference getReference() const override;
};

class LocalStore : public virtual IndirectRootStore, public virtual GcStore
{
public:

    using Config = LocalStoreConfig;

    ref<const LocalStoreConfig> config;

private:

    /**
     * Lock file used for upgrading.
     */
    AutoCloseFD globalLock;

    struct State
    {
        /**
         * The SQLite database object.
         */
        SQLite db;

        struct Stmts;
        std::unique_ptr<Stmts> stmts;

        /**
         * The last time we checked whether to do an auto-GC, or an
         * auto-GC finished.
         */
        std::chrono::time_point<std::chrono::steady_clock> lastGCCheck;

        /**
         * Whether auto-GC is running. If so, get gcFuture to wait for
         * the GC to finish.
         */
        bool gcRunning = false;
        std::shared_future<void> gcFuture;

        /**
         * How much disk space was available after the previous
         * auto-GC. If the current available disk space is below
         * minFree but not much below availAfterGC, then there is no
         * point in starting a new GC.
         */
        uint64_t availAfterGC = std::numeric_limits<uint64_t>::max();

        std::unique_ptr<PublicKeys> publicKeys;
    };

<<<<<<< HEAD
=======
    /**
     * Mutable state. It's behind a `ref` to reduce false sharing
     * between immutable and mutable fields.
     */
>>>>>>> d069633b
    ref<Sync<State>> _state;

public:

    const Path dbDir;
    const Path linksDir;
    const Path reservedPath;
    const Path schemaPath;
    const Path tempRootsDir;
    const Path fnTempRoots;

private:

    const PublicKeys & getPublicKeys();

public:

    /**
     * Hack for build-remote.cc.
     */
    PathSet locksHeld;

    /**
     * Initialise the local store, upgrading the schema if
     * necessary.
     */
    LocalStore(ref<const Config> params);

    ~LocalStore();

    /**
     * Implementations of abstract store API methods.
     */

    bool isValidPathUncached(const StorePath & path) override;

    StorePathSet queryValidPaths(const StorePathSet & paths, SubstituteFlag maybeSubstitute = NoSubstitute) override;

    StorePathSet queryAllValidPaths() override;

    void queryPathInfoUncached(
        const StorePath & path, Callback<std::shared_ptr<const ValidPathInfo>> callback) noexcept override;

    void queryReferrers(const StorePath & path, StorePathSet & referrers) override;

    StorePathSet queryValidDerivers(const StorePath & path) override;

    std::map<std::string, std::optional<StorePath>>
    queryStaticPartialDerivationOutputMap(const StorePath & path) override;

    std::optional<StorePath> queryPathFromHashPart(const std::string & hashPart) override;

    StorePathSet querySubstitutablePaths(const StorePathSet & paths) override;

    bool pathInfoIsUntrusted(const ValidPathInfo &) override;
    bool realisationIsUntrusted(const Realisation &) override;

    void addToStore(const ValidPathInfo & info, Source & source, RepairFlag repair, CheckSigsFlag checkSigs) override;

    StorePath addToStoreFromDump(
        Source & dump,
        std::string_view name,
        FileSerialisationMethod dumpMethod,
        ContentAddressMethod hashMethod,
        HashAlgorithm hashAlgo,
        const StorePathSet & references,
        RepairFlag repair) override;

    void addTempRoot(const StorePath & path) override;

private:

    void createTempRootsFile();

    /**
     * The file to which we write our temporary roots.
     */
    Sync<AutoCloseFD> _fdTempRoots;

    /**
     * The global GC lock.
     */
    Sync<AutoCloseFD> _fdGCLock;

    /**
     * Connection to the garbage collector.
     */
    Sync<AutoCloseFD> _fdRootsSocket;

public:

    /**
     * Implementation of IndirectRootStore::addIndirectRoot().
     *
     * The weak reference merely is a symlink to `path' from
     * /nix/var/nix/gcroots/auto/<hash of `path'>.
     */
    void addIndirectRoot(const Path & path) override;

private:

    void findTempRoots(Roots & roots, bool censor);

    AutoCloseFD openGCLock();

public:

    Roots findRoots(bool censor) override;

    void collectGarbage(const GCOptions & options, GCResults & results) override;

    /**
     * Called by `collectGarbage` to trace in reverse.
     *
     * Using this rather than `queryReferrers` directly allows us to
     * fine-tune which referrers we consider for garbage collection;
     * some store implementations take advantage of this.
     */
    virtual void queryGCReferrers(const StorePath & path, StorePathSet & referrers)
    {
        return queryReferrers(path, referrers);
    }

    /**
     * Called by `collectGarbage` to recursively delete a path.
     * The default implementation simply calls `deletePath`, but it can be
     * overridden by stores that wish to provide their own deletion behaviour.
     */
    virtual void deleteStorePath(const Path & path, uint64_t & bytesFreed);

    /**
     * Optimise the disk space usage of the Nix store by hard-linking
     * files with the same contents.
     */
    void optimiseStore(OptimiseStats & stats);

    void optimiseStore() override;

    /**
     * Optimise a single store path. Optionally, test the encountered
     * symlinks for corruption.
     */
    void optimisePath(const Path & path, RepairFlag repair);

    bool verifyStore(bool checkContents, RepairFlag repair) override;

protected:

    /**
     * Result of `verifyAllValidPaths`
     */
    struct VerificationResult
    {
        /**
         * Whether any errors were encountered
         */
        bool errors;

        /**
         * A set of so-far valid paths. The store objects pointed to by
         * those paths are suitable for further validation checking.
         */
        StorePathSet validPaths;
    };

    /**
     * First, unconditional step of `verifyStore`
     */
    virtual VerificationResult verifyAllValidPaths(RepairFlag repair);

public:

    /**
     * Register the validity of a path, i.e., that `path` exists, that
     * the paths referenced by it exists, and in the case of an output
     * path of a derivation, that it has been produced by a successful
     * execution of the derivation (or something equivalent).  Also
     * register the hash of the file system contents of the path.  The
     * hash must be a SHA-256 hash.
     */
    void registerValidPath(const ValidPathInfo & info);

    virtual void registerValidPaths(const ValidPathInfos & infos);

    unsigned int getProtocol() override;

    std::optional<TrustedFlag> isTrustedClient() override;

    void vacuumDB();

    void addSignatures(const StorePath & storePath, const StringSet & sigs) override;

    /**
     * If free disk space in /nix/store if below minFree, delete
     * garbage until it exceeds maxFree.
     */
    void autoGC(bool sync = true);

    /**
     * Register the store path 'output' as the output named 'outputName' of
     * derivation 'deriver'.
     */
    void registerDrvOutput(const Realisation & info) override;
    void registerDrvOutput(const Realisation & info, CheckSigsFlag checkSigs) override;
    void cacheDrvOutputMapping(
        State & state, const uint64_t deriver, const std::string & outputName, const StorePath & output);

    std::optional<const Realisation> queryRealisation_(State & state, const DrvOutput & id);
    std::optional<std::pair<int64_t, Realisation>> queryRealisationCore_(State & state, const DrvOutput & id);
    void queryRealisationUncached(
        const DrvOutput &, Callback<std::shared_ptr<const Realisation>> callback) noexcept override;

    std::optional<std::string> getVersion() override;

protected:

    void verifyPath(
        const StorePath & path,
        std::function<bool(const StorePath &)> existsInStoreDir,
        StorePathSet & done,
        StorePathSet & validPaths,
        RepairFlag repair,
        bool & errors);

private:

    /**
     * Retrieve the current version of the database schema.
     * If the database does not exist yet, the version returned will be 0.
     */
    int getSchema();

    void openDB(State & state, bool create);

    void upgradeDBSchema(State & state);

    void makeStoreWritable();

    uint64_t queryValidPathId(State & state, const StorePath & path);

    uint64_t addValidPath(State & state, const ValidPathInfo & info, bool checkOutputs = true);

    void invalidatePath(State & state, const StorePath & path);

    /**
     * Delete a path from the Nix store.
     */
    void invalidatePathChecked(const StorePath & path);

    std::shared_ptr<const ValidPathInfo> queryPathInfoInternal(State & state, const StorePath & path);

    void updatePathInfo(State & state, const ValidPathInfo & info);

    PathSet queryValidPathsOld();
    ValidPathInfo queryPathInfoOld(const Path & path);

    void findRoots(const Path & path, std::filesystem::file_type type, Roots & roots);

    void findRootsNoTemp(Roots & roots, bool censor);

    void findRuntimeRoots(Roots & roots, bool censor);

    std::pair<std::filesystem::path, AutoCloseFD> createTempDirInStore();

    typedef boost::unordered_flat_set<ino_t> InodeHash;

    InodeHash loadInodeHash();
    Strings readDirectoryIgnoringInodes(const Path & path, const InodeHash & inodeHash);
    void
    optimisePath_(Activity * act, OptimiseStats & stats, const Path & path, InodeHash & inodeHash, RepairFlag repair);

    // Internal versions that are not wrapped in retry_sqlite.
    bool isValidPath_(State & state, const StorePath & path);
    void queryReferrers(State & state, const StorePath & path, StorePathSet & referrers);

    void addBuildLog(const StorePath & drvPath, std::string_view log) override;

    friend struct PathSubstitutionGoal;
    friend struct DerivationGoal;
};

} // namespace nix<|MERGE_RESOLUTION|>--- conflicted
+++ resolved
@@ -174,13 +174,10 @@
         std::unique_ptr<PublicKeys> publicKeys;
     };
 
-<<<<<<< HEAD
-=======
     /**
      * Mutable state. It's behind a `ref` to reduce false sharing
      * between immutable and mutable fields.
      */
->>>>>>> d069633b
     ref<Sync<State>> _state;
 
 public:
