#pragma once
///@file

#include "nix/store/sqlite.hh"

#include "nix/store/pathlocks.hh"
#include "nix/store/store-api.hh"
#include "nix/store/indirect-root-store.hh"
#include "nix/util/sync.hh"

#include <chrono>
#include <future>
#include <string>
#include <unordered_set>

namespace nix {

/**
 * Nix store and database schema version.
 *
 * Version 1 (or 0) was Nix <=
 * 0.7.  Version 2 was Nix 0.8 and 0.9.  Version 3 is Nix 0.10.
 * Version 4 is Nix 0.11.  Version 5 is Nix 0.12-0.16.  Version 6 is
 * Nix 1.0.  Version 7 is Nix 1.3. Version 10 is 2.0.
 */
const int nixSchemaVersion = 10;

struct OptimiseStats
{
    unsigned long filesLinked = 0;
    uint64_t bytesFreed = 0;
};

struct LocalBuildStoreConfig : virtual LocalFSStoreConfig
{

private:
    /**
      Input for computing the build directory. See `getBuildDir()`.
     */
    Setting<std::optional<Path>> buildDir{
        this,
        std::nullopt,
        "build-dir",
        R"(
            The directory on the host, in which derivations' temporary build directories are created.

            If not set, Nix will use the `builds` subdirectory of its configured state directory.

            Note that builds are often performed by the Nix daemon, so its `build-dir` applies.

            Nix will create this directory automatically with suitable permissions if it does not exist.
            Otherwise its permissions must allow all users to traverse the directory (i.e. it must have `o+x` set, in unix parlance) for non-sandboxed builds to work correctly.

            This is also the location where [`--keep-failed`](@docroot@/command-ref/opt-common.md#opt-keep-failed) leaves its files.

            If Nix runs without sandbox, or if the platform does not support sandboxing with bind mounts (e.g. macOS), then the [`builder`](@docroot@/language/derivations.md#attr-builder)'s environment will contain this directory, instead of the virtual location [`sandbox-build-dir`](#conf-sandbox-build-dir).

            > **Warning**
            >
            > `build-dir` must not be set to a world-writable directory.
            > Placing temporary build directories in a world-writable place allows other users to access or modify build data that is currently in use.
            > This alone is merely an impurity, but combined with another factor this has allowed malicious derivations to escape the build sandbox.
        )"};
public:
    Path getBuildDir() const;
};

struct LocalStoreConfig : std::enable_shared_from_this<LocalStoreConfig>,
                          virtual LocalFSStoreConfig,
                          virtual LocalBuildStoreConfig
{
    using LocalFSStoreConfig::LocalFSStoreConfig;

    LocalStoreConfig(std::string_view scheme, std::string_view authority, const Params & params);
<<<<<<< HEAD

    Setting<bool> requireSigs{
        this,
        settings.requireSigs,
=======

private:

    /**
     * An indirection so that we don't need to refer to global settings
     * in headers.
     */
    bool getDefaultRequireSigs();

public:

    Setting<bool> requireSigs{
        this,
        getDefaultRequireSigs(),
>>>>>>> ec6ba866
        "require-sigs",
        "Whether store paths copied into this store should have a trusted signature."};

    Setting<bool> readOnly{
        this,
        false,
        "read-only",
        R"(
          Allow this store to be opened when its [database](@docroot@/glossary.md#gloss-nix-database) is on a read-only filesystem.

          Normally Nix attempts to open the store database in read-write mode, even for querying (when write access is not needed), causing it to fail if the database is on a read-only filesystem.

          Enable read-only mode to disable locking and open the SQLite database with the [`immutable` parameter](https://www.sqlite.org/c3ref/open.html) set.

          > **Warning**
          > Do not use this unless the filesystem is read-only.
          >
          > Using it when the filesystem is writable can cause incorrect query results or corruption errors if the database is changed by another process.
          > While the filesystem the database resides on might appear to be read-only, consider whether another user or system might have write access to it.
        )"};

    static const std::string name()
    {
        return "Local Store";
    }

    static StringSet uriSchemes()
    {
        return {"local"};
    }

    static std::string doc();

    ref<Store> openStore() const override;

    StoreReference getReference() const override;
};

class LocalStore : public virtual IndirectRootStore, public virtual GcStore
{
public:

    using Config = LocalStoreConfig;

    ref<const LocalStoreConfig> config;

private:

    /**
     * Lock file used for upgrading.
     */
    AutoCloseFD globalLock;

    struct State
    {
        /**
         * The SQLite database object.
         */
        SQLite db;

        struct Stmts;
        std::unique_ptr<Stmts> stmts;

        /**
         * The last time we checked whether to do an auto-GC, or an
         * auto-GC finished.
         */
        std::chrono::time_point<std::chrono::steady_clock> lastGCCheck;

        /**
         * Whether auto-GC is running. If so, get gcFuture to wait for
         * the GC to finish.
         */
        bool gcRunning = false;
        std::shared_future<void> gcFuture;

        /**
         * How much disk space was available after the previous
         * auto-GC. If the current available disk space is below
         * minFree but not much below availAfterGC, then there is no
         * point in starting a new GC.
         */
        uint64_t availAfterGC = std::numeric_limits<uint64_t>::max();

        std::unique_ptr<PublicKeys> publicKeys;
    };

    Sync<State> _state;

public:

    const Path dbDir;
    const Path linksDir;
    const Path reservedPath;
    const Path schemaPath;
    const Path tempRootsDir;
    const Path fnTempRoots;

private:

    const PublicKeys & getPublicKeys();

public:

    /**
     * Hack for build-remote.cc.
     */
    PathSet locksHeld;

    /**
     * Initialise the local store, upgrading the schema if
     * necessary.
     */
    LocalStore(ref<const Config> params);

    ~LocalStore();

    /**
     * Implementations of abstract store API methods.
     */

    bool isValidPathUncached(const StorePath & path) override;

    StorePathSet queryValidPaths(const StorePathSet & paths, SubstituteFlag maybeSubstitute = NoSubstitute) override;

    StorePathSet queryAllValidPaths() override;

    void queryPathInfoUncached(
        const StorePath & path, Callback<std::shared_ptr<const ValidPathInfo>> callback) noexcept override;

    void queryReferrers(const StorePath & path, StorePathSet & referrers) override;

    StorePathSet queryValidDerivers(const StorePath & path) override;

    std::map<std::string, std::optional<StorePath>>
    queryStaticPartialDerivationOutputMap(const StorePath & path) override;

    std::optional<StorePath> queryPathFromHashPart(const std::string & hashPart) override;

    StorePathSet querySubstitutablePaths(const StorePathSet & paths) override;

    bool pathInfoIsUntrusted(const ValidPathInfo &) override;
    bool realisationIsUntrusted(const Realisation &) override;

    void addToStore(const ValidPathInfo & info, Source & source, RepairFlag repair, CheckSigsFlag checkSigs) override;

    StorePath addToStoreFromDump(
        Source & dump,
        std::string_view name,
        FileSerialisationMethod dumpMethod,
        ContentAddressMethod hashMethod,
        HashAlgorithm hashAlgo,
        const StorePathSet & references,
        RepairFlag repair) override;

    void addTempRoot(const StorePath & path) override;

private:

    void createTempRootsFile();

    /**
     * The file to which we write our temporary roots.
     */
    Sync<AutoCloseFD> _fdTempRoots;

    /**
     * The global GC lock.
     */
    Sync<AutoCloseFD> _fdGCLock;

    /**
     * Connection to the garbage collector.
     */
    Sync<AutoCloseFD> _fdRootsSocket;

public:

    /**
     * Implementation of IndirectRootStore::addIndirectRoot().
     *
     * The weak reference merely is a symlink to `path' from
     * /nix/var/nix/gcroots/auto/<hash of `path'>.
     */
    void addIndirectRoot(const Path & path) override;

private:

    void findTempRoots(Roots & roots, bool censor);

    AutoCloseFD openGCLock();

public:

    Roots findRoots(bool censor) override;

    void collectGarbage(const GCOptions & options, GCResults & results) override;

    /**
     * Called by `collectGarbage` to trace in reverse.
     *
     * Using this rather than `queryReferrers` directly allows us to
     * fine-tune which referrers we consider for garbage collection;
     * some store implementations take advantage of this.
     */
    virtual void queryGCReferrers(const StorePath & path, StorePathSet & referrers)
    {
        return queryReferrers(path, referrers);
    }

    /**
     * Called by `collectGarbage` to recursively delete a path.
     * The default implementation simply calls `deletePath`, but it can be
     * overridden by stores that wish to provide their own deletion behaviour.
     */
    virtual void deleteStorePath(const Path & path, uint64_t & bytesFreed);

    /**
     * Optimise the disk space usage of the Nix store by hard-linking
     * files with the same contents.
     */
    void optimiseStore(OptimiseStats & stats);

    void optimiseStore() override;

    /**
     * Optimise a single store path. Optionally, test the encountered
     * symlinks for corruption.
     */
    void optimisePath(const Path & path, RepairFlag repair);

    bool verifyStore(bool checkContents, RepairFlag repair) override;

protected:

    /**
     * Result of `verifyAllValidPaths`
     */
    struct VerificationResult
    {
        /**
         * Whether any errors were encountered
         */
        bool errors;

        /**
         * A set of so-far valid paths. The store objects pointed to by
         * those paths are suitable for further validation checking.
         */
        StorePathSet validPaths;
    };

    /**
     * First, unconditional step of `verifyStore`
     */
    virtual VerificationResult verifyAllValidPaths(RepairFlag repair);

public:

    /**
     * Register the validity of a path, i.e., that `path` exists, that
     * the paths referenced by it exists, and in the case of an output
     * path of a derivation, that it has been produced by a successful
     * execution of the derivation (or something equivalent).  Also
     * register the hash of the file system contents of the path.  The
     * hash must be a SHA-256 hash.
     */
    void registerValidPath(const ValidPathInfo & info);

    virtual void registerValidPaths(const ValidPathInfos & infos);

    unsigned int getProtocol() override;

    std::optional<TrustedFlag> isTrustedClient() override;

    void vacuumDB();

    void addSignatures(const StorePath & storePath, const StringSet & sigs) override;

    /**
     * If free disk space in /nix/store if below minFree, delete
     * garbage until it exceeds maxFree.
     */
    void autoGC(bool sync = true);

    /**
     * Register the store path 'output' as the output named 'outputName' of
     * derivation 'deriver'.
     */
    void registerDrvOutput(const Realisation & info) override;
    void registerDrvOutput(const Realisation & info, CheckSigsFlag checkSigs) override;
    void cacheDrvOutputMapping(
        State & state, const uint64_t deriver, const std::string & outputName, const StorePath & output);

    std::optional<const Realisation> queryRealisation_(State & state, const DrvOutput & id);
    std::optional<std::pair<int64_t, Realisation>> queryRealisationCore_(State & state, const DrvOutput & id);
    void queryRealisationUncached(
        const DrvOutput &, Callback<std::shared_ptr<const Realisation>> callback) noexcept override;

    std::optional<std::string> getVersion() override;

protected:

    void verifyPath(
        const StorePath & path,
        std::function<bool(const StorePath &)> existsInStoreDir,
        StorePathSet & done,
        StorePathSet & validPaths,
        RepairFlag repair,
        bool & errors);

private:

    /**
     * Retrieve the current version of the database schema.
     * If the database does not exist yet, the version returned will be 0.
     */
    int getSchema();

    void openDB(State & state, bool create);

    void upgradeDBSchema(State & state);

    void makeStoreWritable();

    uint64_t queryValidPathId(State & state, const StorePath & path);

    uint64_t addValidPath(State & state, const ValidPathInfo & info, bool checkOutputs = true);

    void invalidatePath(State & state, const StorePath & path);

    /**
     * Delete a path from the Nix store.
     */
    void invalidatePathChecked(const StorePath & path);

    std::shared_ptr<const ValidPathInfo> queryPathInfoInternal(State & state, const StorePath & path);

    void updatePathInfo(State & state, const ValidPathInfo & info);

    PathSet queryValidPathsOld();
    ValidPathInfo queryPathInfoOld(const Path & path);

    void findRoots(const Path & path, std::filesystem::file_type type, Roots & roots);

    void findRootsNoTemp(Roots & roots, bool censor);

    void findRuntimeRoots(Roots & roots, bool censor);

    std::pair<std::filesystem::path, AutoCloseFD> createTempDirInStore();

    typedef std::unordered_set<ino_t> InodeHash;

    InodeHash loadInodeHash();
    Strings readDirectoryIgnoringInodes(const Path & path, const InodeHash & inodeHash);
    void
    optimisePath_(Activity * act, OptimiseStats & stats, const Path & path, InodeHash & inodeHash, RepairFlag repair);

    // Internal versions that are not wrapped in retry_sqlite.
    bool isValidPath_(State & state, const StorePath & path);
    void queryReferrers(State & state, const StorePath & path, StorePathSet & referrers);

    void addBuildLog(const StorePath & drvPath, std::string_view log) override;

    friend struct PathSubstitutionGoal;
    friend struct DerivationGoal;
};

} // namespace nix<|MERGE_RESOLUTION|>--- conflicted
+++ resolved
@@ -73,12 +73,6 @@
     using LocalFSStoreConfig::LocalFSStoreConfig;
 
     LocalStoreConfig(std::string_view scheme, std::string_view authority, const Params & params);
-<<<<<<< HEAD
-
-    Setting<bool> requireSigs{
-        this,
-        settings.requireSigs,
-=======
 
 private:
 
@@ -93,7 +87,6 @@
     Setting<bool> requireSigs{
         this,
         getDefaultRequireSigs(),
->>>>>>> ec6ba866
         "require-sigs",
         "Whether store paths copied into this store should have a trusted signature."};
 
