--- conflicted
+++ resolved
@@ -7,19 +7,15 @@
 
 namespace nix {
 
-<<<<<<< HEAD
 // FIXME: should turn this into an std::variant to represent the
 // several root types.
 using GcRootInfo = std::string;
 
-typedef std::unordered_map<StorePath, std::unordered_set<GcRootInfo>> Roots;
-=======
 typedef boost::unordered_flat_map<
     StorePath,
-    boost::unordered_flat_set<std::string, StringViewHash, std::equal_to<>>,
+    boost::unordered_flat_set<GcRootInfo, StringViewHash, std::equal_to<>>,
     std::hash<StorePath>>
     Roots;
->>>>>>> d069633b
 
 struct GCOptions
 {
