#pragma once
///@file

#include "nix/store/common-ssh-store-config.hh"
#include "nix/store/store-api.hh"
#include "nix/store/ssh.hh"
#include "nix/util/callback.hh"
#include "nix/util/pool.hh"
#include "nix/store/serve-protocol.hh"

namespace nix {

struct LegacySSHStoreConfig : std::enable_shared_from_this<LegacySSHStoreConfig>, virtual CommonSSHStoreConfig
{
    using CommonSSHStoreConfig::CommonSSHStoreConfig;

    LegacySSHStoreConfig(std::string_view scheme, std::string_view authority, const Params & params);

#ifndef _WIN32
    // Hack for getting remote build log output.
    // Intentionally not in `LegacySSHStoreConfig` so that it doesn't appear in
    // the documentation
    const Setting<int> logFD{this, INVALID_DESCRIPTOR, "log-fd", "file descriptor to which SSH's stderr is connected"};
#else
    Descriptor logFD = INVALID_DESCRIPTOR;
#endif

    const Setting<Strings> remoteProgram{
        this, {"nix-store"}, "remote-program", "Path to the `nix-store` executable on the remote machine."};

    const Setting<int> maxConnections{this, 1, "max-connections", "Maximum number of concurrent SSH connections."};

    /**
     * Hack for hydra
     */
    Strings extraSshArgs = {};

    /**
     * Exposed for hydra
     */
    std::optional<size_t> connPipeSize;

    static const std::string name()
    {
        return "SSH Store";
    }

    static StringSet uriSchemes()
    {
        return {"ssh"};
    }

    static std::string doc();

    ref<Store> openStore() const override;

    StoreReference getReference() const override;
};

struct LegacySSHStore : public virtual Store
{
    using Config = LegacySSHStoreConfig;

    ref<const Config> config;

    struct Connection;

    ref<Pool<Connection>> connections;

    SSHMaster master;

    LegacySSHStore(ref<const Config>);

    ref<Connection> openConnection();

<<<<<<< HEAD
    std::string getUri() override;

=======
>>>>>>> ec6ba866
    void queryPathInfoUncached(
        const StorePath & path, Callback<std::shared_ptr<const ValidPathInfo>> callback) noexcept override;

    std::map<StorePath, UnkeyedValidPathInfo> queryPathInfosUncached(const StorePathSet & paths);

    void addToStore(const ValidPathInfo & info, Source & source, RepairFlag repair, CheckSigsFlag checkSigs) override;

    void narFromPath(const StorePath & path, Sink & sink) override;

    /**
     * Hands over the connection temporarily as source to the given
     * function. The function must not consume beyond the NAR; it can
     * not just blindly try to always read more bytes until it is
     * cut-off.
     *
     * This is exposed for sake of Hydra.
     */
    void narFromPath(const StorePath & path, std::function<void(Source &)> fun);

    std::optional<StorePath> queryPathFromHashPart(const std::string & hashPart) override
    {
        unsupported("queryPathFromHashPart");
    }

    StorePath addToStore(
        std::string_view name,
        const SourcePath & path,
        ContentAddressMethod method,
        HashAlgorithm hashAlgo,
        const StorePathSet & references,
        PathFilter & filter,
        RepairFlag repair) override
    {
        unsupported("addToStore");
    }

    virtual StorePath addToStoreFromDump(
        Source & dump,
        std::string_view name,
        FileSerialisationMethod dumpMethod = FileSerialisationMethod::NixArchive,
        ContentAddressMethod hashMethod = FileIngestionMethod::NixArchive,
        HashAlgorithm hashAlgo = HashAlgorithm::SHA256,
        const StorePathSet & references = StorePathSet(),
        RepairFlag repair = NoRepair) override
    {
        unsupported("addToStore");
    }

public:

    BuildResult buildDerivation(const StorePath & drvPath, const BasicDerivation & drv, BuildMode buildMode) override;

    /**
     * Note, the returned function must only be called once, or we'll
     * try to read from the connection twice.
     *
     * @todo Use C++23 `std::move_only_function`.
     */
    std::function<BuildResult()> buildDerivationAsync(
        const StorePath & drvPath, const BasicDerivation & drv, const ServeProto::BuildOptions & options);

    void buildPaths(
        const std::vector<DerivedPath> & drvPaths, BuildMode buildMode, std::shared_ptr<Store> evalStore) override;

    void ensurePath(const StorePath & path) override
    {
        unsupported("ensurePath");
    }

    virtual ref<SourceAccessor> getFSAccessor(bool requireValidPath) override
    {
        unsupported("getFSAccessor");
    }

    /**
     * The default instance would schedule the work on the client side, but
     * for consistency with `buildPaths` and `buildDerivation` it should happen
     * on the remote side.
     *
     * We make this fail for now so we can add implement this properly later
     * without it being a breaking change.
     */
    void repairPath(const StorePath & path) override
    {
        unsupported("repairPath");
    }

    void computeFSClosure(
        const StorePathSet & paths,
        StorePathSet & out,
        bool flipDirection = false,
        bool includeOutputs = false,
        bool includeDerivers = false) override;

    StorePathSet queryValidPaths(const StorePathSet & paths, SubstituteFlag maybeSubstitute = NoSubstitute) override;

    /**
     * Custom variation that atomically creates temp locks on the remote
     * side.
     *
     * This exists to prevent a race where the remote host
     * garbage-collects paths that are already there. Optionally, ask
     * the remote host to substitute missing paths.
     */
    StorePathSet queryValidPaths(const StorePathSet & paths, bool lock, SubstituteFlag maybeSubstitute = NoSubstitute);

    /**
     * Just exists because this is exactly what Hydra was doing, and we
     * don't yet want an algorithmic change.
     */
    void addMultipleToStoreLegacy(Store & srcStore, const StorePathSet & paths);

    void connect() override;

    unsigned int getProtocol() override;

    struct ConnectionStats
    {
        size_t bytesReceived, bytesSent;
    };

    ConnectionStats getConnectionStats();

    pid_t getConnectionPid();

    /**
     * The legacy ssh protocol doesn't support checking for trusted-user.
     * Try using ssh-ng:// instead if you want to know.
     */
    std::optional<TrustedFlag> isTrustedClient() override;

    void
    queryRealisationUncached(const DrvOutput &, Callback<std::shared_ptr<const Realisation>> callback) noexcept override
    // TODO: Implement
    {
        unsupported("queryRealisation");
    }
};

} // namespace nix<|MERGE_RESOLUTION|>--- conflicted
+++ resolved
@@ -73,11 +73,6 @@
 
     ref<Connection> openConnection();
 
-<<<<<<< HEAD
-    std::string getUri() override;
-
-=======
->>>>>>> ec6ba866
     void queryPathInfoUncached(
         const StorePath & path, Callback<std::shared_ptr<const ValidPathInfo>> callback) noexcept override;
 
