--- conflicted
+++ resolved
@@ -9,12 +9,8 @@
   output : 'config.hh',
 )
 
-<<<<<<< HEAD
-headers = [config_pub_h] + files(
+headers = [ config_pub_h ] + files(
   'async-path-writer.hh',
-=======
-headers = [ config_pub_h ] + files(
->>>>>>> ec6ba866
   'binary-cache-store.hh',
   'build-result.hh',
   'build/derivation-builder.hh',
