{
  lib,
  stdenv,
  mkMesonLibrary,

<<<<<<< HEAD
, meson
, ninja
, pkg-config
, unixtools
, darwin
=======
  unixtools,
  darwin,
>>>>>>> b3e92048

  nix-util,
  boost,
  curl,
  aws-sdk-cpp,
  libseccomp,
  nlohmann_json,
  sqlite,

  busybox-sandbox-shell ? null,

  # Configuration Options

  version,

  embeddedSandboxShell ? stdenv.hostPlatform.isStatic,
}:

let
  inherit (lib) fileset;
in

mkMesonLibrary (finalAttrs: {
  pname = "nix-store";
  inherit version;

  workDir = ./.;
  fileset = fileset.unions [
<<<<<<< HEAD
    ../../build-utils-meson
    ./build-utils-meson
    # FIXME: get rid of these symlinks.
=======
    ../../nix-meson-build-support
    ./nix-meson-build-support
>>>>>>> b3e92048
    ../../.version
    ./.version
    ../../.version-determinate
    ./.version-determinate
    ./meson.build
    ./meson.options
    ./linux/meson.build
    ./unix/meson.build
    ./windows/meson.build
    (fileset.fileFilter (file: file.hasExt "cc") ./.)
    (fileset.fileFilter (file: file.hasExt "hh") ./.)
    (fileset.fileFilter (file: file.hasExt "sb") ./.)
    (fileset.fileFilter (file: file.hasExt "md") ./.)
    (fileset.fileFilter (file: file.hasExt "sql") ./.)
  ];

  nativeBuildInputs = lib.optional embeddedSandboxShell unixtools.hexdump;

  buildInputs =
    [
      boost
      curl
      sqlite
    ]
    ++ lib.optional stdenv.hostPlatform.isLinux libseccomp
    # There have been issues building these dependencies
    ++ lib.optional stdenv.hostPlatform.isDarwin darwin.apple_sdk.libs.sandbox
<<<<<<< HEAD
    ++ lib.optional (stdenv.hostPlatform == stdenv.buildPlatform && (stdenv.isLinux || stdenv.isDarwin))
      aws-sdk-cpp
  ;
=======
    ++ lib.optional (
      stdenv.hostPlatform == stdenv.buildPlatform && (stdenv.isLinux || stdenv.isDarwin)
    ) aws-sdk-cpp;
>>>>>>> b3e92048

  propagatedBuildInputs = [
    nix-util
    nlohmann_json
  ];

  preConfigure =
    # "Inline" .version so it's not a symlink, and includes the suffix.
    # Do the meson utils, without modification.
    ''
      chmod u+w ./.version
      echo ${version} > ../../.version
    '';

  mesonFlags =
    [
      (lib.mesonEnable "seccomp-sandboxing" stdenv.hostPlatform.isLinux)
      (lib.mesonBool "embedded-sandbox-shell" embeddedSandboxShell)
    ]
    ++ lib.optionals stdenv.hostPlatform.isLinux [
      (lib.mesonOption "sandbox-shell" "${busybox-sandbox-shell}/bin/busybox")
    ];

  env = {
    # Needed for Meson to find Boost.
    # https://github.com/NixOS/nixpkgs/issues/86131.
    BOOST_INCLUDEDIR = "${lib.getDev boost}/include";
    BOOST_LIBRARYDIR = "${lib.getLib boost}/lib";
  };

  meta = {
    platforms = lib.platforms.unix ++ lib.platforms.windows;
  };

})<|MERGE_RESOLUTION|>--- conflicted
+++ resolved
@@ -3,16 +3,8 @@
   stdenv,
   mkMesonLibrary,
 
-<<<<<<< HEAD
-, meson
-, ninja
-, pkg-config
-, unixtools
-, darwin
-=======
   unixtools,
   darwin,
->>>>>>> b3e92048
 
   nix-util,
   boost,
@@ -41,14 +33,9 @@
 
   workDir = ./.;
   fileset = fileset.unions [
-<<<<<<< HEAD
-    ../../build-utils-meson
-    ./build-utils-meson
-    # FIXME: get rid of these symlinks.
-=======
     ../../nix-meson-build-support
     ./nix-meson-build-support
->>>>>>> b3e92048
+    # FIXME: get rid of these symlinks.
     ../../.version
     ./.version
     ../../.version-determinate
@@ -76,15 +63,9 @@
     ++ lib.optional stdenv.hostPlatform.isLinux libseccomp
     # There have been issues building these dependencies
     ++ lib.optional stdenv.hostPlatform.isDarwin darwin.apple_sdk.libs.sandbox
-<<<<<<< HEAD
-    ++ lib.optional (stdenv.hostPlatform == stdenv.buildPlatform && (stdenv.isLinux || stdenv.isDarwin))
-      aws-sdk-cpp
-  ;
-=======
     ++ lib.optional (
       stdenv.hostPlatform == stdenv.buildPlatform && (stdenv.isLinux || stdenv.isDarwin)
     ) aws-sdk-cpp;
->>>>>>> b3e92048
 
   propagatedBuildInputs = [
     nix-util
