--- conflicted
+++ resolved
@@ -31,22 +31,14 @@
 std::string renderContentAddress(ContentAddress ca)
 {
     return std::visit(overloaded {
-<<<<<<< HEAD
-        [](TextHash th) {
+        [](TextHash & th) {
             return "text:"
                 + th.hash.to_string(Base32, true);
         },
-        [](FixedOutputHash fsh) {
+        [](FixedOutputHash & fsh) {
             return "fixed:"
                 + makeFileIngestionPrefix(fsh.method)
                 + fsh.hash.to_string(Base32, true);
-=======
-        [](TextHash & th) {
-            return "text:" + th.hash.to_string(Base32, true);
-        },
-        [](FixedOutputHash & fsh) {
-            return makeFixedOutputCA(fsh.method, fsh.hash);
->>>>>>> 4f496150
         }
     }, ca);
 }
@@ -159,10 +151,10 @@
 
 ContentAddressWithReferences caWithoutRefs(const ContentAddress & ca) {
     return std::visit(overloaded {
-        [&](TextHash h) -> ContentAddressWithReferences {
+        [&](const TextHash & h) -> ContentAddressWithReferences {
             return TextInfo { h, {}};
         },
-        [&](FixedOutputHash h) -> ContentAddressWithReferences {
+        [&](const FixedOutputHash & h) -> ContentAddressWithReferences {
             return FixedOutputInfo { h, {}};
         },
     }, ca);
