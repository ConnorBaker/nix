--- conflicted
+++ resolved
@@ -72,11 +72,7 @@
     TeeSource tee(conn->from, saved);
     try {
         conn->remoteVersion =
-<<<<<<< HEAD
-            ServeProto::BasicClientConnection::handshake(conn->to, tee, SERVE_PROTOCOL_VERSION, config->host);
-=======
             ServeProto::BasicClientConnection::handshake(conn->to, tee, SERVE_PROTOCOL_VERSION, config->authority.host);
->>>>>>> ec6ba866
     } catch (SerialisationError & e) {
         // in.close(): Don't let the remote block on us not writing.
         conn->sshConn->in.close();
@@ -84,12 +80,8 @@
             NullSink nullSink;
             tee.drainInto(nullSink);
         }
-<<<<<<< HEAD
-        throw Error("'nix-store --serve' protocol mismatch from '%s', got '%s'", config->host, chomp(saved.s));
-=======
         throw Error(
             "'nix-store --serve' protocol mismatch from '%s', got '%s'", config->authority.host, chomp(saved.s));
->>>>>>> ec6ba866
     } catch (EndOfFile & e) {
         throw Error("cannot connect to '%1%'", config->authority.host);
     }
@@ -97,11 +89,7 @@
     return conn;
 };
 
-<<<<<<< HEAD
-std::string LegacySSHStore::getUri()
-=======
 StoreReference LegacySSHStoreConfig::getReference() const
->>>>>>> ec6ba866
 {
     return {
         .variant =
