--- conflicted
+++ resolved
@@ -4,11 +4,8 @@
 #include "nix/fetchers/fetch-to-store.hh"
 #include "nix/util/json-utils.hh"
 #include "nix/fetchers/fetch-settings.hh"
-<<<<<<< HEAD
+#include "nix/fetchers/fetch-to-store.hh"
 #include "nix/util/forwarding-source-accessor.hh"
-=======
-#include "nix/fetchers/fetch-to-store.hh"
->>>>>>> d069633b
 
 #include <nlohmann/json.hpp>
 
@@ -335,34 +332,25 @@
         storePath = computeStorePath(*store);
 
     auto makeStoreAccessor = [&]() -> std::pair<ref<SourceAccessor>, Input> {
-        auto accessor = make_ref<SubstitutedSourceAccessor>(makeStorePathAccessor(store, *storePath));
+        auto accessor = make_ref<SubstitutedSourceAccessor>(ref{store->getFSAccessor(*storePath)});
 
         accessor->fingerprint = getFingerprint(store);
 
-<<<<<<< HEAD
+        // Store a cache entry for the substituted tree so later fetches
+        // can reuse the existing nar instead of copying the unpacked
+        // input back into the store on every evaluation.
+        if (accessor->fingerprint) {
+            settings->getCache()->upsert(
+                makeSourcePathToHashCacheKey(*accessor->fingerprint, ContentAddressMethod::Raw::NixArchive, "/"),
+                {{"hash", store->queryPathInfo(*storePath)->narHash.to_string(HashFormat::SRI, true)}});
+        }
+
         // FIXME: ideally we would use the `showPath()` of the
         // "real" accessor for this fetcher type.
         accessor->setPathDisplay("«" + to_string() + "»");
 
         return {accessor, *this};
     };
-=======
-            // We just ensured the store object was there
-            auto accessor = ref{store->getFSAccessor(storePath)};
-
-            accessor->fingerprint = getFingerprint(store);
-
-            // Store a cache entry for the substituted tree so later fetches
-            // can reuse the existing nar instead of copying the unpacked
-            // input back into the store on every evaluation.
-            if (accessor->fingerprint) {
-                ContentAddressMethod method = ContentAddressMethod::Raw::NixArchive;
-                auto cacheKey = makeFetchToStoreCacheKey(getName(), *accessor->fingerprint, method, "/");
-                settings->getCache()->upsert(cacheKey, *store, {}, storePath);
-            }
-
-            accessor->setPathDisplay("«" + to_string() + "»");
->>>>>>> d069633b
 
     /* If a tree with the expected hash is already in the Nix store,
        reuse it. We only do this for final inputs, since otherwise
@@ -376,17 +364,10 @@
     try {
         auto [accessor, result] = scheme->getAccessor(store, *this);
 
-<<<<<<< HEAD
         if (!accessor->fingerprint)
             accessor->fingerprint = result.getFingerprint(store);
         else
             result.cachedFingerprint = accessor->fingerprint;
-=======
-    if (!accessor->fingerprint)
-        accessor->fingerprint = result.getFingerprint(store);
-    else
-        result.cachedFingerprint = accessor->fingerprint;
->>>>>>> d069633b
 
         return {accessor, std::move(result)};
     } catch (Error & e) {
