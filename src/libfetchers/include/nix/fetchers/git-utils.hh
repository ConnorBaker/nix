--- conflicted
+++ resolved
@@ -157,8 +157,6 @@
     }
 };
 
-<<<<<<< HEAD
-=======
 /**
  * Checks that the git reference is valid and normalized.
  *
@@ -166,5 +164,4 @@
  */
 bool isLegalRefName(const std::string & refName);
 
->>>>>>> ec6ba866
 } // namespace nix