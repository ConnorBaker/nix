#include "tarball.hh"
#include "fetchers.hh"
#include "cache.hh"
#include "filetransfer.hh"
#include "store-api.hh"
#include "archive.hh"
#include "tarfile.hh"
#include "types.hh"
#include "store-path-accessor.hh"
#include "store-api.hh"
#include "git-utils.hh"

namespace nix::fetchers {

DownloadFileResult downloadFile(
    ref<Store> store,
    const std::string & url,
    const std::string & name,
    const Headers & headers)
{
    // FIXME: check store

    Cache::Key key{"file", {{
        {"url", url},
        {"name", name},
    }}};

    auto cached = getCache()->lookupStorePath(key, *store);

    auto useCached = [&]() -> DownloadFileResult
    {
        return {
            .storePath = std::move(cached->storePath),
            .etag = getStrAttr(cached->value, "etag"),
            .effectiveUrl = getStrAttr(cached->value, "url"),
            .immutableUrl = maybeGetStrAttr(cached->value, "immutableUrl"),
        };
    };

    if (cached && !cached->expired)
        return useCached();

    FileTransferRequest request(url);
    request.headers = headers;
    if (cached)
        request.expectedETag = getStrAttr(cached->value, "etag");
    FileTransferResult res;
    try {
        res = getFileTransfer()->download(request);
    } catch (FileTransferError & e) {
        if (cached) {
            warn("%s; using cached version", e.msg());
            return useCached();
        } else
            throw;
    }

    Attrs infoAttrs({
        {"etag", res.etag},
    });

    if (res.immutableUrl)
        infoAttrs.emplace("immutableUrl", *res.immutableUrl);

    std::optional<StorePath> storePath;

    if (res.cached) {
        assert(cached);
        storePath = std::move(cached->storePath);
    } else {
        StringSink sink;
        dumpString(res.data, sink);
        auto hash = hashString(HashAlgorithm::SHA256, res.data);
        ValidPathInfo info {
            *store,
            name,
            FixedOutputInfo {
                .method = FileIngestionMethod::Flat,
                .hash = hash,
                .references = {},
            },
            hashString(HashAlgorithm::SHA256, sink.s),
        };
        info.narSize = sink.s.size();
        auto source = StringSource { sink.s };
        store->addToStore(info, source, NoRepair, NoCheckSigs);
        storePath = std::move(info.path);
    }

    /* Cache metadata for all URLs in the redirect chain. */
    for (auto & url : res.urls) {
        key.second.insert_or_assign("url", url);
        assert(!res.urls.empty());
        infoAttrs.insert_or_assign("url", *res.urls.rbegin());
        getCache()->upsert(key, *store, infoAttrs, *storePath);
    }

    return {
        .storePath = std::move(*storePath),
        .etag = res.etag,
        .effectiveUrl = *res.urls.rbegin(),
        .immutableUrl = res.immutableUrl,
    };
}

static DownloadTarballResult downloadTarball_(
    const std::string & url,
    const Headers & headers,
    const std::string & displayPrefix)
{
    Cache::Key cacheKey{"tarball", {{"url", url}}};

    auto cached = getCache()->lookupExpired(cacheKey);

    auto attrsToResult = [&](const Attrs & infoAttrs)
    {
        auto treeHash = getRevAttr(infoAttrs, "treeHash");
        return DownloadTarballResult {
            .treeHash = treeHash,
            .lastModified = (time_t) getIntAttr(infoAttrs, "lastModified"),
            .immutableUrl = maybeGetStrAttr(infoAttrs, "immutableUrl"),
            .accessor = getTarballCache()->getAccessor(treeHash, false, displayPrefix),
        };
    };

    if (cached && !getTarballCache()->hasObject(getRevAttr(cached->value, "treeHash")))
        cached.reset();

    if (cached && !cached->expired)
        /* We previously downloaded this tarball and it's younger than
           `tarballTtl`, so no need to check the server. */
        return attrsToResult(cached->value);

    auto _res = std::make_shared<Sync<FileTransferResult>>();

    auto source = sinkToSource([&](Sink & sink) {
        FileTransferRequest req(url);
        req.expectedETag = cached ? getStrAttr(cached->value, "etag") : "";
        getFileTransfer()->download(std::move(req), sink,
            [_res](FileTransferResult r)
            {
                *_res->lock() = r;
            });
    });

    // TODO: fall back to cached value if download fails.

    auto act = std::make_unique<Activity>(*logger, lvlInfo, actUnknown,
        fmt("unpacking '%s' into the Git cache", url));

    AutoDelete cleanupTemp;

    /* Note: if the download is cached, `importTarball()` will receive
       no data, which causes it to import an empty tarball. */
    auto archive =
        hasSuffix(toLower(parseURL(url).path), ".zip")
        ? ({
                /* In streaming mode, libarchive doesn't handle
                   symlinks in zip files correctly (#10649). So write
                   the entire file to disk so libarchive can access it
                   in random-access mode. */
                auto [fdTemp, path] = createTempFile("nix-zipfile");
                cleanupTemp.reset(path);
                debug("downloading '%s' into '%s'...", url, path);
                {
                    FdSink sink(fdTemp.get());
                    source->drainInto(sink);
                }
                TarArchive{path};
          })
        : TarArchive{*source};
    auto tarballCache = getTarballCache();
    auto parseSink = tarballCache->getFileSystemObjectSink();
    auto lastModified = unpackTarfileToSink(archive, *parseSink);
    auto tree = parseSink->flush();

    act.reset();

    auto res(_res->lock());

    Attrs infoAttrs;

    if (res->cached) {
        /* The server says that the previously downloaded version is
           still current. */
        infoAttrs = cached->value;
    } else {
        infoAttrs.insert_or_assign("etag", res->etag);
        infoAttrs.insert_or_assign("treeHash",
            tarballCache->dereferenceSingletonDirectory(tree).gitRev());
        infoAttrs.insert_or_assign("lastModified", uint64_t(lastModified));
        if (res->immutableUrl)
            infoAttrs.insert_or_assign("immutableUrl", *res->immutableUrl);
    }

    /* Insert a cache entry for every URL in the redirect chain. */
    for (auto & url : res->urls) {
        cacheKey.second.insert_or_assign("url", url);
        getCache()->upsert(cacheKey, infoAttrs);
    }

    // FIXME: add a cache entry for immutableUrl? That could allow
    // cache poisoning.

    return attrsToResult(infoAttrs);
}

ref<SourceAccessor> downloadTarball(
    ref<Store> store,
    const Settings & settings,
    const std::string & url)
{
    /* Go through Input::getAccessor() to ensure that the resulting
       accessor has a fingerprint. */
    fetchers::Attrs attrs;
    attrs.insert_or_assign("type", "tarball");
    attrs.insert_or_assign("url", url);

    auto input = Input::fromAttrs(settings, std::move(attrs));

    return input.getAccessor(store).first;
}

// An input scheme corresponding to a curl-downloadable resource.
struct CurlInputScheme : InputScheme
{
    const std::set<std::string> transportUrlSchemes = {"file", "http", "https"};

    bool hasTarballExtension(std::string_view path) const
    {
        return hasSuffix(path, ".zip") || hasSuffix(path, ".tar")
            || hasSuffix(path, ".tgz") || hasSuffix(path, ".tar.gz")
            || hasSuffix(path, ".tar.xz") || hasSuffix(path, ".tar.bz2")
            || hasSuffix(path, ".tar.zst");
    }

    virtual bool isValidURL(const ParsedURL & url, bool requireTree) const = 0;

    static const std::set<std::string> specialParams;

    std::optional<Input> inputFromURL(
        const Settings & settings,
        const ParsedURL & _url, bool requireTree) const override
    {
        if (!isValidURL(_url, requireTree))
            return std::nullopt;

        Input input{settings};

        auto url = _url;

        url.scheme = parseUrlScheme(url.scheme).transport;

        auto narHash = url.query.find("narHash");
        if (narHash != url.query.end())
            input.attrs.insert_or_assign("narHash", narHash->second);

        if (auto i = get(url.query, "rev"))
            input.attrs.insert_or_assign("rev", *i);

        if (auto i = get(url.query, "revCount"))
            if (auto n = string2Int<uint64_t>(*i))
                input.attrs.insert_or_assign("revCount", *n);

        if (auto i = get(url.query, "lastModified"))
            if (auto n = string2Int<uint64_t>(*i))
                input.attrs.insert_or_assign("lastModified", *n);

        /* The URL query parameters serve two roles: specifying fetch
           settings for Nix itself, and arbitrary data as part of the
           HTTP request. Now that we've processed the Nix-specific
           attributes above, remove them so we don't also send them as
           part of the HTTP request. */
        for (auto & param : allowedAttrs())
            url.query.erase(param);

        input.attrs.insert_or_assign("type", std::string { schemeName() });
        input.attrs.insert_or_assign("url", url.to_string());
        return input;
    }

    StringSet allowedAttrs() const override
    {
        return {
            "type",
            "url",
            "narHash",
            "name",
            "unpack",
            "rev",
            "revCount",
            "lastModified",
        };
    }

    std::optional<Input> inputFromAttrs(
        const Settings & settings,
        const Attrs & attrs) const override
    {
        Input input{settings};
        input.attrs = attrs;

        //input.locked = (bool) maybeGetStrAttr(input.attrs, "hash");
        return input;
    }

    ParsedURL toURL(const Input & input) const override
    {
        auto url = parseURL(getStrAttr(input.attrs, "url"));
        // NAR hashes are preferred over file hashes since tar/zip
        // files don't have a canonical representation.
        if (auto narHash = input.getNarHash())
            url.query.insert_or_assign("narHash", narHash->to_string(HashFormat::SRI, true));
        return url;
    }

    bool isLocked(const Input & input) const override
    {
        return (bool) input.getNarHash();
    }
};

struct FileInputScheme : CurlInputScheme
{
    std::string_view schemeName() const override { return "file"; }

    bool isValidURL(const ParsedURL & url, bool requireTree) const override
    {
        auto parsedUrlScheme = parseUrlScheme(url.scheme);
        return transportUrlSchemes.count(std::string(parsedUrlScheme.transport))
            && (parsedUrlScheme.application
                ? parsedUrlScheme.application.value() == schemeName()
                : (!requireTree && !hasTarballExtension(url.path)));
    }

    std::pair<ref<SourceAccessor>, Input> getAccessor(ref<Store> store, const Input & _input) const override
    {
        auto input(_input);

        /* Unlike TarballInputScheme, this stores downloaded files in
           the Nix store directly, since there is little deduplication
           benefit in using the Git cache for single big files like
           tarballs. */
        auto file = downloadFile(store, getStrAttr(input.attrs, "url"), input.getName());

        auto narHash = store->queryPathInfo(file.storePath)->narHash;
        input.attrs.insert_or_assign("narHash", narHash.to_string(HashFormat::SRI, true));

        auto accessor = makeStorePathAccessor(store, file.storePath);

        accessor->setPathDisplay("«" + input.to_string() + "»");

        return {accessor, input};
    }
};

struct TarballInputScheme : CurlInputScheme
{
    std::string_view schemeName() const override { return "tarball"; }

    bool isValidURL(const ParsedURL & url, bool requireTree) const override
    {
        auto parsedUrlScheme = parseUrlScheme(url.scheme);

        return transportUrlSchemes.count(std::string(parsedUrlScheme.transport))
            && (parsedUrlScheme.application
                ? parsedUrlScheme.application.value() == schemeName()
                : (requireTree || hasTarballExtension(url.path)));
    }

    std::pair<ref<SourceAccessor>, Input> getAccessor(ref<Store> store, const Input & _input) const override
    {
        auto input(_input);

<<<<<<< HEAD
        auto result = downloadTarball_(getStrAttr(input.attrs, "url"), {});

        result.accessor->setPathDisplay("«" + input.to_string() + "»");
=======
        auto result = downloadTarball_(
            getStrAttr(input.attrs, "url"),
            {},
            "«" + input.to_string() + "»");
>>>>>>> b3e92048

        if (result.immutableUrl) {
            auto immutableInput = Input::fromURL(*input.settings, *result.immutableUrl);
            // FIXME: would be nice to support arbitrary flakerefs
            // here, e.g. git flakes.
            if (immutableInput.getType() != "tarball")
                throw Error("tarball 'Link' headers that redirect to non-tarball URLs are not supported");
            input = immutableInput;
        }

        if (result.lastModified && !input.attrs.contains("lastModified"))
            input.attrs.insert_or_assign("lastModified", uint64_t(result.lastModified));

        input.attrs.insert_or_assign("narHash",
            getTarballCache()->treeHashToNarHash(result.treeHash).to_string(HashFormat::SRI, true));

        return {result.accessor, input};
    }

    std::optional<std::string> getFingerprint(ref<Store> store, const Input & input) const override
    {
        if (auto narHash = input.getNarHash())
            return narHash->to_string(HashFormat::SRI, true);
        else if (auto rev = input.getRev())
            return rev->gitRev();
        else
            return std::nullopt;
    }
};

static auto rTarballInputScheme = OnStartup([] { registerInputScheme(std::make_unique<TarballInputScheme>()); });
static auto rFileInputScheme = OnStartup([] { registerInputScheme(std::make_unique<FileInputScheme>()); });

}<|MERGE_RESOLUTION|>--- conflicted
+++ resolved
@@ -372,16 +372,10 @@
     {
         auto input(_input);
 
-<<<<<<< HEAD
-        auto result = downloadTarball_(getStrAttr(input.attrs, "url"), {});
-
-        result.accessor->setPathDisplay("«" + input.to_string() + "»");
-=======
         auto result = downloadTarball_(
             getStrAttr(input.attrs, "url"),
             {},
             "«" + input.to_string() + "»");
->>>>>>> b3e92048
 
         if (result.immutableUrl) {
             auto immutableInput = Input::fromURL(*input.settings, *result.immutableUrl);
