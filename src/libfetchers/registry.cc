#include "fetch-settings.hh"
#include "registry.hh"
#include "tarball.hh"
#include "users.hh"
#include "globals.hh"
#include "store-api.hh"
#include "local-fs-store.hh"

#include <nlohmann/json.hpp>

namespace nix::fetchers {

std::shared_ptr<Registry> Registry::read(
    const Settings & settings,
    const Path & path, RegistryType type)
{
    auto registry = std::make_shared<Registry>(settings, type);

    if (!pathExists(path))
        return std::make_shared<Registry>(settings, type);

    try {

        auto json = nlohmann::json::parse(readFile(path));

        auto version = json.value("version", 0);

        if (version == 2) {
            for (auto & i : json["flakes"]) {
                auto toAttrs = jsonToAttrs(i["to"]);
                Attrs extraAttrs;
                auto j = toAttrs.find("dir");
                if (j != toAttrs.end()) {
                    extraAttrs.insert(*j);
                    toAttrs.erase(j);
                }
                auto exact = i.find("exact");
                registry->entries.push_back(
                    Entry {
                        .from = Input::fromAttrs(settings, jsonToAttrs(i["from"])),
                        .to = Input::fromAttrs(settings, std::move(toAttrs)),
                        .extraAttrs = extraAttrs,
                        .exact = exact != i.end() && exact.value()
                    });
            }
        }

        else
            throw Error("flake registry '%s' has unsupported version %d", path, version);

    } catch (nlohmann::json::exception & e) {
        warn("cannot parse flake registry '%s': %s", path, e.what());
    } catch (Error & e) {
        warn("cannot read flake registry '%s': %s", path, e.what());
    }

    return registry;
}

void Registry::write(const Path & path)
{
    nlohmann::json arr;
    for (auto & entry : entries) {
        nlohmann::json obj;
        obj["from"] = attrsToJSON(entry.from.toAttrs());
        obj["to"] = attrsToJSON(entry.to.toAttrs());
        if (!entry.extraAttrs.empty())
            obj["to"].update(attrsToJSON(entry.extraAttrs));
        if (entry.exact)
            obj["exact"] = true;
        arr.emplace_back(std::move(obj));
    }

    nlohmann::json json;
    json["version"] = 2;
    json["flakes"] = std::move(arr);

    createDirs(dirOf(path));
    writeFile(path, json.dump(2));
}

void Registry::add(
    const Input & from,
    const Input & to,
    const Attrs & extraAttrs)
{
    entries.emplace_back(
        Entry {
            .from = from,
            .to = to,
            .extraAttrs = extraAttrs
        });
}

void Registry::remove(const Input & input)
{
    // FIXME: use C++20 std::erase.
    for (auto i = entries.begin(); i != entries.end(); )
        if (i->from == input)
            i = entries.erase(i);
        else
            ++i;
}

static Path getSystemRegistryPath()
{
    return settings.nixConfDir + "/registry.json";
}

static std::shared_ptr<Registry> getSystemRegistry(const Settings & settings)
{
    static auto systemRegistry =
        Registry::read(settings, getSystemRegistryPath(), Registry::System);
    return systemRegistry;
}

Path getUserRegistryPath()
{
    return getConfigDir() + "/nix/registry.json";
}

std::shared_ptr<Registry> getUserRegistry(const Settings & settings)
{
    static auto userRegistry =
        Registry::read(settings, getUserRegistryPath(), Registry::User);
    return userRegistry;
}

std::shared_ptr<Registry> getCustomRegistry(const Settings & settings, const Path & p)
{
    static auto customRegistry =
        Registry::read(settings, p, Registry::Custom);
    return customRegistry;
}

std::shared_ptr<Registry> getFlagRegistry(const Settings & settings)
{
    static auto flagRegistry =
        std::make_shared<Registry>(settings, Registry::Flag);
    return flagRegistry;
}

void overrideRegistry(
    const Input & from,
    const Input & to,
    const Attrs & extraAttrs)
{
    getFlagRegistry(*from.settings)->add(from, to, extraAttrs);
}

<<<<<<< HEAD
struct RegistrySettings : Config
{
    Setting<std::string> flakeRegistry{this, "https://channels.nixos.org/flake-registry.json", "flake-registry",
        R"(
          Path or URI of the global flake registry.

          When empty, disables the global flake registry.
        )",
        {}, true};
};

RegistrySettings registrySettings;

static GlobalConfig::Register rRegistrySettings(&registrySettings);

static std::shared_ptr<Registry> getGlobalRegistry(ref<Store> store)
=======
static std::shared_ptr<Registry> getGlobalRegistry(const Settings & settings, ref<Store> store)
>>>>>>> 9c6678da
{
    static auto reg = [&]() {
        auto path = settings.flakeRegistry.get();
        if (path == "") {
            return std::make_shared<Registry>(settings, Registry::Global); // empty registry
        }

        if (!hasPrefix(path, "/")) {
            auto storePath = downloadFile(store, path, "flake-registry.json").storePath;
            if (auto store2 = store.dynamic_pointer_cast<LocalFSStore>())
                store2->addPermRoot(storePath, getCacheDir() + "/nix/flake-registry.json");
            path = store->toRealPath(storePath);
        }

        return Registry::read(settings, path, Registry::Global);
    }();

    return reg;
}

Registries getRegistries(const Settings & settings, ref<Store> store)
{
    Registries registries;
    registries.push_back(getFlagRegistry(settings));
    registries.push_back(getUserRegistry(settings));
    registries.push_back(getSystemRegistry(settings));
    registries.push_back(getGlobalRegistry(settings, store));
    return registries;
}

std::pair<Input, Attrs> lookupInRegistries(
    ref<Store> store,
    const Input & _input)
{
    Attrs extraAttrs;
    int n = 0;
    Input input(_input);

 restart:

    n++;
    if (n > 100) throw Error("cycle detected in flake registry for '%s'", input.to_string());

    for (auto & registry : getRegistries(*input.settings, store)) {
        // FIXME: O(n)
        for (auto & entry : registry->entries) {
            if (entry.exact) {
                if (entry.from == input) {
                    input = entry.to;
                    extraAttrs = entry.extraAttrs;
                    goto restart;
                }
            } else {
                if (entry.from.contains(input)) {
                    input = entry.to.applyOverrides(
                        !entry.from.getRef() && input.getRef() ? input.getRef() : std::optional<std::string>(),
                        !entry.from.getRev() && input.getRev() ? input.getRev() : std::optional<Hash>());
                    extraAttrs = entry.extraAttrs;
                    goto restart;
                }
            }
        }
    }

    if (!input.isDirect())
        throw Error("cannot find flake '%s' in the flake registries", input.to_string());

    debug("looked up '%s' -> '%s'", _input.to_string(), input.to_string());

    return {input, extraAttrs};
}

}<|MERGE_RESOLUTION|>--- conflicted
+++ resolved
@@ -148,26 +148,7 @@
     getFlagRegistry(*from.settings)->add(from, to, extraAttrs);
 }
 
-<<<<<<< HEAD
-struct RegistrySettings : Config
-{
-    Setting<std::string> flakeRegistry{this, "https://channels.nixos.org/flake-registry.json", "flake-registry",
-        R"(
-          Path or URI of the global flake registry.
-
-          When empty, disables the global flake registry.
-        )",
-        {}, true};
-};
-
-RegistrySettings registrySettings;
-
-static GlobalConfig::Register rRegistrySettings(&registrySettings);
-
-static std::shared_ptr<Registry> getGlobalRegistry(ref<Store> store)
-=======
 static std::shared_ptr<Registry> getGlobalRegistry(const Settings & settings, ref<Store> store)
->>>>>>> 9c6678da
 {
     static auto reg = [&]() {
         auto path = settings.flakeRegistry.get();
