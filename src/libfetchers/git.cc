#include "error.hh"
#include "fetchers.hh"
#include "users.hh"
#include "cache.hh"
#include "globals.hh"
#include "tarfile.hh"
#include "store-api.hh"
#include "url-parts.hh"
#include "pathlocks.hh"
#include "processes.hh"
#include "git.hh"
#include "mounted-source-accessor.hh"
#include "git-utils.hh"
#include "logging.hh"
#include "finally.hh"
#include "fetch-settings.hh"
#include "json-utils.hh"
#include "archive.hh"

#include <regex>
#include <string.h>
#include <sys/time.h>

#ifndef _WIN32
#  include <sys/wait.h>
#endif

using namespace std::string_literals;

namespace nix::fetchers {

namespace {

// Explicit initial branch of our bare repo to suppress warnings from new version of git.
// The value itself does not matter, since we always fetch a specific revision or branch.
// It is set with `-c init.defaultBranch=` instead of `--initial-branch=` to stay compatible with
// old version of git, which will ignore unrecognized `-c` options.
const std::string gitInitialBranch = "__nix_dummy_branch";

bool isCacheFileWithinTtl(time_t now, const struct stat & st)
{
    return st.st_mtime + settings.tarballTtl > now;
}

Path getCachePath(std::string_view key, bool shallow)
{
    return getCacheDir()
    + "/gitv3/"
    + hashString(HashAlgorithm::SHA256, key).to_string(HashFormat::Nix32, false)
    + (shallow ? "-shallow" : "");
}

// Returns the name of the HEAD branch.
//
// Returns the head branch name as reported by git ls-remote --symref, e.g., if
// ls-remote returns the output below, "main" is returned based on the ref line.
//
//   ref: refs/heads/main       HEAD
//   ...
std::optional<std::string> readHead(const Path & path)
{
    auto [status, output] = runProgram(RunOptions {
        .program = "git",
        // FIXME: use 'HEAD' to avoid returning all refs
        .args = {"ls-remote", "--symref", path},
        .isInteractive = true,
    });
    if (status != 0) return std::nullopt;

    std::string_view line = output;
    line = line.substr(0, line.find("\n"));
    if (const auto parseResult = git::parseLsRemoteLine(line)) {
        switch (parseResult->kind) {
            case git::LsRemoteRefLine::Kind::Symbolic:
                debug("resolved HEAD ref '%s' for repo '%s'", parseResult->target, path);
                break;
            case git::LsRemoteRefLine::Kind::Object:
                debug("resolved HEAD rev '%s' for repo '%s'", parseResult->target, path);
                break;
        }
        return parseResult->target;
    }
    return std::nullopt;
}

// Persist the HEAD ref from the remote repo in the local cached repo.
bool storeCachedHead(const std::string & actualUrl, const std::string & headRef)
{
    // set shallow=false as HEAD will never be queried for a shallow repo
    Path cacheDir = getCachePath(actualUrl, false);
    try {
        runProgram("git", true, { "-C", cacheDir, "--git-dir", ".", "symbolic-ref", "--", "HEAD", headRef });
    } catch (ExecError &e) {
        if (
#ifndef WIN32 // TODO abstract over exit status handling on Windows
            !WIFEXITED(e.status)
#else
            e.status != 0
#endif
            )
            throw;

        return false;
    }
    /* No need to touch refs/HEAD, because `git symbolic-ref` updates the mtime. */
    return true;
}

std::optional<std::string> readHeadCached(const std::string & actualUrl)
{
    // Create a cache path to store the branch of the HEAD ref. Append something
    // in front of the URL to prevent collision with the repository itself.
    // set shallow=false as HEAD will never be queried for a shallow repo
    Path cacheDir = getCachePath(actualUrl, false);
    Path headRefFile = cacheDir + "/HEAD";

    time_t now = time(0);
    struct stat st;
    std::optional<std::string> cachedRef;
    if (stat(headRefFile.c_str(), &st) == 0) {
        cachedRef = readHead(cacheDir);
        if (cachedRef != std::nullopt &&
            *cachedRef != gitInitialBranch &&
            isCacheFileWithinTtl(now, st))
        {
            debug("using cached HEAD ref '%s' for repo '%s'", *cachedRef, actualUrl);
            return cachedRef;
        }
    }

    auto ref = readHead(actualUrl);
    if (ref) return ref;

    if (cachedRef) {
        // If the cached git ref is expired in fetch() below, and the 'git fetch'
        // fails, it falls back to continuing with the most recent version.
        // This function must behave the same way, so we return the expired
        // cached ref here.
        warn("could not get HEAD ref for repository '%s'; using expired cached ref '%s'", actualUrl, *cachedRef);
        return *cachedRef;
    }

    return std::nullopt;
}

std::vector<PublicKey> getPublicKeys(const Attrs & attrs)
{
    std::vector<PublicKey> publicKeys;
    if (attrs.contains("publicKeys")) {
        auto pubKeysJson = nlohmann::json::parse(getStrAttr(attrs, "publicKeys"));
        auto & pubKeys = getArray(pubKeysJson);

        for (auto & key : pubKeys) {
            publicKeys.push_back(key);
        }
    }
    if (attrs.contains("publicKey"))
        publicKeys.push_back(PublicKey{maybeGetStrAttr(attrs, "keytype").value_or("ssh-ed25519"),getStrAttr(attrs, "publicKey")});
    return publicKeys;
}

}  // end namespace

static const Hash nullRev{HashAlgorithm::SHA1};

struct GitInputScheme : InputScheme
{
    std::optional<Input> inputFromURL(
        const Settings & settings,
        const ParsedURL & url, bool requireTree) const override
    {
        if (url.scheme != "git" &&
            url.scheme != "git+http" &&
            url.scheme != "git+https" &&
            url.scheme != "git+ssh" &&
            url.scheme != "git+file") return {};

        auto url2(url);
        if (hasPrefix(url2.scheme, "git+")) url2.scheme = std::string(url2.scheme, 4);
        url2.query.clear();

        Attrs attrs;
        attrs.emplace("type", "git");

        for (auto & [name, value] : url.query) {
            if (name == "rev" || name == "ref" || name == "keytype" || name == "publicKey" || name == "publicKeys")
                attrs.emplace(name, value);
            else if (name == "shallow" || name == "submodules" || name == "lfs" || name == "exportIgnore" || name == "allRefs" || name == "verifyCommit")
                attrs.emplace(name, Explicit<bool> { value == "1" });
            else
                url2.query.emplace(name, value);
        }

        attrs.emplace("url", url2.to_string());

        return inputFromAttrs(settings, attrs);
    }


    std::string_view schemeName() const override
    {
        return "git";
    }

    StringSet allowedAttrs() const override
    {
        return {
            "url",
            "ref",
            "rev",
            "shallow",
            "submodules",
            "lfs",
            "exportIgnore",
            "lastModified",
            "revCount",
            "narHash",
            "allRefs",
            "name",
            "dirtyRev",
            "dirtyShortRev",
            "verifyCommit",
            "keytype",
            "publicKey",
            "publicKeys",
        };
    }

    std::optional<Input> inputFromAttrs(
        const Settings & settings,
        const Attrs & attrs) const override
    {
        for (auto & [name, _] : attrs)
            if (name == "verifyCommit"
                || name == "keytype"
                || name == "publicKey"
                || name == "publicKeys")
                experimentalFeatureSettings.require(Xp::VerifiedFetches);

        maybeGetBoolAttr(attrs, "verifyCommit");

        if (auto ref = maybeGetStrAttr(attrs, "ref")) {
            if (std::regex_search(*ref, badGitRefRegex))
                throw BadURL("invalid Git branch/tag name '%s'", *ref);
        }

        Input input{settings};
        input.attrs = attrs;
        auto url = fixGitURL(getStrAttr(attrs, "url"));
        parseURL(url);
        input.attrs["url"] = url;
        getShallowAttr(input);
        getSubmodulesAttr(input);
        getAllRefsAttr(input);
        return input;
    }

    ParsedURL toURL(const Input & input) const override
    {
        auto url = parseURL(getStrAttr(input.attrs, "url"));
        if (url.scheme != "git") url.scheme = "git+" + url.scheme;
        if (auto rev = input.getRev()) url.query.insert_or_assign("rev", rev->gitRev());
        if (auto ref = input.getRef()) url.query.insert_or_assign("ref", *ref);
        if (getShallowAttr(input))
            url.query.insert_or_assign("shallow", "1");
        if (getLfsAttr(input))
            url.query.insert_or_assign("lfs", "1");
        if (getSubmodulesAttr(input))
            url.query.insert_or_assign("submodules", "1");
        if (maybeGetBoolAttr(input.attrs, "exportIgnore").value_or(false))
            url.query.insert_or_assign("exportIgnore", "1");
        if (maybeGetBoolAttr(input.attrs, "verifyCommit").value_or(false))
            url.query.insert_or_assign("verifyCommit", "1");
        auto publicKeys = getPublicKeys(input.attrs);
        if (publicKeys.size() == 1) {
            url.query.insert_or_assign("keytype", publicKeys.at(0).type);
            url.query.insert_or_assign("publicKey", publicKeys.at(0).key);
        }
        else if (publicKeys.size() > 1)
            url.query.insert_or_assign("publicKeys", publicKeys_to_string(publicKeys));
        return url;
    }

    Input applyOverrides(
        const Input & input,
        std::optional<std::string> ref,
        std::optional<Hash> rev) const override
    {
        auto res(input);
        if (rev) res.attrs.insert_or_assign("rev", rev->gitRev());
        if (ref) res.attrs.insert_or_assign("ref", *ref);
        if (!res.getRef() && res.getRev())
            throw Error("Git input '%s' has a commit hash but no branch/tag name", res.to_string());
        return res;
    }

    void clone(const Input & input, const Path & destDir) const override
    {
        auto repoInfo = getRepoInfo(input);

        Strings args = {"clone"};

        args.push_back(repoInfo.url);

        if (auto ref = input.getRef()) {
            args.push_back("--branch");
            args.push_back(*ref);
        }

        if (input.getRev()) throw UnimplementedError("cloning a specific revision is not implemented");

        args.push_back(destDir);

        runProgram("git", true, args, {}, true);
    }

    std::optional<Path> getSourcePath(const Input & input) const override
    {
        auto repoInfo = getRepoInfo(input);
        if (repoInfo.isLocal) return repoInfo.url;
        return std::nullopt;
    }

    void putFile(
        const Input & input,
        const CanonPath & path,
        std::string_view contents,
        std::optional<std::string> commitMsg) const override
    {
        auto repoInfo = getRepoInfo(input);
        if (!repoInfo.isLocal)
            throw Error("cannot commit '%s' to Git repository '%s' because it's not a working tree", path, input.to_string());

        writeFile((CanonPath(repoInfo.url) / path).abs(), contents);

        auto result = runProgram(RunOptions {
            .program = "git",
            .args = {"-C", repoInfo.url, "--git-dir", repoInfo.gitDir, "check-ignore", "--quiet", std::string(path.rel())},
        });
        auto exitCode =
#ifndef WIN32 // TODO abstract over exit status handling on Windows
            WEXITSTATUS(result.first)
#else
            result.first
#endif
            ;

        if (exitCode != 0) {
            // The path is not `.gitignore`d, we can add the file.
            runProgram("git", true,
                { "-C", repoInfo.url, "--git-dir", repoInfo.gitDir, "add", "--intent-to-add", "--", std::string(path.rel()) });


            if (commitMsg) {
                // Pause the logger to allow for user input (such as a gpg passphrase) in `git commit`
                logger->pause();
                Finally restoreLogger([]() { logger->resume(); });
                runProgram("git", true,
                    { "-C", repoInfo.url, "--git-dir", repoInfo.gitDir, "commit", std::string(path.rel()), "-F", "-" },
                    *commitMsg);
            }
        }
    }

    struct RepoInfo
    {
        /* Whether this is a local, non-bare repository. */
        bool isLocal = false;

        /* Working directory info: the complete list of files, and
           whether the working directory is dirty compared to HEAD. */
        GitRepo::WorkdirInfo workdirInfo;

        /* URL of the repo, or its path if isLocal. Never a `file` URL. */
        std::string url;

        void warnDirty(const Settings & settings) const
        {
            if (workdirInfo.isDirty) {
                if (!settings.allowDirty)
                    throw Error("Git tree '%s' is dirty", url);

                if (settings.warnDirty)
                    warn("Git tree '%s' is dirty", url);
            }
        }

        std::string gitDir = ".git";
    };

    bool getShallowAttr(const Input & input) const
    {
        return maybeGetBoolAttr(input.attrs, "shallow").value_or(false);
    }

    bool getSubmodulesAttr(const Input & input) const
    {
        return maybeGetBoolAttr(input.attrs, "submodules").value_or(false);
    }

    bool getLfsAttr(const Input & input) const
    {
        return maybeGetBoolAttr(input.attrs, "lfs").value_or(false);
    }

    bool getExportIgnoreAttr(const Input & input) const
    {
        return maybeGetBoolAttr(input.attrs, "exportIgnore").value_or(false);
    }

    bool getAllRefsAttr(const Input & input) const
    {
        return maybeGetBoolAttr(input.attrs, "allRefs").value_or(false);
    }

    RepoInfo getRepoInfo(const Input & input) const
    {
        auto checkHashAlgorithm = [&](const std::optional<Hash> & hash)
        {
            if (hash.has_value() && !(hash->algo == HashAlgorithm::SHA1 || hash->algo == HashAlgorithm::SHA256))
                throw Error("Hash '%s' is not supported by Git. Supported types are sha1 and sha256.", hash->to_string(HashFormat::Base16, true));
        };

        if (auto rev = input.getRev())
            checkHashAlgorithm(rev);

        RepoInfo repoInfo;

        // file:// URIs are normally not cloned (but otherwise treated the
        // same as remote URIs, i.e. we don't use the working tree or
        // HEAD). Exception: If _NIX_FORCE_HTTP is set, or the repo is a bare git
        // repo, treat as a remote URI to force a clone.
        static bool forceHttp = getEnv("_NIX_FORCE_HTTP") == "1"; // for testing
        auto url = parseURL(getStrAttr(input.attrs, "url"));
        bool isBareRepository = url.scheme == "file" && !pathExists(url.path + "/.git");
        repoInfo.isLocal = url.scheme == "file" && !forceHttp && !isBareRepository;
        repoInfo.url = repoInfo.isLocal ? url.path : url.base;

        // If this is a local directory and no ref or revision is
        // given, then allow the use of an unclean working tree.
        if (!input.getRef() && !input.getRev() && repoInfo.isLocal)
            repoInfo.workdirInfo = GitRepo::getCachedWorkdirInfo(repoInfo.url);

        return repoInfo;
    }

    uint64_t getLastModified(const RepoInfo & repoInfo, const std::string & repoDir, const Hash & rev) const
    {
        Cache::Key key{"gitLastModified", {{"rev", rev.gitRev()}}};

        auto cache = getCache();

        if (auto res = cache->lookup(key))
            return getIntAttr(*res, "lastModified");

        auto lastModified = GitRepo::openRepo(repoDir)->getLastModified(rev);

        cache->upsert(key, {{"lastModified", lastModified}});

        return lastModified;
    }

    uint64_t getRevCount(const RepoInfo & repoInfo, const std::string & repoDir, const Hash & rev) const
    {
        Cache::Key key{"gitRevCount", {{"rev", rev.gitRev()}}};

        auto cache = getCache();

        if (auto revCountAttrs = cache->lookup(key))
            return getIntAttr(*revCountAttrs, "revCount");

        Activity act(*logger, lvlChatty, actUnknown, fmt("getting Git revision count of '%s'", repoInfo.url));

        auto revCount = GitRepo::openRepo(repoDir)->getRevCount(rev);

        cache->upsert(key, Attrs{{"revCount", revCount}});

        return revCount;
    }

    std::string getDefaultRef(const RepoInfo & repoInfo) const
    {
        auto head = repoInfo.isLocal
            ? GitRepo::openRepo(repoInfo.url)->getWorkdirRef()
            : readHeadCached(repoInfo.url);
        if (!head) {
            warn("could not read HEAD ref from repo at '%s', using 'master'", repoInfo.url);
            return "master";
        }
        return *head;
    }

    static MakeNotAllowedError makeNotAllowedError(std::string url)
    {
        return [url{std::move(url)}](const CanonPath & path) -> RestrictedPathError
        {
            if (nix::pathExists(path.abs()))
                return RestrictedPathError("access to path '%s' is forbidden because it is not under Git control; maybe you should 'git add' it to the repository '%s'?", path, url);
            else
                return RestrictedPathError("path '%s' does not exist in Git repository '%s'", path, url);
        };
    }

    void verifyCommit(const Input & input, std::shared_ptr<GitRepo> repo) const
    {
        auto publicKeys = getPublicKeys(input.attrs);
        auto verifyCommit = maybeGetBoolAttr(input.attrs, "verifyCommit").value_or(!publicKeys.empty());

        if (verifyCommit) {
            if (input.getRev() && repo)
                repo->verifyCommit(*input.getRev(), publicKeys);
            else
                throw Error("commit verification is required for Git repository '%s', but it's dirty", input.to_string());
        }
    }

    std::pair<ref<SourceAccessor>, Input> getAccessorFromCommit(
        ref<Store> store,
        RepoInfo & repoInfo,
        Input && input) const
    {
        assert(!repoInfo.workdirInfo.isDirty);

        auto origRev = input.getRev();

        auto originalRef = input.getRef();
        auto ref = originalRef ? *originalRef : getDefaultRef(repoInfo);
        input.attrs.insert_or_assign("ref", ref);

        Path repoDir;

        if (repoInfo.isLocal) {
            repoDir = repoInfo.url;
            if (!input.getRev())
                input.attrs.insert_or_assign("rev", GitRepo::openRepo(repoDir)->resolveRef(ref).gitRev());
        } else {
            Path cacheDir = getCachePath(repoInfo.url, getShallowAttr(input));
            repoDir = cacheDir;
            repoInfo.gitDir = ".";

            createDirs(dirOf(cacheDir));
            PathLocks cacheDirLock({cacheDir});

            auto repo = GitRepo::openRepo(cacheDir, true, true);

            // We need to set the origin so resolving submodule URLs works
            repo->setRemote("origin", repoInfo.url);

            Path localRefFile =
                ref.compare(0, 5, "refs/") == 0
                ? cacheDir + "/" + ref
                : cacheDir + "/refs/heads/" + ref;

            bool doFetch;
            time_t now = time(0);

            /* If a rev was specified, we need to fetch if it's not in the
               repo. */
            if (auto rev = input.getRev()) {
                doFetch = !repo->hasObject(*rev);
            } else {
                if (getAllRefsAttr(input)) {
                    doFetch = true;
                } else {
                    /* If the local ref is older than ‘tarball-ttl’ seconds, do a
                       git fetch to update the local ref to the remote ref. */
                    struct stat st;
                    doFetch = stat(localRefFile.c_str(), &st) != 0 ||
                        !isCacheFileWithinTtl(now, st);
                }
            }

            if (doFetch) {
                try {
                    auto fetchRef =
                        getAllRefsAttr(input)
                        ? "refs/*"
                        : input.getRev()
                        ? input.getRev()->gitRev()
                        : ref.compare(0, 5, "refs/") == 0
                        ? ref
                        : ref == "HEAD"
                        ? ref
                        : "refs/heads/" + ref;

                    repo->fetch(repoInfo.url, fmt("%s:%s", fetchRef, fetchRef), getShallowAttr(input));
                } catch (Error & e) {
                    if (!pathExists(localRefFile)) throw;
                    logError(e.info());
                    warn("could not update local clone of Git repository '%s'; continuing with the most recent version", repoInfo.url);
                }

                try {
                    if (!input.getRev())
                        setWriteTime(localRefFile, now, now);
                } catch (Error & e) {
                    warn("could not update mtime for file '%s': %s", localRefFile, e.info().msg);
                }
                if (!originalRef && !storeCachedHead(repoInfo.url, ref))
                    warn("could not update cached head '%s' for '%s'", ref, repoInfo.url);
            }

            if (auto rev = input.getRev()) {
                if (!repo->hasObject(*rev))
                    throw Error(
                        "Cannot find Git revision '%s' in ref '%s' of repository '%s'! "
                        "Please make sure that the " ANSI_BOLD "rev" ANSI_NORMAL " exists on the "
                        ANSI_BOLD "ref" ANSI_NORMAL " you've specified or add " ANSI_BOLD
                        "allRefs = true;" ANSI_NORMAL " to " ANSI_BOLD "fetchGit" ANSI_NORMAL ".",
                        rev->gitRev(),
                        ref,
                        repoInfo.url
                        );
            } else
                input.attrs.insert_or_assign("rev", repo->resolveRef(ref).gitRev());

            // cache dir lock is removed at scope end; we will only use read-only operations on specific revisions in the remainder
        }

        auto repo = GitRepo::openRepo(repoDir);

        auto isShallow = repo->isShallow();

        if (isShallow && !getShallowAttr(input))
            throw Error("'%s' is a shallow Git repository, but shallow repositories are only allowed when `shallow = true;` is specified", repoInfo.url);

        // FIXME: check whether rev is an ancestor of ref?

        auto rev = *input.getRev();

        Attrs infoAttrs({
            {"rev", rev.gitRev()},
            {"lastModified", getLastModified(repoInfo, repoDir, rev)},
        });

        if (!getShallowAttr(input))
            infoAttrs.insert_or_assign("revCount",
                getRevCount(repoInfo, repoDir, rev));

        printTalkative("using revision %s of repo '%s'", rev.gitRev(), repoInfo.url);

        verifyCommit(input, repo);

        bool exportIgnore = getExportIgnoreAttr(input);
        bool smudgeLfs = getLfsAttr(input);
        auto accessor = repo->getAccessor(rev, exportIgnore, smudgeLfs);

        accessor->setPathDisplay("«" + input.to_string() + "»");

        /* If the repo has submodules, fetch them and return a mounted
           input accessor consisting of the accessor for the top-level
           repo and the accessors for the submodules. */
        if (getSubmodulesAttr(input)) {
            std::map<CanonPath, nix::ref<SourceAccessor>> mounts;

            for (auto & [submodule, submoduleRev] : repo->getSubmodules(rev, exportIgnore)) {
                auto resolved = repo->resolveSubmoduleUrl(submodule.url);
                debug("Git submodule %s: %s %s %s -> %s",
                    submodule.path, submodule.url, submodule.branch, submoduleRev.gitRev(), resolved);
                fetchers::Attrs attrs;
                attrs.insert_or_assign("type", "git");
                attrs.insert_or_assign("url", resolved);
                if (submodule.branch != "")
                    attrs.insert_or_assign("ref", submodule.branch);
                attrs.insert_or_assign("rev", submoduleRev.gitRev());
                attrs.insert_or_assign("exportIgnore", Explicit<bool>{ exportIgnore });
                attrs.insert_or_assign("submodules", Explicit<bool>{ true });
                attrs.insert_or_assign("lfs", Explicit<bool>{ smudgeLfs });
                attrs.insert_or_assign("allRefs", Explicit<bool>{ true });
                auto submoduleInput = fetchers::Input::fromAttrs(*input.settings, std::move(attrs));
                auto [submoduleAccessor, submoduleInput2] =
                    submoduleInput.getAccessor(store);
                submoduleAccessor->setPathDisplay("«" + submoduleInput.to_string() + "»");
                mounts.insert_or_assign(submodule.path, submoduleAccessor);
            }

            if (!mounts.empty()) {
                mounts.insert_or_assign(CanonPath::root, accessor);
                accessor = makeMountedSourceAccessor(std::move(mounts));
            }
        }

        assert(!origRev || origRev == rev);
        if (!getShallowAttr(input))
            input.attrs.insert_or_assign("revCount", getIntAttr(infoAttrs, "revCount"));
        input.attrs.insert_or_assign("lastModified", getIntAttr(infoAttrs, "lastModified"));

        return {accessor, std::move(input)};
    }

    std::pair<ref<SourceAccessor>, Input> getAccessorFromWorkdir(
        ref<Store> store,
        RepoInfo & repoInfo,
        Input && input) const
    {
        if (getSubmodulesAttr(input))
            /* Create mountpoints for the submodules. */
            for (auto & submodule : repoInfo.workdirInfo.submodules)
                repoInfo.workdirInfo.files.insert(submodule.path);

        auto repo = GitRepo::openRepo(repoInfo.url, false, false);

        auto exportIgnore = getExportIgnoreAttr(input);

        ref<SourceAccessor> accessor =
            repo->getAccessor(repoInfo.workdirInfo,
                exportIgnore,
                makeNotAllowedError(repoInfo.url));

        accessor->setPathDisplay(repoInfo.url);

        /* If the repo has submodules, return a mounted input accessor
           consisting of the accessor for the top-level repo and the
           accessors for the submodule workdirs. */
        if (getSubmodulesAttr(input) && !repoInfo.workdirInfo.submodules.empty()) {
            std::map<CanonPath, nix::ref<SourceAccessor>> mounts;

            for (auto & submodule : repoInfo.workdirInfo.submodules) {
                auto submodulePath = CanonPath(repoInfo.url) / submodule.path;
                fetchers::Attrs attrs;
                attrs.insert_or_assign("type", "git");
                attrs.insert_or_assign("url", submodulePath.abs());
                attrs.insert_or_assign("exportIgnore", Explicit<bool>{ exportIgnore });
                attrs.insert_or_assign("submodules", Explicit<bool>{ true });
                // TODO: fall back to getAccessorFromCommit-like fetch when submodules aren't checked out
                // attrs.insert_or_assign("allRefs", Explicit<bool>{ true });

                auto submoduleInput = fetchers::Input::fromAttrs(*input.settings, std::move(attrs));
                auto [submoduleAccessor, submoduleInput2] =
                    submoduleInput.getAccessor(store);
                submoduleAccessor->setPathDisplay("«" + submoduleInput.to_string() + "»");

                /* If the submodule is dirty, mark this repo dirty as
                   well. */
                if (!submoduleInput2.getRev())
                    repoInfo.workdirInfo.isDirty = true;

                mounts.insert_or_assign(submodule.path, submoduleAccessor);
            }

            mounts.insert_or_assign(CanonPath::root, accessor);
            accessor = makeMountedSourceAccessor(std::move(mounts));
        }

        if (!repoInfo.workdirInfo.isDirty) {
            auto repo = GitRepo::openRepo(repoInfo.url);

            if (auto ref = repo->getWorkdirRef())
                input.attrs.insert_or_assign("ref", *ref);

            /* Return a rev of 000... if there are no commits yet. */
            auto rev = repoInfo.workdirInfo.headRev.value_or(nullRev);

            input.attrs.insert_or_assign("rev", rev.gitRev());
            input.attrs.insert_or_assign("revCount",
                rev == nullRev ? 0 : getRevCount(repoInfo, repoInfo.url, rev));

            verifyCommit(input, repo);
        } else {
            repoInfo.warnDirty(*input.settings);

            if (repoInfo.workdirInfo.headRev) {
                input.attrs.insert_or_assign("dirtyRev",
                    repoInfo.workdirInfo.headRev->gitRev() + "-dirty");
                input.attrs.insert_or_assign("dirtyShortRev",
                    repoInfo.workdirInfo.headRev->gitShortRev() + "-dirty");
            }

            verifyCommit(input, nullptr);
        }

        input.attrs.insert_or_assign(
            "lastModified",
            repoInfo.workdirInfo.headRev
            ? getLastModified(repoInfo, repoInfo.url, *repoInfo.workdirInfo.headRev)
            : 0);

        return {accessor, std::move(input)};
    }

    std::pair<ref<SourceAccessor>, Input> getAccessor(ref<Store> store, const Input & _input) const override
    {
        Input input(_input);

        auto repoInfo = getRepoInfo(input);

        if (getExportIgnoreAttr(input)
            && getSubmodulesAttr(input)) {
            /* In this situation, we don't have a git CLI behavior that we can copy.
               `git archive` does not support submodules, so it is unclear whether
               rules from the parent should affect the submodule or not.
               When git may eventually implement this, we need Nix to match its
               behavior. */
            throw UnimplementedError("exportIgnore and submodules are not supported together yet");
        }

        auto [accessor, final] =
            input.getRef() || input.getRev() || !repoInfo.isLocal
            ? getAccessorFromCommit(store, repoInfo, std::move(input))
            : getAccessorFromWorkdir(store, repoInfo, std::move(input));

        return {accessor, std::move(final)};
    }

    std::optional<std::string> getFingerprint(ref<Store> store, const Input & input) const override
    {
        auto makeFingerprint = [&](const Hash & rev)
        {
            return rev.gitRev() + (getSubmodulesAttr(input) ? ";s" : "") + (getExportIgnoreAttr(input) ? ";e" : "");
        };

        if (auto rev = input.getRev())
<<<<<<< HEAD
        {
            return rev->gitRev() + (getSubmodulesAttr(input) ? ";s" : "") + (getExportIgnoreAttr(input) ? ";e" : "") + (getLfsAttr(input) ? ";l" : "");
        }
        else
=======
            return makeFingerprint(*rev);
        else {
            auto repoInfo = getRepoInfo(input);
            if (repoInfo.isLocal && repoInfo.workdirInfo.headRev && repoInfo.workdirInfo.submodules.empty()) {
                /* Calculate a fingerprint that takes into account the
                   deleted and modified/added files. */
                HashSink hashSink{HashAlgorithm::SHA512};
                for (auto & file : repoInfo.workdirInfo.dirtyFiles) {
                    writeString("modified:", hashSink);
                    writeString(file.abs(), hashSink);
                    dumpPath(repoInfo.url + "/" + file.abs(), hashSink);
                }
                for (auto & file : repoInfo.workdirInfo.deletedFiles) {
                    writeString("deleted:", hashSink);
                    writeString(file.abs(), hashSink);
                }
                return makeFingerprint(*repoInfo.workdirInfo.headRev)
                    + ";d=" + hashSink.finish().first.to_string(HashFormat::Base16, false);
            }
>>>>>>> 3f3feae3
            return std::nullopt;
        }
    }

    bool isLocked(const Input & input) const override
    {
        return (bool) input.getRev();
    }
};

static auto rGitInputScheme = OnStartup([] { registerInputScheme(std::make_unique<GitInputScheme>()); });

}<|MERGE_RESOLUTION|>--- conflicted
+++ resolved
@@ -806,16 +806,10 @@
     {
         auto makeFingerprint = [&](const Hash & rev)
         {
-            return rev.gitRev() + (getSubmodulesAttr(input) ? ";s" : "") + (getExportIgnoreAttr(input) ? ";e" : "");
+            return rev.gitRev() + (getSubmodulesAttr(input) ? ";s" : "") + (getExportIgnoreAttr(input) ? ";e" : "") + (getLfsAttr(input) ? ";l" : "");
         };
 
         if (auto rev = input.getRev())
-<<<<<<< HEAD
-        {
-            return rev->gitRev() + (getSubmodulesAttr(input) ? ";s" : "") + (getExportIgnoreAttr(input) ? ";e" : "") + (getLfsAttr(input) ? ";l" : "");
-        }
-        else
-=======
             return makeFingerprint(*rev);
         else {
             auto repoInfo = getRepoInfo(input);
@@ -835,7 +829,6 @@
                 return makeFingerprint(*repoInfo.workdirInfo.headRev)
                     + ";d=" + hashSink.finish().first.to_string(HashFormat::Base16, false);
             }
->>>>>>> 3f3feae3
             return std::nullopt;
         }
     }
