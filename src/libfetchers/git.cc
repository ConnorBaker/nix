<<<<<<< HEAD
#include "error.hh"
#include "fetchers.hh"
#include "users.hh"
#include "cache.hh"
#include "globals.hh"
#include "tarfile.hh"
#include "store-api.hh"
#include "url-parts.hh"
#include "pathlocks.hh"
#include "processes.hh"
#include "git.hh"
#include "git-utils.hh"
#include "logging.hh"
#include "finally.hh"
#include "fetch-settings.hh"
#include "json-utils.hh"
#include "archive.hh"
#include "mounted-source-accessor.hh"
=======
#include "nix/util/error.hh"
#include "nix/fetchers/fetchers.hh"
#include "nix/util/users.hh"
#include "nix/fetchers/cache.hh"
#include "nix/store/globals.hh"
#include "nix/util/tarfile.hh"
#include "nix/store/store-api.hh"
#include "nix/util/url-parts.hh"
#include "nix/store/pathlocks.hh"
#include "nix/util/processes.hh"
#include "nix/util/git.hh"
#include "nix/fetchers/git-utils.hh"
#include "nix/util/logging.hh"
#include "nix/util/finally.hh"
#include "nix/fetchers/fetch-settings.hh"
#include "nix/util/json-utils.hh"
#include "nix/util/archive.hh"
>>>>>>> 0a66906e

#include <regex>
#include <string.h>
#include <sys/time.h>

#ifndef _WIN32
#  include <sys/wait.h>
#endif

using namespace std::string_literals;

namespace nix::fetchers {

namespace {

// Explicit initial branch of our bare repo to suppress warnings from new version of git.
// The value itself does not matter, since we always fetch a specific revision or branch.
// It is set with `-c init.defaultBranch=` instead of `--initial-branch=` to stay compatible with
// old version of git, which will ignore unrecognized `-c` options.
const std::string gitInitialBranch = "__nix_dummy_branch";

bool isCacheFileWithinTtl(time_t now, const struct stat & st)
{
    return st.st_mtime + settings.tarballTtl > now;
}

Path getCachePath(std::string_view key, bool shallow)
{
    return getCacheDir()
    + "/gitv3/"
    + hashString(HashAlgorithm::SHA256, key).to_string(HashFormat::Nix32, false)
    + (shallow ? "-shallow" : "");
}

// Returns the name of the HEAD branch.
//
// Returns the head branch name as reported by git ls-remote --symref, e.g., if
// ls-remote returns the output below, "main" is returned based on the ref line.
//
//   ref: refs/heads/main       HEAD
//   ...
std::optional<std::string> readHead(const Path & path)
{
    auto [status, output] = runProgram(RunOptions {
        .program = "git",
        // FIXME: use 'HEAD' to avoid returning all refs
        .args = {"ls-remote", "--symref", path},
        .isInteractive = true,
    });
    if (status != 0) return std::nullopt;

    std::string_view line = output;
    line = line.substr(0, line.find("\n"));
    if (const auto parseResult = git::parseLsRemoteLine(line); parseResult && parseResult->reference == "HEAD") {
        switch (parseResult->kind) {
            case git::LsRemoteRefLine::Kind::Symbolic:
                debug("resolved HEAD ref '%s' for repo '%s'", parseResult->target, path);
                break;
            case git::LsRemoteRefLine::Kind::Object:
                debug("resolved HEAD rev '%s' for repo '%s'", parseResult->target, path);
                break;
        }
        return parseResult->target;
    }
    return std::nullopt;
}

// Persist the HEAD ref from the remote repo in the local cached repo.
bool storeCachedHead(const std::string & actualUrl, const std::string & headRef)
{
    // set shallow=false as HEAD will never be queried for a shallow repo
    Path cacheDir = getCachePath(actualUrl, false);
    try {
        runProgram("git", true, { "-C", cacheDir, "--git-dir", ".", "symbolic-ref", "--", "HEAD", headRef });
    } catch (ExecError &e) {
        if (
#ifndef WIN32 // TODO abstract over exit status handling on Windows
            !WIFEXITED(e.status)
#else
            e.status != 0
#endif
            )
            throw;

        return false;
    }
    /* No need to touch refs/HEAD, because `git symbolic-ref` updates the mtime. */
    return true;
}

std::optional<std::string> readHeadCached(const std::string & actualUrl)
{
    // Create a cache path to store the branch of the HEAD ref. Append something
    // in front of the URL to prevent collision with the repository itself.
    // set shallow=false as HEAD will never be queried for a shallow repo
    Path cacheDir = getCachePath(actualUrl, false);
    Path headRefFile = cacheDir + "/HEAD";

    time_t now = time(0);
    struct stat st;
    std::optional<std::string> cachedRef;
    if (stat(headRefFile.c_str(), &st) == 0) {
        cachedRef = readHead(cacheDir);
        if (cachedRef != std::nullopt &&
            *cachedRef != gitInitialBranch &&
            isCacheFileWithinTtl(now, st))
        {
            debug("using cached HEAD ref '%s' for repo '%s'", *cachedRef, actualUrl);
            return cachedRef;
        }
    }

    auto ref = readHead(actualUrl);
    if (ref) return ref;

    if (cachedRef) {
        // If the cached git ref is expired in fetch() below, and the 'git fetch'
        // fails, it falls back to continuing with the most recent version.
        // This function must behave the same way, so we return the expired
        // cached ref here.
        warn("could not get HEAD ref for repository '%s'; using expired cached ref '%s'", actualUrl, *cachedRef);
        return *cachedRef;
    }

    return std::nullopt;
}

std::vector<PublicKey> getPublicKeys(const Attrs & attrs)
{
    std::vector<PublicKey> publicKeys;
    if (attrs.contains("publicKeys")) {
        auto pubKeysJson = nlohmann::json::parse(getStrAttr(attrs, "publicKeys"));
        auto & pubKeys = getArray(pubKeysJson);

        for (auto & key : pubKeys) {
            publicKeys.push_back(key);
        }
    }
    if (attrs.contains("publicKey"))
        publicKeys.push_back(PublicKey{maybeGetStrAttr(attrs, "keytype").value_or("ssh-ed25519"),getStrAttr(attrs, "publicKey")});
    return publicKeys;
}

}  // end namespace

static const Hash nullRev{HashAlgorithm::SHA1};

struct GitInputScheme : InputScheme
{
    std::optional<Input> inputFromURL(
        const Settings & settings,
        const ParsedURL & url, bool requireTree) const override
    {
        if (url.scheme != "git" &&
            url.scheme != "git+http" &&
            url.scheme != "git+https" &&
            url.scheme != "git+ssh" &&
            url.scheme != "git+file") return {};

        auto url2(url);
        if (hasPrefix(url2.scheme, "git+")) url2.scheme = std::string(url2.scheme, 4);
        url2.query.clear();

        Attrs attrs;
        attrs.emplace("type", "git");

        for (auto & [name, value] : url.query) {
            if (name == "rev" || name == "ref" || name == "keytype" || name == "publicKey" || name == "publicKeys")
                attrs.emplace(name, value);
            else if (name == "shallow" || name == "submodules" || name == "lfs" || name == "exportIgnore" || name == "allRefs" || name == "verifyCommit")
                attrs.emplace(name, Explicit<bool> { value == "1" });
            else
                url2.query.emplace(name, value);
        }

        attrs.emplace("url", url2.to_string());

        return inputFromAttrs(settings, attrs);
    }


    std::string_view schemeName() const override
    {
        return "git";
    }

    StringSet allowedAttrs() const override
    {
        return {
            "url",
            "ref",
            "rev",
            "shallow",
            "submodules",
            "lfs",
            "exportIgnore",
            "lastModified",
            "revCount",
            "narHash",
            "allRefs",
            "name",
            "dirtyRev",
            "dirtyShortRev",
            "verifyCommit",
            "keytype",
            "publicKey",
            "publicKeys",
        };
    }

    std::optional<Input> inputFromAttrs(
        const Settings & settings,
        const Attrs & attrs) const override
    {
        for (auto & [name, _] : attrs)
            if (name == "verifyCommit"
                || name == "keytype"
                || name == "publicKey"
                || name == "publicKeys")
                experimentalFeatureSettings.require(Xp::VerifiedFetches);

        maybeGetBoolAttr(attrs, "verifyCommit");

        if (auto ref = maybeGetStrAttr(attrs, "ref")) {
            if (std::regex_search(*ref, badGitRefRegex))
                throw BadURL("invalid Git branch/tag name '%s'", *ref);
        }

        Input input{settings};
        input.attrs = attrs;
        auto url = fixGitURL(getStrAttr(attrs, "url"));
        parseURL(url);
        input.attrs["url"] = url;
        getShallowAttr(input);
        getSubmodulesAttr(input);
        getAllRefsAttr(input);
        return input;
    }

    ParsedURL toURL(const Input & input) const override
    {
        auto url = parseURL(getStrAttr(input.attrs, "url"));
        if (url.scheme != "git") url.scheme = "git+" + url.scheme;
        if (auto rev = input.getRev()) url.query.insert_or_assign("rev", rev->gitRev());
        if (auto ref = input.getRef()) url.query.insert_or_assign("ref", *ref);
        if (getShallowAttr(input))
            url.query.insert_or_assign("shallow", "1");
        if (getLfsAttr(input))
            url.query.insert_or_assign("lfs", "1");
        if (getSubmodulesAttr(input))
            url.query.insert_or_assign("submodules", "1");
        if (maybeGetBoolAttr(input.attrs, "exportIgnore").value_or(false))
            url.query.insert_or_assign("exportIgnore", "1");
        if (maybeGetBoolAttr(input.attrs, "verifyCommit").value_or(false))
            url.query.insert_or_assign("verifyCommit", "1");
        auto publicKeys = getPublicKeys(input.attrs);
        if (publicKeys.size() == 1) {
            url.query.insert_or_assign("keytype", publicKeys.at(0).type);
            url.query.insert_or_assign("publicKey", publicKeys.at(0).key);
        }
        else if (publicKeys.size() > 1)
            url.query.insert_or_assign("publicKeys", publicKeys_to_string(publicKeys));
        return url;
    }

    Input applyOverrides(
        const Input & input,
        std::optional<std::string> ref,
        std::optional<Hash> rev) const override
    {
        auto res(input);
        if (rev) res.attrs.insert_or_assign("rev", rev->gitRev());
        if (ref) res.attrs.insert_or_assign("ref", *ref);
        if (!res.getRef() && res.getRev())
            throw Error("Git input '%s' has a commit hash but no branch/tag name", res.to_string());
        return res;
    }

    void clone(const Input & input, const Path & destDir) const override
    {
        auto repoInfo = getRepoInfo(input);

        Strings args = {"clone"};

        args.push_back(repoInfo.locationToArg());

        if (auto ref = input.getRef()) {
            args.push_back("--branch");
            args.push_back(*ref);
        }

        if (input.getRev()) throw UnimplementedError("cloning a specific revision is not implemented");

        args.push_back(destDir);

        runProgram("git", true, args, {}, true);
    }

    std::optional<std::filesystem::path> getSourcePath(const Input & input) const override
    {
        return getRepoInfo(input).getPath();
    }

    void putFile(
        const Input & input,
        const CanonPath & path,
        std::string_view contents,
        std::optional<std::string> commitMsg) const override
    {
        auto repoInfo = getRepoInfo(input);
        auto repoPath = repoInfo.getPath();
        if (!repoPath)
            throw Error("cannot commit '%s' to Git repository '%s' because it's not a working tree", path, input.to_string());

        writeFile(*repoPath / path.rel(), contents);

        auto result = runProgram(RunOptions {
            .program = "git",
            .args = {"-C", repoPath->string(), "--git-dir", repoInfo.gitDir, "check-ignore", "--quiet", std::string(path.rel())},
        });
        auto exitCode =
#ifndef WIN32 // TODO abstract over exit status handling on Windows
            WEXITSTATUS(result.first)
#else
            result.first
#endif
            ;

        if (exitCode != 0) {
            // The path is not `.gitignore`d, we can add the file.
            runProgram("git", true,
                { "-C", repoPath->string(), "--git-dir", repoInfo.gitDir, "add", "--intent-to-add", "--", std::string(path.rel()) });


            if (commitMsg) {
                // Pause the logger to allow for user input (such as a gpg passphrase) in `git commit`
                auto suspension = logger->suspend();
                runProgram("git", true,
                    { "-C", repoPath->string(), "--git-dir", repoInfo.gitDir, "commit", std::string(path.rel()), "-F", "-" },
                    *commitMsg);
            }
        }
    }

    struct RepoInfo
    {
        /* Either the path of the repo (for local, non-bare repos), or
           the URL (which is never a `file` URL). */
        std::variant<std::filesystem::path, ParsedURL> location;

        /* Working directory info: the complete list of files, and
           whether the working directory is dirty compared to HEAD. */
        GitRepo::WorkdirInfo workdirInfo;

        std::string locationToArg() const
        {
            return std::visit(
                overloaded {
                    [&](const std::filesystem::path & path)
                    { return path.string(); },
                    [&](const ParsedURL & url)
                    { return url.to_string(); }
                }, location);
        }

        std::optional<std::filesystem::path> getPath() const
        {
            if (auto path = std::get_if<std::filesystem::path>(&location))
                return *path;
            else
                return std::nullopt;
        }

        void warnDirty(const Settings & settings) const
        {
            if (workdirInfo.isDirty) {
                if (!settings.allowDirty)
                    throw Error("Git tree '%s' is dirty", locationToArg());

                if (settings.warnDirty)
                    warn("Git tree '%s' is dirty", locationToArg());
            }
        }

        std::string gitDir = ".git";
    };

    bool getShallowAttr(const Input & input) const
    {
        return maybeGetBoolAttr(input.attrs, "shallow").value_or(false);
    }

    bool getSubmodulesAttr(const Input & input) const
    {
        return maybeGetBoolAttr(input.attrs, "submodules").value_or(false);
    }

    bool getLfsAttr(const Input & input) const
    {
        return maybeGetBoolAttr(input.attrs, "lfs").value_or(false);
    }

    bool getExportIgnoreAttr(const Input & input) const
    {
        return maybeGetBoolAttr(input.attrs, "exportIgnore").value_or(false);
    }

    bool getAllRefsAttr(const Input & input) const
    {
        return maybeGetBoolAttr(input.attrs, "allRefs").value_or(false);
    }

    RepoInfo getRepoInfo(const Input & input) const
    {
        auto checkHashAlgorithm = [&](const std::optional<Hash> & hash)
        {
            if (hash.has_value() && !(hash->algo == HashAlgorithm::SHA1 || hash->algo == HashAlgorithm::SHA256))
                throw Error("Hash '%s' is not supported by Git. Supported types are sha1 and sha256.", hash->to_string(HashFormat::Base16, true));
        };

        if (auto rev = input.getRev())
            checkHashAlgorithm(rev);

        RepoInfo repoInfo;

        // file:// URIs are normally not cloned (but otherwise treated the
        // same as remote URIs, i.e. we don't use the working tree or
        // HEAD). Exception: If _NIX_FORCE_HTTP is set, or the repo is a bare git
        // repo, treat as a remote URI to force a clone.
        static bool forceHttp = getEnv("_NIX_FORCE_HTTP") == "1"; // for testing
        auto url = parseURL(getStrAttr(input.attrs, "url"));
        bool isBareRepository = url.scheme == "file" && !pathExists(url.path + "/.git");
        //
        // FIXME: here we turn a possibly relative path into an absolute path.
        // This allows relative git flake inputs to be resolved against the
        // **current working directory** (as in POSIX), which tends to work out
        // ok in the context of flakes, but is the wrong behavior,
        // as it should resolve against the flake.nix base directory instead.
        //
        // See: https://discourse.nixos.org/t/57783 and #9708
        //
        if (url.scheme == "file" && !forceHttp && !isBareRepository) {
            if (!isAbsolute(url.path)) {
                warn(
                    "Fetching Git repository '%s', which uses a path relative to the current directory. "
                    "This is not supported and will stop working in a future release. "
                    "See https://github.com/NixOS/nix/issues/12281 for details.",
                    url);
            }
            repoInfo.location = std::filesystem::absolute(url.path);
        } else {
            if (url.scheme == "file")
                /* Query parameters are meaningless for file://, but
                   Git interprets them as part of the file name. So get
                   rid of them. */
                url.query.clear();
            repoInfo.location = url;
        }

        // If this is a local directory and no ref or revision is
        // given, then allow the use of an unclean working tree.
        if (auto repoPath = repoInfo.getPath(); !input.getRef() && !input.getRev() && repoPath)
            repoInfo.workdirInfo = GitRepo::getCachedWorkdirInfo(*repoPath);

        return repoInfo;
    }

    uint64_t getLastModified(const RepoInfo & repoInfo, const std::filesystem::path & repoDir, const Hash & rev) const
    {
        Cache::Key key{"gitLastModified", {{"rev", rev.gitRev()}}};

        auto cache = getCache();

        if (auto res = cache->lookup(key))
            return getIntAttr(*res, "lastModified");

        auto lastModified = GitRepo::openRepo(repoDir)->getLastModified(rev);

        cache->upsert(key, {{"lastModified", lastModified}});

        return lastModified;
    }

    uint64_t getRevCount(const RepoInfo & repoInfo, const std::filesystem::path & repoDir, const Hash & rev) const
    {
        Cache::Key key{"gitRevCount", {{"rev", rev.gitRev()}}};

        auto cache = getCache();

        if (auto revCountAttrs = cache->lookup(key))
            return getIntAttr(*revCountAttrs, "revCount");

        Activity act(*logger, lvlChatty, actUnknown, fmt("getting Git revision count of '%s'", repoInfo.locationToArg()));

        auto revCount = GitRepo::openRepo(repoDir)->getRevCount(rev);

        cache->upsert(key, Attrs{{"revCount", revCount}});

        return revCount;
    }

    std::string getDefaultRef(const RepoInfo & repoInfo) const
    {
        auto head = std::visit(
            overloaded {
                [&](const std::filesystem::path & path)
                { return GitRepo::openRepo(path)->getWorkdirRef(); },
                [&](const ParsedURL & url)
                { return readHeadCached(url.to_string()); }
            }, repoInfo.location);
        if (!head) {
            warn("could not read HEAD ref from repo at '%s', using 'master'", repoInfo.locationToArg());
            return "master";
        }
        return *head;
    }

    static MakeNotAllowedError makeNotAllowedError(std::filesystem::path repoPath)
    {
        return [repoPath{std::move(repoPath)}](const CanonPath & path) -> RestrictedPathError {
<<<<<<< HEAD
            if (nix::pathExists(repoPath / path.rel()))
=======
            if (fs::symlink_exists(repoPath / path.rel()))
>>>>>>> 0a66906e
                return RestrictedPathError(
                    "Path '%1%' in the repository %2% is not tracked by Git.\n"
                    "\n"
                    "To make it visible to Nix, run:\n"
                    "\n"
                    "git -C %2% add \"%1%\"",
                    path.rel(),
                    repoPath);
            else
                return RestrictedPathError("Path '%s' does not exist in Git repository %s.", path.rel(), repoPath);
        };
    }

    void verifyCommit(const Input & input, std::shared_ptr<GitRepo> repo) const
    {
        auto publicKeys = getPublicKeys(input.attrs);
        auto verifyCommit = maybeGetBoolAttr(input.attrs, "verifyCommit").value_or(!publicKeys.empty());

        if (verifyCommit) {
            if (input.getRev() && repo)
                repo->verifyCommit(*input.getRev(), publicKeys);
            else
                throw Error("commit verification is required for Git repository '%s', but it's dirty", input.to_string());
        }
    }

    std::pair<ref<SourceAccessor>, Input> getAccessorFromCommit(
        ref<Store> store,
        RepoInfo & repoInfo,
        Input && input) const
    {
        assert(!repoInfo.workdirInfo.isDirty);

        auto origRev = input.getRev();

        auto originalRef = input.getRef();
        auto ref = originalRef ? *originalRef : getDefaultRef(repoInfo);
        input.attrs.insert_or_assign("ref", ref);

        std::filesystem::path repoDir;

        if (auto repoPath = repoInfo.getPath()) {
            repoDir = *repoPath;
            if (!input.getRev())
                input.attrs.insert_or_assign("rev", GitRepo::openRepo(repoDir)->resolveRef(ref).gitRev());
        } else {
            auto repoUrl = std::get<ParsedURL>(repoInfo.location);
            std::filesystem::path cacheDir = getCachePath(repoUrl.to_string(), getShallowAttr(input));
            repoDir = cacheDir;
            repoInfo.gitDir = ".";

            std::filesystem::create_directories(cacheDir.parent_path());
            PathLocks cacheDirLock({cacheDir.string()});

            auto repo = GitRepo::openRepo(cacheDir, true, true);

            // We need to set the origin so resolving submodule URLs works
            repo->setRemote("origin", repoUrl.to_string());

            auto localRefFile =
                ref.compare(0, 5, "refs/") == 0
                ? cacheDir / ref
                : cacheDir / "refs/heads" / ref;

            bool doFetch;
            time_t now = time(0);

            /* If a rev was specified, we need to fetch if it's not in the
               repo. */
            if (auto rev = input.getRev()) {
                doFetch = !repo->hasObject(*rev);
            } else {
                if (getAllRefsAttr(input)) {
                    doFetch = true;
                } else {
                    /* If the local ref is older than ‘tarball-ttl’ seconds, do a
                       git fetch to update the local ref to the remote ref. */
                    struct stat st;
                    doFetch = stat(localRefFile.string().c_str(), &st) != 0 ||
                        !isCacheFileWithinTtl(now, st);
                }
            }

            if (doFetch) {
                try {
                    auto fetchRef =
                        getAllRefsAttr(input)
                        ? "refs/*:refs/*"
                        : input.getRev()
                        ? input.getRev()->gitRev()
                        : ref.compare(0, 5, "refs/") == 0
                        ? fmt("%1%:%1%", ref)
                        : ref == "HEAD"
                        ? ref
                        : fmt("%1%:%1%", "refs/heads/" + ref);

                    repo->fetch(repoUrl.to_string(), fetchRef, getShallowAttr(input));
                } catch (Error & e) {
                    if (!std::filesystem::exists(localRefFile)) throw;
                    logError(e.info());
                    warn("could not update local clone of Git repository '%s'; continuing with the most recent version", repoInfo.locationToArg());
                }

                try {
                    if (!input.getRev())
                        setWriteTime(localRefFile, now, now);
                } catch (Error & e) {
                    warn("could not update mtime for file '%s': %s", localRefFile, e.info().msg);
                }
                if (!originalRef && !storeCachedHead(repoUrl.to_string(), ref))
                    warn("could not update cached head '%s' for '%s'", ref, repoInfo.locationToArg());
            }

            if (auto rev = input.getRev()) {
                if (!repo->hasObject(*rev))
                    throw Error(
                        "Cannot find Git revision '%s' in ref '%s' of repository '%s'! "
                        "Please make sure that the " ANSI_BOLD "rev" ANSI_NORMAL " exists on the "
                        ANSI_BOLD "ref" ANSI_NORMAL " you've specified or add " ANSI_BOLD
                        "allRefs = true;" ANSI_NORMAL " to " ANSI_BOLD "fetchGit" ANSI_NORMAL ".",
                        rev->gitRev(),
                        ref,
                        repoInfo.locationToArg());
            } else
                input.attrs.insert_or_assign("rev", repo->resolveRef(ref).gitRev());

            // cache dir lock is removed at scope end; we will only use read-only operations on specific revisions in the remainder
        }

        auto repo = GitRepo::openRepo(repoDir);

        auto isShallow = repo->isShallow();

        if (isShallow && !getShallowAttr(input))
            throw Error("'%s' is a shallow Git repository, but shallow repositories are only allowed when `shallow = true;` is specified", repoInfo.locationToArg());

        // FIXME: check whether rev is an ancestor of ref?

        auto rev = *input.getRev();

        Attrs infoAttrs({
            {"rev", rev.gitRev()},
            {"lastModified", getLastModified(repoInfo, repoDir, rev)},
        });

        if (!getShallowAttr(input))
            infoAttrs.insert_or_assign("revCount",
                getRevCount(repoInfo, repoDir, rev));

        printTalkative("using revision %s of repo '%s'", rev.gitRev(), repoInfo.locationToArg());

        verifyCommit(input, repo);

        bool exportIgnore = getExportIgnoreAttr(input);
        bool smudgeLfs = getLfsAttr(input);
        auto accessor = repo->getAccessor(rev, exportIgnore, "«" + input.to_string() + "»", smudgeLfs);

        /* If the repo has submodules, fetch them and return a mounted
           input accessor consisting of the accessor for the top-level
           repo and the accessors for the submodules. */
        if (getSubmodulesAttr(input)) {
            std::map<CanonPath, nix::ref<SourceAccessor>> mounts;

            for (auto & [submodule, submoduleRev] : repo->getSubmodules(rev, exportIgnore)) {
                auto resolved = repo->resolveSubmoduleUrl(submodule.url);
                debug("Git submodule %s: %s %s %s -> %s",
                    submodule.path, submodule.url, submodule.branch, submoduleRev.gitRev(), resolved);
                fetchers::Attrs attrs;
                attrs.insert_or_assign("type", "git");
                attrs.insert_or_assign("url", resolved);
                if (submodule.branch != "")
                    attrs.insert_or_assign("ref", submodule.branch);
                attrs.insert_or_assign("rev", submoduleRev.gitRev());
                attrs.insert_or_assign("exportIgnore", Explicit<bool>{ exportIgnore });
                attrs.insert_or_assign("submodules", Explicit<bool>{ true });
                attrs.insert_or_assign("lfs", Explicit<bool>{ smudgeLfs });
                attrs.insert_or_assign("allRefs", Explicit<bool>{ true });
                auto submoduleInput = fetchers::Input::fromAttrs(*input.settings, std::move(attrs));
                auto [submoduleAccessor, submoduleInput2] =
                    submoduleInput.getAccessor(store);
                submoduleAccessor->setPathDisplay("«" + submoduleInput.to_string() + "»");
                mounts.insert_or_assign(submodule.path, submoduleAccessor);
            }

            if (!mounts.empty()) {
                mounts.insert_or_assign(CanonPath::root, accessor);
                accessor = makeMountedSourceAccessor(std::move(mounts));
            }
        }

        assert(!origRev || origRev == rev);
        if (!getShallowAttr(input))
            input.attrs.insert_or_assign("revCount", getIntAttr(infoAttrs, "revCount"));
        input.attrs.insert_or_assign("lastModified", getIntAttr(infoAttrs, "lastModified"));

        return {accessor, std::move(input)};
    }

    std::pair<ref<SourceAccessor>, Input> getAccessorFromWorkdir(
        ref<Store> store,
        RepoInfo & repoInfo,
        Input && input) const
    {
        auto repoPath = repoInfo.getPath().value();

        if (getSubmodulesAttr(input))
            /* Create mountpoints for the submodules. */
            for (auto & submodule : repoInfo.workdirInfo.submodules)
                repoInfo.workdirInfo.files.insert(submodule.path);

        auto repo = GitRepo::openRepo(repoPath, false, false);

        auto exportIgnore = getExportIgnoreAttr(input);

        ref<SourceAccessor> accessor =
            repo->getAccessor(repoInfo.workdirInfo,
                exportIgnore,
                makeNotAllowedError(repoPath));

        /* If the repo has submodules, return a mounted input accessor
           consisting of the accessor for the top-level repo and the
           accessors for the submodule workdirs. */
        if (getSubmodulesAttr(input) && !repoInfo.workdirInfo.submodules.empty()) {
            std::map<CanonPath, nix::ref<SourceAccessor>> mounts;

            for (auto & submodule : repoInfo.workdirInfo.submodules) {
                auto submodulePath = repoPath / submodule.path.rel();
                fetchers::Attrs attrs;
                attrs.insert_or_assign("type", "git");
                attrs.insert_or_assign("url", submodulePath.string());
                attrs.insert_or_assign("exportIgnore", Explicit<bool>{ exportIgnore });
                attrs.insert_or_assign("submodules", Explicit<bool>{ true });
                // TODO: fall back to getAccessorFromCommit-like fetch when submodules aren't checked out
                // attrs.insert_or_assign("allRefs", Explicit<bool>{ true });

                auto submoduleInput = fetchers::Input::fromAttrs(*input.settings, std::move(attrs));
                auto [submoduleAccessor, submoduleInput2] =
                    submoduleInput.getAccessor(store);
                submoduleAccessor->setPathDisplay("«" + submoduleInput.to_string() + "»");

                /* If the submodule is dirty, mark this repo dirty as
                   well. */
                if (!submoduleInput2.getRev())
                    repoInfo.workdirInfo.isDirty = true;

                mounts.insert_or_assign(submodule.path, submoduleAccessor);
            }

            mounts.insert_or_assign(CanonPath::root, accessor);
            accessor = makeMountedSourceAccessor(std::move(mounts));
        }

        if (!repoInfo.workdirInfo.isDirty) {
            auto repo = GitRepo::openRepo(repoPath);

            if (auto ref = repo->getWorkdirRef())
                input.attrs.insert_or_assign("ref", *ref);

            /* Return a rev of 000... if there are no commits yet. */
            auto rev = repoInfo.workdirInfo.headRev.value_or(nullRev);

            input.attrs.insert_or_assign("rev", rev.gitRev());
            input.attrs.insert_or_assign("revCount",
                rev == nullRev ? 0 : getRevCount(repoInfo, repoPath, rev));

            verifyCommit(input, repo);
        } else {
            repoInfo.warnDirty(*input.settings);

            if (repoInfo.workdirInfo.headRev) {
                input.attrs.insert_or_assign("dirtyRev",
                    repoInfo.workdirInfo.headRev->gitRev() + "-dirty");
                input.attrs.insert_or_assign("dirtyShortRev",
                    repoInfo.workdirInfo.headRev->gitShortRev() + "-dirty");
            }

            verifyCommit(input, nullptr);
        }

        input.attrs.insert_or_assign(
            "lastModified",
            repoInfo.workdirInfo.headRev
            ? getLastModified(repoInfo, repoPath, *repoInfo.workdirInfo.headRev)
            : 0);

        return {accessor, std::move(input)};
    }

    std::pair<ref<SourceAccessor>, Input> getAccessor(ref<Store> store, const Input & _input) const override
    {
        Input input(_input);

        auto repoInfo = getRepoInfo(input);

        if (getExportIgnoreAttr(input)
            && getSubmodulesAttr(input)) {
            /* In this situation, we don't have a git CLI behavior that we can copy.
               `git archive` does not support submodules, so it is unclear whether
               rules from the parent should affect the submodule or not.
               When git may eventually implement this, we need Nix to match its
               behavior. */
            throw UnimplementedError("exportIgnore and submodules are not supported together yet");
        }

        auto [accessor, final] =
            input.getRef() || input.getRev() || !repoInfo.getPath()
            ? getAccessorFromCommit(store, repoInfo, std::move(input))
            : getAccessorFromWorkdir(store, repoInfo, std::move(input));

        return {accessor, std::move(final)};
    }

    std::optional<std::string> getFingerprint(ref<Store> store, const Input & input) const override
    {
        auto makeFingerprint = [&](const Hash & rev)
        {
            return rev.gitRev() + (getSubmodulesAttr(input) ? ";s" : "") + (getExportIgnoreAttr(input) ? ";e" : "") + (getLfsAttr(input) ? ";l" : "");
        };

        if (auto rev = input.getRev())
            return makeFingerprint(*rev);
        else {
            auto repoInfo = getRepoInfo(input);
            if (auto repoPath = repoInfo.getPath(); repoPath && repoInfo.workdirInfo.headRev && repoInfo.workdirInfo.submodules.empty()) {
                /* Calculate a fingerprint that takes into account the
                   deleted and modified/added files. */
                HashSink hashSink{HashAlgorithm::SHA512};
                for (auto & file : repoInfo.workdirInfo.dirtyFiles) {
                    writeString("modified:", hashSink);
                    writeString(file.abs(), hashSink);
                    dumpPath((*repoPath / file.rel()).string(), hashSink);
                }
                for (auto & file : repoInfo.workdirInfo.deletedFiles) {
                    writeString("deleted:", hashSink);
                    writeString(file.abs(), hashSink);
                }
                return makeFingerprint(*repoInfo.workdirInfo.headRev)
                    + ";d=" + hashSink.finish().first.to_string(HashFormat::Base16, false);
            }
            return std::nullopt;
        }
    }

    bool isLocked(const Input & input) const override
    {
        return (bool) input.getRev();
    }
};

static auto rGitInputScheme = OnStartup([] { registerInputScheme(std::make_unique<GitInputScheme>()); });

}<|MERGE_RESOLUTION|>--- conflicted
+++ resolved
@@ -1,23 +1,3 @@
-<<<<<<< HEAD
-#include "error.hh"
-#include "fetchers.hh"
-#include "users.hh"
-#include "cache.hh"
-#include "globals.hh"
-#include "tarfile.hh"
-#include "store-api.hh"
-#include "url-parts.hh"
-#include "pathlocks.hh"
-#include "processes.hh"
-#include "git.hh"
-#include "git-utils.hh"
-#include "logging.hh"
-#include "finally.hh"
-#include "fetch-settings.hh"
-#include "json-utils.hh"
-#include "archive.hh"
-#include "mounted-source-accessor.hh"
-=======
 #include "nix/util/error.hh"
 #include "nix/fetchers/fetchers.hh"
 #include "nix/util/users.hh"
@@ -35,7 +15,7 @@
 #include "nix/fetchers/fetch-settings.hh"
 #include "nix/util/json-utils.hh"
 #include "nix/util/archive.hh"
->>>>>>> 0a66906e
+#include "nix/util/mounted-source-accessor.hh"
 
 #include <regex>
 #include <string.h>
@@ -556,11 +536,7 @@
     static MakeNotAllowedError makeNotAllowedError(std::filesystem::path repoPath)
     {
         return [repoPath{std::move(repoPath)}](const CanonPath & path) -> RestrictedPathError {
-<<<<<<< HEAD
-            if (nix::pathExists(repoPath / path.rel()))
-=======
             if (fs::symlink_exists(repoPath / path.rel()))
->>>>>>> 0a66906e
                 return RestrictedPathError(
                     "Path '%1%' in the repository %2% is not tracked by Git.\n"
                     "\n"
