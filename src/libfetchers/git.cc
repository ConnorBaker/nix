--- conflicted
+++ resolved
@@ -799,15 +799,10 @@
             auto rev = repoInfo.workdirInfo.headRev.value_or(nullRev);
 
             input.attrs.insert_or_assign("rev", rev.gitRev());
-<<<<<<< HEAD
-            input.attrs.insert_or_assign("revCount",
-                rev == nullRev ? 0 : getRevCount(*input.settings, repoInfo, repoPath, rev));
-=======
             if (!getShallowAttr(input)) {
                 input.attrs.insert_or_assign("revCount",
                     rev == nullRev ? 0 : getRevCount(*input.settings, repoInfo, repoPath, rev));
             }
->>>>>>> 47281531
 
             verifyCommit(input, repo);
         } else {
