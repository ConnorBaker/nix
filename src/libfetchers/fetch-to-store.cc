#include "nix/fetchers/fetch-to-store.hh"
#include "nix/fetchers/fetchers.hh"
#include "nix/fetchers/fetch-settings.hh"

namespace nix {

<<<<<<< HEAD
fetchers::Cache::Key makeSourcePathToHashCacheKey(
=======
fetchers::Cache::Key makeFetchToStoreCacheKey(
    const std::string & name,
>>>>>>> 812e0693
    const std::string & fingerprint,
    ContentAddressMethod method,
    const std::string & path)
{
    return fetchers::Cache::Key{"sourcePathToHash", {
        {"fingerprint", fingerprint},
        {"method", std::string{method.render()}},
        {"path", path}
    }};
}

StorePath fetchToStore(
    const fetchers::Settings & settings,
    Store & store,
    const SourcePath & path,
    FetchMode mode,
    std::string_view name,
    ContentAddressMethod method,
    PathFilter * filter,
    RepairFlag repair)
{
    return fetchToStore2(store, path, mode, name, method, filter, repair).first;
}

std::pair<StorePath, Hash> fetchToStore2(
    Store & store,
    const SourcePath & path,
    FetchMode mode,
    std::string_view name,
    ContentAddressMethod method,
    PathFilter * filter,
    RepairFlag repair)
{
    std::optional<fetchers::Cache::Key> cacheKey;

<<<<<<< HEAD
    auto [subpath, fingerprint] =
        filter
        ? std::pair<CanonPath, std::optional<std::string>>{path.path, std::nullopt}
        : path.accessor->getFingerprint(path.path);

    if (fingerprint) {
        cacheKey = makeSourcePathToHashCacheKey(*fingerprint, method, subpath.abs());
        if (auto res = fetchers::getCache()->lookup(*cacheKey)) {
            auto hash = Hash::parseSRI(fetchers::getStrAttr(*res, "hash"));
            auto storePath = store.makeFixedOutputPathFromCA(name,
                ContentAddressWithReferences::fromParts(method, hash, {}));
            if (mode == FetchMode::DryRun || store.isValidPath(storePath)) {
                debug("source path '%s' cache hit in '%s' (hash '%s')", path, store.printStorePath(storePath), hash.to_string(HashFormat::SRI, true));
                return {storePath, hash};
            }
            debug("source path '%s' not in store", path);
=======
    if (!filter && path.accessor->fingerprint) {
        cacheKey = makeFetchToStoreCacheKey(std::string{name}, *path.accessor->fingerprint, method, path.path.abs());
        if (auto res = settings.getCache()->lookupStorePath(*cacheKey, store)) {
            debug("store path cache hit for '%s'", path);
            return res->storePath;
>>>>>>> 812e0693
        }
    } else {
        static auto barf = getEnv("_NIX_TEST_BARF_ON_UNCACHEABLE").value_or("") == "1";
        if (barf)
            throw Error("source path '%s' is uncacheable (filter=%d)", path, (bool) filter);
        // FIXME: could still provide in-memory caching keyed on `SourcePath`.
        debug("source path '%s' is uncacheable", path);
    }

    Activity act(*logger, lvlChatty, actUnknown,
        fmt(mode == FetchMode::DryRun ? "hashing '%s'" : "copying '%s' to the store", path));

    auto filter2 = filter ? *filter : defaultPathFilter;

    auto [storePath, hash] =
        mode == FetchMode::DryRun
        ? ({
            auto [storePath, hash] = store.computeStorePath(
                name, path, method, HashAlgorithm::SHA256, {}, filter2);
            debug("hashed '%s' to '%s' (hash '%s')", path, store.printStorePath(storePath), hash.to_string(HashFormat::SRI, true));
            std::make_pair(storePath, hash);
        })
        : ({
            // FIXME: ideally addToStore() would return the hash
            // right away (like computeStorePath()).
            auto storePath = store.addToStore(
                name, path, method, HashAlgorithm::SHA256, {}, filter2, repair);
            auto info = store.queryPathInfo(storePath);
            assert(info->references.empty());
            auto hash =
                method == ContentAddressMethod::Raw::NixArchive
                ? info->narHash
                : ({
                    if (!info->ca || info->ca->method != method)
                        throw Error("path '%s' lacks a CA field", store.printStorePath(storePath));
                    info->ca->hash;
                });
            debug("copied '%s' to '%s' (hash '%s')", path, store.printStorePath(storePath), hash.to_string(HashFormat::SRI, true));
            std::make_pair(storePath, hash);
        });

<<<<<<< HEAD
    if (cacheKey)
        fetchers::getCache()->upsert(*cacheKey, {{"hash", hash.to_string(HashFormat::SRI, true)}});
=======
    if (cacheKey && mode == FetchMode::Copy)
        settings.getCache()->upsert(*cacheKey, store, {}, storePath);
>>>>>>> 812e0693

    return {storePath, hash};
}

}<|MERGE_RESOLUTION|>--- conflicted
+++ resolved
@@ -4,12 +4,7 @@
 
 namespace nix {
 
-<<<<<<< HEAD
 fetchers::Cache::Key makeSourcePathToHashCacheKey(
-=======
-fetchers::Cache::Key makeFetchToStoreCacheKey(
-    const std::string & name,
->>>>>>> 812e0693
     const std::string & fingerprint,
     ContentAddressMethod method,
     const std::string & path)
@@ -31,10 +26,11 @@
     PathFilter * filter,
     RepairFlag repair)
 {
-    return fetchToStore2(store, path, mode, name, method, filter, repair).first;
+    return fetchToStore2(settings, store, path, mode, name, method, filter, repair).first;
 }
 
 std::pair<StorePath, Hash> fetchToStore2(
+    const fetchers::Settings & settings,
     Store & store,
     const SourcePath & path,
     FetchMode mode,
@@ -45,7 +41,6 @@
 {
     std::optional<fetchers::Cache::Key> cacheKey;
 
-<<<<<<< HEAD
     auto [subpath, fingerprint] =
         filter
         ? std::pair<CanonPath, std::optional<std::string>>{path.path, std::nullopt}
@@ -53,7 +48,7 @@
 
     if (fingerprint) {
         cacheKey = makeSourcePathToHashCacheKey(*fingerprint, method, subpath.abs());
-        if (auto res = fetchers::getCache()->lookup(*cacheKey)) {
+        if (auto res = settings.getCache()->lookup(*cacheKey)) {
             auto hash = Hash::parseSRI(fetchers::getStrAttr(*res, "hash"));
             auto storePath = store.makeFixedOutputPathFromCA(name,
                 ContentAddressWithReferences::fromParts(method, hash, {}));
@@ -62,13 +57,6 @@
                 return {storePath, hash};
             }
             debug("source path '%s' not in store", path);
-=======
-    if (!filter && path.accessor->fingerprint) {
-        cacheKey = makeFetchToStoreCacheKey(std::string{name}, *path.accessor->fingerprint, method, path.path.abs());
-        if (auto res = settings.getCache()->lookupStorePath(*cacheKey, store)) {
-            debug("store path cache hit for '%s'", path);
-            return res->storePath;
->>>>>>> 812e0693
         }
     } else {
         static auto barf = getEnv("_NIX_TEST_BARF_ON_UNCACHEABLE").value_or("") == "1";
@@ -110,13 +98,8 @@
             std::make_pair(storePath, hash);
         });
 
-<<<<<<< HEAD
     if (cacheKey)
-        fetchers::getCache()->upsert(*cacheKey, {{"hash", hash.to_string(HashFormat::SRI, true)}});
-=======
-    if (cacheKey && mode == FetchMode::Copy)
-        settings.getCache()->upsert(*cacheKey, store, {}, storePath);
->>>>>>> 812e0693
+        settings.getCache()->upsert(*cacheKey, {{"hash", hash.to_string(HashFormat::SRI, true)}});
 
     return {storePath, hash};
 }
