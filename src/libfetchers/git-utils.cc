#include "git-utils.hh"
#include "cache.hh"
#include "finally.hh"
#include "processes.hh"
#include "signals.hh"
#include "users.hh"
#include "fs-sink.hh"
#include "sync.hh"

#include <git2/attr.h>
#include <git2/blob.h>
#include <git2/commit.h>
#include <git2/config.h>
#include <git2/describe.h>
#include <git2/errors.h>
#include <git2/global.h>
#include <git2/indexer.h>
#include <git2/object.h>
#include <git2/odb.h>
#include <git2/refs.h>
#include <git2/remote.h>
#include <git2/repository.h>
#include <git2/revparse.h>
#include <git2/status.h>
#include <git2/submodule.h>
#include <git2/sys/odb_backend.h>
#include <git2/sys/mempack.h>
#include <git2/tree.h>

#include <iostream>
#include <unordered_set>
#include <queue>
#include <regex>
#include <span>

namespace std {

template<> struct hash<git_oid>
{
    size_t operator()(const git_oid & oid) const
    {
        return * (size_t *) oid.id;
    }
};

}

std::ostream & operator << (std::ostream & str, const git_oid & oid)
{
    str << git_oid_tostr_s(&oid);
    return str;
}

bool operator == (const git_oid & oid1, const git_oid & oid2)
{
    return git_oid_equal(&oid1, &oid2);
}

namespace nix {

struct GitSourceAccessor;

// Some wrapper types that ensure that the git_*_free functions get called.
template<auto del>
struct Deleter
{
    template <typename T>
    void operator()(T * p) const { del(p); };
};

typedef std::unique_ptr<git_repository, Deleter<git_repository_free>> Repository;
typedef std::unique_ptr<git_tree_entry, Deleter<git_tree_entry_free>> TreeEntry;
typedef std::unique_ptr<git_tree, Deleter<git_tree_free>> Tree;
typedef std::unique_ptr<git_treebuilder, Deleter<git_treebuilder_free>> TreeBuilder;
typedef std::unique_ptr<git_blob, Deleter<git_blob_free>> Blob;
typedef std::unique_ptr<git_object, Deleter<git_object_free>> Object;
typedef std::unique_ptr<git_commit, Deleter<git_commit_free>> Commit;
typedef std::unique_ptr<git_reference, Deleter<git_reference_free>> Reference;
typedef std::unique_ptr<git_describe_result, Deleter<git_describe_result_free>> DescribeResult;
typedef std::unique_ptr<git_status_list, Deleter<git_status_list_free>> StatusList;
typedef std::unique_ptr<git_remote, Deleter<git_remote_free>> Remote;
typedef std::unique_ptr<git_config, Deleter<git_config_free>> GitConfig;
typedef std::unique_ptr<git_config_iterator, Deleter<git_config_iterator_free>> ConfigIterator;
typedef std::unique_ptr<git_odb, Deleter<git_odb_free>> ObjectDb;
typedef std::unique_ptr<git_packbuilder, Deleter<git_packbuilder_free>> PackBuilder;
typedef std::unique_ptr<git_indexer, Deleter<git_indexer_free>> Indexer;

// A helper to ensure that we don't leak objects returned by libgit2.
template<typename T>
struct Setter
{
    T & t;
    typename T::pointer p = nullptr;

    Setter(T & t) : t(t) { }

    ~Setter() { if (p) t = T(p); }

    operator typename T::pointer * () { return &p; }
};

Hash toHash(const git_oid & oid)
{
    #ifdef GIT_EXPERIMENTAL_SHA256
    assert(oid.type == GIT_OID_SHA1);
    #endif
    Hash hash(HashAlgorithm::SHA1);
    memcpy(hash.hash, oid.id, hash.hashSize);
    return hash;
}

static void initLibGit2()
{
    if (git_libgit2_init() < 0)
        throw Error("initialising libgit2: %s", git_error_last()->message);
}

git_oid hashToOID(const Hash & hash)
{
    git_oid oid;
    if (git_oid_fromstr(&oid, hash.gitRev().c_str()))
        throw Error("cannot convert '%s' to a Git OID", hash.gitRev());
    return oid;
}

Object lookupObject(git_repository * repo, const git_oid & oid, git_object_t type = GIT_OBJECT_ANY)
{
    Object obj;
    if (git_object_lookup(Setter(obj), repo, &oid, type)) {
        auto err = git_error_last();
        throw Error("getting Git object '%s': %s", oid, err->message);
    }
    return obj;
}

template<typename T>
T peelObject(git_object * obj, git_object_t type)
{
    T obj2;
    if (git_object_peel((git_object * *) (typename T::pointer *) Setter(obj2), obj, type)) {
        auto err = git_error_last();
        throw Error("peeling Git object '%s': %s", *git_object_id(obj), err->message);
    }
    return obj2;
}

template<typename T>
T dupObject(typename T::pointer obj)
{
    T obj2;
    if (git_object_dup((git_object * *) (typename T::pointer *) Setter(obj2), (git_object *) obj))
        throw Error("duplicating object '%s': %s", *git_object_id((git_object *) obj), git_error_last()->message);
    return obj2;
}

/**
 * Peel the specified object (i.e. follow tag and commit objects) to
 * either a blob or a tree.
 */
static Object peelToTreeOrBlob(git_object * obj)
{
    /* git_object_peel() doesn't handle blob objects, so handle those
       specially. */
    if (git_object_type(obj) == GIT_OBJECT_BLOB)
        return dupObject<Object>(obj);
    else
        return peelObject<Object>(obj, GIT_OBJECT_TREE);
}

<<<<<<< HEAD
static void initRepoAtomically(std::filesystem::path &path, bool bare) {
    if (pathExists(path.string())) return;

    Path tmpDir = createTempDir(std::filesystem::path(path).parent_path());
=======
struct PackBuilderContext {
    std::exception_ptr exception;

    void handleException(const char * activity, int errCode)
    {
        switch (errCode) {
            case GIT_OK:
                break;
            case GIT_EUSER:
                if (!exception)
                    panic("PackBuilderContext::handleException: user error, but exception was not set");

                std::rethrow_exception(exception);
            default:
                throw Error("%s: %i, %s", Uncolored(activity), errCode, git_error_last()->message);
        }
    }
};

extern "C" {

/**
 * A `git_packbuilder_progress` implementation that aborts the pack building if needed.
 */
static int packBuilderProgressCheckInterrupt(int stage, uint32_t current, uint32_t total, void *payload)
{
    PackBuilderContext & args = * (PackBuilderContext *) payload;
    try {
        checkInterrupt();
        return GIT_OK;
    } catch (const std::exception & e) {
        args.exception = std::current_exception();
        return GIT_EUSER;
    }
};
static git_packbuilder_progress PACKBUILDER_PROGRESS_CHECK_INTERRUPT = &packBuilderProgressCheckInterrupt;

} // extern "C"

static void initRepoAtomically(std::filesystem::path &path, bool bare)
{
    if (pathExists(path.string())) return;

    Path tmpDir = createTempDir(os_string_to_string(PathViewNG { std::filesystem::path(path).parent_path() }));
>>>>>>> b3e92048
    AutoDelete delTmpDir(tmpDir, true);
    Repository tmpRepo;

    if (git_repository_init(Setter(tmpRepo), tmpDir.c_str(), bare))
        throw Error("creating Git repository %s: %s", path, git_error_last()->message);
    try {
        std::filesystem::rename(tmpDir, path);
    } catch (std::filesystem::filesystem_error & e) {
<<<<<<< HEAD
        if (e.code() == std::errc::file_exists) // Someone might race us to create the repository.
            return;
=======
        // Someone may race us to create the repository.
        if (e.code() == std::errc::file_exists
            // `path` may be attempted to be deleted by s::f::rename, in which case the code is:
            || e.code() == std::errc::directory_not_empty) {
            return;
        }
>>>>>>> b3e92048
        else
            throw SysError("moving temporary git repository from %s to %s", tmpDir, path);
    }
    // we successfully moved the repository, so the temporary directory no longer exists.
    delTmpDir.cancel();
}

struct GitRepoImpl : GitRepo, std::enable_shared_from_this<GitRepoImpl>
{
    /** Location of the repository on disk. */
    std::filesystem::path path;
    /**
     * libgit2 repository. Note that new objects are not written to disk,
     * because we are using a mempack backend. For writing to disk, see
     * `flush()`, which is also called by `GitFileSystemObjectSink::sync()`.
     */
    Repository repo;
    /**
     * In-memory object store for efficient batched writing to packfiles.
     * Owned by `repo`.
     */
    git_odb_backend * mempack_backend;

    GitRepoImpl(std::filesystem::path _path, bool create, bool bare)
        : path(std::move(_path))
    {
        initLibGit2();

        initRepoAtomically(path, bare);
        if (git_repository_open(Setter(repo), path.string().c_str()))
<<<<<<< HEAD
            throw Error("opening Git repository '%s': %s", path, git_error_last()->message);

=======
            throw Error("opening Git repository %s: %s", path, git_error_last()->message);

        ObjectDb odb;
        if (git_repository_odb(Setter(odb), repo.get()))
            throw Error("getting Git object database: %s", git_error_last()->message);

        // mempack_backend will be owned by the repository, so we are not expected to free it ourselves.
        if (git_mempack_new(&mempack_backend))
            throw Error("creating mempack backend: %s", git_error_last()->message);

        if (git_odb_add_backend(odb.get(), mempack_backend, 999))
            throw Error("adding mempack backend to Git object database: %s", git_error_last()->message);
>>>>>>> b3e92048
    }

    operator git_repository * ()
    {
        return repo.get();
    }

    void flush() override {
        checkInterrupt();

        git_buf buf = GIT_BUF_INIT;
        Finally _disposeBuf { [&] { git_buf_dispose(&buf); } };
        PackBuilder packBuilder;
        PackBuilderContext packBuilderContext;
        git_packbuilder_new(Setter(packBuilder), *this);
        git_packbuilder_set_callbacks(packBuilder.get(), PACKBUILDER_PROGRESS_CHECK_INTERRUPT, &packBuilderContext);
        git_packbuilder_set_threads(packBuilder.get(), 0 /* autodetect */);

        packBuilderContext.handleException(
            "preparing packfile",
            git_mempack_write_thin_pack(mempack_backend, packBuilder.get())
        );
        checkInterrupt();
        packBuilderContext.handleException(
            "writing packfile",
            git_packbuilder_write_buf(&buf, packBuilder.get())
        );
        checkInterrupt();

        std::string repo_path = std::string(git_repository_path(repo.get()));
        while (!repo_path.empty() && repo_path.back() == '/')
            repo_path.pop_back();
        std::string pack_dir_path = repo_path + "/objects/pack";

        // TODO (performance): could the indexing be done in a separate thread?
        //                     we'd need a more streaming variation of
        //                     git_packbuilder_write_buf, or incur the cost of
        //                     copying parts of the buffer to a separate thread.
        //                     (synchronously on the git_packbuilder_write_buf thread)
        Indexer indexer;
        git_indexer_progress stats;
        if (git_indexer_new(Setter(indexer), pack_dir_path.c_str(), 0, nullptr, nullptr))
            throw Error("creating git packfile indexer: %s", git_error_last()->message);

        // TODO: provide index callback for checkInterrupt() termination
        //       though this is about an order of magnitude faster than the packbuilder
        //       expect up to 1 sec latency due to uninterruptible git_indexer_append.
        constexpr size_t chunkSize = 128 * 1024;
        for (size_t offset = 0; offset < buf.size; offset += chunkSize) {
            if (git_indexer_append(indexer.get(), buf.ptr + offset, std::min(chunkSize, buf.size - offset), &stats))
                throw Error("appending to git packfile index: %s", git_error_last()->message);
            checkInterrupt();
        }

        if (git_indexer_commit(indexer.get(), &stats))
            throw Error("committing git packfile index: %s", git_error_last()->message);

        if (git_mempack_reset(mempack_backend))
            throw Error("resetting git mempack backend: %s", git_error_last()->message);

        checkInterrupt();
    }

    uint64_t getRevCount(const Hash & rev) override
    {
        std::unordered_set<git_oid> done;
        std::queue<Commit> todo;

        todo.push(peelObject<Commit>(lookupObject(*this, hashToOID(rev)).get(), GIT_OBJECT_COMMIT));

        while (auto commit = pop(todo)) {
            if (!done.insert(*git_commit_id(commit->get())).second) continue;

            for (size_t n = 0; n < git_commit_parentcount(commit->get()); ++n) {
                git_commit * parent;
                if (git_commit_parent(&parent, commit->get(), n))
                    throw Error("getting parent of Git commit '%s': %s", *git_commit_id(commit->get()), git_error_last()->message);
                todo.push(Commit(parent));
            }
        }

        return done.size();
    }

    uint64_t getLastModified(const Hash & rev) override
    {
        auto commit = peelObject<Commit>(lookupObject(*this, hashToOID(rev)).get(), GIT_OBJECT_COMMIT);

        return git_commit_time(commit.get());
    }

    bool isShallow() override
    {
        return git_repository_is_shallow(*this);
    }

    void setRemote(const std::string & name, const std::string & url) override
    {
        if (git_remote_set_url(*this, name.c_str(), url.c_str()))
            throw Error("setting remote '%s' URL to '%s': %s", name, url, git_error_last()->message);
    }

    Hash resolveRef(std::string ref) override
    {
        Object object;
        if (git_revparse_single(Setter(object), *this, ref.c_str()))
            throw Error("resolving Git reference '%s': %s", ref, git_error_last()->message);
        auto oid = git_object_id(object.get());
        return toHash(*oid);
    }

    std::vector<Submodule> parseSubmodules(const std::filesystem::path & configFile)
    {
        GitConfig config;
        if (git_config_open_ondisk(Setter(config), configFile.string().c_str()))
            throw Error("parsing .gitmodules file: %s", git_error_last()->message);

        ConfigIterator it;
        if (git_config_iterator_glob_new(Setter(it), config.get(), "^submodule\\..*\\.(path|url|branch)$"))
            throw Error("iterating over .gitmodules: %s", git_error_last()->message);

        std::map<std::string, std::string> entries;

        while (true) {
            git_config_entry * entry = nullptr;
            if (auto err = git_config_next(&entry, it.get())) {
                if (err == GIT_ITEROVER) break;
                throw Error("iterating over .gitmodules: %s", git_error_last()->message);
            }
            entries.emplace(entry->name + 10, entry->value);
        }

        std::vector<Submodule> result;

        for (auto & [key, value] : entries) {
            if (!hasSuffix(key, ".path")) continue;
            std::string key2(key, 0, key.size() - 5);
            auto path = CanonPath(value);
            result.push_back(Submodule {
                .path = path,
                .url = entries[key2 + ".url"],
                .branch = entries[key2 + ".branch"],
            });
        }

        return result;
    }

    // Helper for statusCallback below.
    static int statusCallbackTrampoline(const char * path, unsigned int statusFlags, void * payload)
    {
        return (*((std::function<int(const char * path, unsigned int statusFlags)> *) payload))(path, statusFlags);
    }

    WorkdirInfo getWorkdirInfo() override
    {
        WorkdirInfo info;

        /* Get the head revision, if any. */
        git_oid headRev;
        if (auto err = git_reference_name_to_id(&headRev, *this, "HEAD")) {
            if (err != GIT_ENOTFOUND)
                throw Error("resolving HEAD: %s", git_error_last()->message);
        } else
            info.headRev = toHash(headRev);

        /* Get all tracked files and determine whether the working
           directory is dirty. */
        std::function<int(const char * path, unsigned int statusFlags)> statusCallback = [&](const char * path, unsigned int statusFlags)
        {
            if (!(statusFlags & GIT_STATUS_INDEX_DELETED) &&
                !(statusFlags & GIT_STATUS_WT_DELETED))
            {
                info.files.insert(CanonPath(path));
                if (statusFlags != GIT_STATUS_CURRENT)
                    info.dirtyFiles.insert(CanonPath(path));
            } else
                info.deletedFiles.insert(CanonPath(path));
            if (statusFlags != GIT_STATUS_CURRENT)
                info.isDirty = true;
            return 0;
        };

        git_status_options options = GIT_STATUS_OPTIONS_INIT;
        options.flags |= GIT_STATUS_OPT_INCLUDE_UNMODIFIED;
        options.flags |= GIT_STATUS_OPT_EXCLUDE_SUBMODULES;
        if (git_status_foreach_ext(*this, &options, &statusCallbackTrampoline, &statusCallback))
            throw Error("getting working directory status: %s", git_error_last()->message);

        /* Get submodule info. */
        auto modulesFile = path / ".gitmodules";
        if (pathExists(modulesFile.string()))
            info.submodules = parseSubmodules(modulesFile);

        return info;
    }

    std::optional<std::string> getWorkdirRef() override
    {
        Reference ref;
        if (git_reference_lookup(Setter(ref), *this, "HEAD"))
            throw Error("looking up HEAD: %s", git_error_last()->message);

        if (auto target = git_reference_symbolic_target(ref.get()))
            return target;

        return std::nullopt;
    }

    std::vector<std::tuple<Submodule, Hash>> getSubmodules(const Hash & rev, bool exportIgnore) override;

    std::string resolveSubmoduleUrl(const std::string & url) override
    {
        git_buf buf = GIT_BUF_INIT;
        if (git_submodule_resolve_url(&buf, *this, url.c_str()))
            throw Error("resolving Git submodule URL '%s'", url);
        Finally cleanup = [&]() { git_buf_dispose(&buf); };

        std::string res(buf.ptr);
        return res;
    }

    bool hasObject(const Hash & oid_) override
    {
        auto oid = hashToOID(oid_);

        Object obj;
        if (auto errCode = git_object_lookup(Setter(obj), *this, &oid, GIT_OBJECT_ANY)) {
            if (errCode == GIT_ENOTFOUND) return false;
            auto err = git_error_last();
            throw Error("getting Git object '%s': %s", oid, err->message);
        }

        return true;
    }

    /**
     * A 'GitSourceAccessor' with no regard for export-ignore or any other transformations.
     */
    ref<GitSourceAccessor> getRawAccessor(const Hash & rev);

    ref<SourceAccessor> getAccessor(
        const Hash & rev,
        bool exportIgnore,
        std::string displayPrefix) override;

    ref<SourceAccessor> getAccessor(const WorkdirInfo & wd, bool exportIgnore, MakeNotAllowedError e) override;

    ref<GitFileSystemObjectSink> getFileSystemObjectSink() override;

    static int sidebandProgressCallback(const char * str, int len, void * payload)
    {
        auto act = (Activity *) payload;
        act->result(resFetchStatus, trim(std::string_view(str, len)));
        return getInterrupted() ? -1 : 0;
    }

    static int transferProgressCallback(const git_indexer_progress * stats, void * payload)
    {
        auto act = (Activity *) payload;
        act->result(resFetchStatus,
            fmt("%d/%d objects received, %d/%d deltas indexed, %.1f MiB",
                stats->received_objects,
                stats->total_objects,
                stats->indexed_deltas,
                stats->total_deltas,
                stats->received_bytes / (1024.0 * 1024.0)));
        return getInterrupted() ? -1 : 0;
    }

    void fetch(
        const std::string & url,
        const std::string & refspec,
        bool shallow) override
    {
        Activity act(*logger, lvlTalkative, actFetchTree, fmt("fetching Git repository '%s'", url));

        // TODO: implement git-credential helper support (preferably via libgit2, which as of 2024-01 does not support that)
        //       then use code that was removed in this commit (see blame)

        auto dir = this->path;
        Strings gitArgs{"-C", dir.string(), "--git-dir", ".", "fetch", "--quiet", "--force"};
        if (shallow)
            append(gitArgs, {"--depth", "1"});
        append(gitArgs, {std::string("--"), url, refspec});

        runProgram(RunOptions {
            .program = "git",
            .lookupPath = true,
            // FIXME: git stderr messes up our progress indicator, so
            // we're using --quiet for now. Should process its stderr.
            .args = gitArgs,
            .input = {},
            .isInteractive = true
        });
    }

    void verifyCommit(
        const Hash & rev,
        const std::vector<fetchers::PublicKey> & publicKeys) override
    {
        // Create ad-hoc allowedSignersFile and populate it with publicKeys
        auto allowedSignersFile = createTempFile().second;
        std::string allowedSigners;
        for (const fetchers::PublicKey & k : publicKeys) {
            if (k.type != "ssh-dsa"
                && k.type != "ssh-ecdsa"
                && k.type != "ssh-ecdsa-sk"
                && k.type != "ssh-ed25519"
                && k.type != "ssh-ed25519-sk"
                && k.type != "ssh-rsa")
                throw Error("Unknown key type '%s'.\n"
                    "Please use one of\n"
                    "- ssh-dsa\n"
                    "  ssh-ecdsa\n"
                    "  ssh-ecdsa-sk\n"
                    "  ssh-ed25519\n"
                    "  ssh-ed25519-sk\n"
                    "  ssh-rsa", k.type);
            allowedSigners += "* " + k.type + " " + k.key + "\n";
        }
        writeFile(allowedSignersFile, allowedSigners);

        // Run verification command
        auto [status, output] = runProgram(RunOptions {
                .program = "git",
                .args = {
                    "-c",
                    "gpg.ssh.allowedSignersFile=" + allowedSignersFile,
                    "-C", path.string(),
                    "verify-commit",
                    rev.gitRev()
                },
                .mergeStderrToStdout = true,
        });

        /* Evaluate result through status code and checking if public
           key fingerprints appear on stderr. This is neccessary
           because the git command might also succeed due to the
           commit being signed by gpg keys that are present in the
           users key agent. */
        std::string re = R"(Good "git" signature for \* with .* key SHA256:[)";
        for (const fetchers::PublicKey & k : publicKeys){
            // Calculate sha256 fingerprint from public key and escape the regex symbol '+' to match the key literally
            std::string keyDecoded;
            try {
                keyDecoded = base64Decode(k.key);
            } catch (Error & e) {
                e.addTrace({}, "while decoding public key '%s' used for git signature", k.key);
            }
            auto fingerprint = trim(hashString(HashAlgorithm::SHA256, keyDecoded).to_string(nix::HashFormat::Base64, false), "=");
            auto escaped_fingerprint = std::regex_replace(fingerprint, std::regex("\\+"), "\\+" );
            re += "(" + escaped_fingerprint + ")";
        }
        re += "]";
        if (status == 0 && std::regex_search(output, std::regex(re)))
            printTalkative("Signature verification on commit %s succeeded.", rev.gitRev());
        else
            throw Error("Commit signature verification on commit %s failed: %s", rev.gitRev(), output);
    }

    Hash treeHashToNarHash(const Hash & treeHash) override
    {
        auto accessor = getAccessor(treeHash, false, "");

        fetchers::Cache::Key cacheKey{"treeHashToNarHash", {{"treeHash", treeHash.gitRev()}}};

        if (auto res = fetchers::getCache()->lookup(cacheKey))
            return Hash::parseAny(fetchers::getStrAttr(*res, "narHash"), HashAlgorithm::SHA256);

        auto narHash = accessor->hashPath(CanonPath::root);

        fetchers::getCache()->upsert(cacheKey, fetchers::Attrs({{"narHash", narHash.to_string(HashFormat::SRI, true)}}));

        return narHash;
    }

    Hash dereferenceSingletonDirectory(const Hash & oid_) override
    {
        auto oid = hashToOID(oid_);

        auto _tree = lookupObject(*this, oid, GIT_OBJECT_TREE);
        auto tree = (const git_tree *) &*_tree;

        if (git_tree_entrycount(tree) == 1) {
            auto entry = git_tree_entry_byindex(tree, 0);
            auto mode = git_tree_entry_filemode(entry);
            if (mode == GIT_FILEMODE_TREE)
                oid = *git_tree_entry_id(entry);
        }

        return toHash(oid);
    }
};

ref<GitRepo> GitRepo::openRepo(const std::filesystem::path & path, bool create, bool bare)
{
    return make_ref<GitRepoImpl>(path, create, bare);
}

/**
 * Raw git tree input accessor.
 */
struct GitSourceAccessor : SourceAccessor
{
    ref<GitRepoImpl> repo;
    Object root;

    GitSourceAccessor(ref<GitRepoImpl> repo_, const Hash & rev)
        : repo(repo_)
        , root(peelToTreeOrBlob(lookupObject(*repo, hashToOID(rev)).get()))
    {
    }

    std::string readBlob(const CanonPath & path, bool symlink)
    {
        auto blob = getBlob(path, symlink);

        auto data = std::string_view((const char *) git_blob_rawcontent(blob.get()), git_blob_rawsize(blob.get()));

        return std::string(data);
    }

    std::string readFile(const CanonPath & path) override
    {
        return readBlob(path, false);
    }

    bool pathExists(const CanonPath & path) override
    {
        return path.isRoot() ? true : (bool) lookup(path);
    }

    std::optional<Stat> maybeLstat(const CanonPath & path) override
    {
        if (path.isRoot())
            return Stat { .type = git_object_type(root.get()) == GIT_OBJECT_TREE ? tDirectory : tRegular };

        auto entry = lookup(path);
        if (!entry)
            return std::nullopt;

        auto mode = git_tree_entry_filemode(entry);

        if (mode == GIT_FILEMODE_TREE)
            return Stat { .type = tDirectory };

        else if (mode == GIT_FILEMODE_BLOB)
            return Stat { .type = tRegular };

        else if (mode == GIT_FILEMODE_BLOB_EXECUTABLE)
            return Stat { .type = tRegular, .isExecutable = true };

        else if (mode == GIT_FILEMODE_LINK)
            return Stat { .type = tSymlink };

        else if (mode == GIT_FILEMODE_COMMIT)
            // Treat submodules as an empty directory.
            return Stat { .type = tDirectory };

        else
            throw Error("file '%s' has an unsupported Git file type");
    }

    DirEntries readDirectory(const CanonPath & path) override
    {
        return std::visit(overloaded {
            [&](Tree tree) {
                DirEntries res;

                auto count = git_tree_entrycount(tree.get());

                for (size_t n = 0; n < count; ++n) {
                    auto entry = git_tree_entry_byindex(tree.get(), n);
                    // FIXME: add to cache
                    res.emplace(std::string(git_tree_entry_name(entry)), DirEntry{});
                }

                return res;
            },
            [&](Submodule) {
                return DirEntries();
            }
        }, getTree(path));
    }

    std::string readLink(const CanonPath & path) override
    {
        return readBlob(path, true);
    }

    /**
     * If `path` exists and is a submodule, return its
     * revision. Otherwise return nothing.
     */
    std::optional<Hash> getSubmoduleRev(const CanonPath & path)
    {
        auto entry = lookup(path);

        if (!entry || git_tree_entry_type(entry) != GIT_OBJECT_COMMIT)
            return std::nullopt;

        return toHash(*git_tree_entry_id(entry));
    }

    std::unordered_map<CanonPath, TreeEntry> lookupCache;

    /* Recursively look up 'path' relative to the root. */
    git_tree_entry * lookup(const CanonPath & path)
    {
        auto i = lookupCache.find(path);
        if (i != lookupCache.end()) return i->second.get();

        auto parent = path.parent();
        if (!parent) return nullptr;

        auto name = path.baseName().value();

        auto parentTree = lookupTree(*parent);
        if (!parentTree) return nullptr;

        auto count = git_tree_entrycount(parentTree->get());

        git_tree_entry * res = nullptr;

        /* Add all the tree entries to the cache to speed up
           subsequent lookups. */
        for (size_t n = 0; n < count; ++n) {
            auto entry = git_tree_entry_byindex(parentTree->get(), n);

            TreeEntry copy;
            if (git_tree_entry_dup(Setter(copy), entry))
                throw Error("dupping tree entry: %s", git_error_last()->message);

            auto entryName = std::string_view(git_tree_entry_name(entry));

            if (entryName == name)
                res = copy.get();

            auto path2 = *parent;
            path2.push(entryName);
            lookupCache.emplace(path2, std::move(copy)).first->second.get();
        }

        return res;
    }

    std::optional<Tree> lookupTree(const CanonPath & path)
    {
        if (path.isRoot()) {
            if (git_object_type(root.get()) == GIT_OBJECT_TREE)
                return dupObject<Tree>((git_tree *) &*root);
            else
                return std::nullopt;
        }

        auto entry = lookup(path);
        if (!entry || git_tree_entry_type(entry) != GIT_OBJECT_TREE)
            return std::nullopt;

        Tree tree;
        if (git_tree_entry_to_object((git_object * *) (git_tree * *) Setter(tree), *repo, entry))
            throw Error("looking up directory '%s': %s", showPath(path), git_error_last()->message);

        return tree;
    }

    git_tree_entry * need(const CanonPath & path)
    {
        auto entry = lookup(path);
        if (!entry)
            throw Error("'%s' does not exist", showPath(path));
        return entry;
    }

    struct Submodule { };

    std::variant<Tree, Submodule> getTree(const CanonPath & path)
    {
        if (path.isRoot()) {
            if (git_object_type(root.get()) == GIT_OBJECT_TREE)
                return dupObject<Tree>((git_tree *) &*root);
            else
                throw Error("Git root object '%s' is not a directory", *git_object_id(root.get()));
        }

        auto entry = need(path);

        if (git_tree_entry_type(entry) == GIT_OBJECT_COMMIT)
            return Submodule();

        if (git_tree_entry_type(entry) != GIT_OBJECT_TREE)
            throw Error("'%s' is not a directory", showPath(path));

        Tree tree;
        if (git_tree_entry_to_object((git_object * *) (git_tree * *) Setter(tree), *repo, entry))
            throw Error("looking up directory '%s': %s", showPath(path), git_error_last()->message);

        return tree;
    }

    Blob getBlob(const CanonPath & path, bool expectSymlink)
    {
        if (!expectSymlink && git_object_type(root.get()) == GIT_OBJECT_BLOB)
            return dupObject<Blob>((git_blob *) &*root);

        auto notExpected = [&]()
        {
            throw Error(
                expectSymlink
                ? "'%s' is not a symlink"
                : "'%s' is not a regular file",
                showPath(path));
        };

        if (path.isRoot()) notExpected();

        auto entry = need(path);

        if (git_tree_entry_type(entry) != GIT_OBJECT_BLOB)
            notExpected();

        auto mode = git_tree_entry_filemode(entry);
        if (expectSymlink) {
            if (mode != GIT_FILEMODE_LINK)
                notExpected();
        } else {
            if (mode != GIT_FILEMODE_BLOB && mode != GIT_FILEMODE_BLOB_EXECUTABLE)
                notExpected();
        }

        Blob blob;
        if (git_tree_entry_to_object((git_object * *) (git_blob * *) Setter(blob), *repo, entry))
            throw Error("looking up file '%s': %s", showPath(path), git_error_last()->message);

        return blob;
    }
};

struct GitExportIgnoreSourceAccessor : CachingFilteringSourceAccessor {
    ref<GitRepoImpl> repo;
    std::optional<Hash> rev;

    GitExportIgnoreSourceAccessor(ref<GitRepoImpl> repo, ref<SourceAccessor> next, std::optional<Hash> rev)
        : CachingFilteringSourceAccessor(next, [&](const CanonPath & path) {
            return RestrictedPathError(fmt("'%s' does not exist because it was fetched with exportIgnore enabled", path));
        })
        , repo(repo)
        , rev(rev)
    { }

    bool gitAttrGet(const CanonPath & path, const char * attrName, const char * & valueOut)
    {
        const char * pathCStr = path.rel_c_str();

        if (rev) {
            git_attr_options opts = GIT_ATTR_OPTIONS_INIT;
            opts.attr_commit_id = hashToOID(*rev);
            // TODO: test that gitattributes from global and system are not used
            //       (ie more or less: home and etc - both of them!)
            opts.flags = GIT_ATTR_CHECK_INCLUDE_COMMIT | GIT_ATTR_CHECK_NO_SYSTEM;
            return git_attr_get_ext(
                &valueOut,
                *repo,
                &opts,
                pathCStr,
                attrName
                );
        }
        else {
            return git_attr_get(
                &valueOut,
                *repo,
                GIT_ATTR_CHECK_INDEX_ONLY | GIT_ATTR_CHECK_NO_SYSTEM,
                pathCStr,
                attrName);
        }
    }

    bool isExportIgnored(const CanonPath & path)
    {
        const char *exportIgnoreEntry = nullptr;

        // GIT_ATTR_CHECK_INDEX_ONLY:
        // > It will use index only for creating archives or for a bare repo
        // > (if an index has been specified for the bare repo).
        // -- https://github.com/libgit2/libgit2/blob/HEAD/include/git2/attr.h#L113C62-L115C48
        if (gitAttrGet(path, "export-ignore", exportIgnoreEntry)) {
            if (git_error_last()->klass == GIT_ENOTFOUND)
                return false;
            else
                throw Error("looking up '%s': %s", showPath(path), git_error_last()->message);
        }
        else {
            // Official git will silently reject export-ignore lines that have
            // values. We do the same.
            return GIT_ATTR_IS_TRUE(exportIgnoreEntry);
        }
    }

    bool isAllowedUncached(const CanonPath & path) override
    {
        return !isExportIgnored(path);
    }

};

struct GitFileSystemObjectSinkImpl : GitFileSystemObjectSink
{
    ref<GitRepoImpl> repo;

    struct PendingDir
    {
        std::string name;
        TreeBuilder builder;
    };

    std::vector<PendingDir> pendingDirs;

    void pushBuilder(std::string name)
    {
        const git_tree_entry * entry;
        Tree prevTree = nullptr;

        if (!pendingDirs.empty() &&
            (entry = git_treebuilder_get(pendingDirs.back().builder.get(), name.c_str())))
        {
            /* Clone a tree that we've already finished. This happens
               if a tarball has directory entries that are not
               contiguous. */
            if (git_tree_entry_type(entry) != GIT_OBJECT_TREE)
                throw Error("parent of '%s' is not a directory", name);

            if (git_tree_entry_to_object((git_object * *) (git_tree * *) Setter(prevTree), *repo, entry))
                throw Error("looking up parent of '%s': %s", name, git_error_last()->message);
        }

        git_treebuilder * b;
        if (git_treebuilder_new(&b, *repo, prevTree.get()))
            throw Error("creating a tree builder: %s", git_error_last()->message);
        pendingDirs.push_back({ .name = std::move(name), .builder = TreeBuilder(b) });
    };

    GitFileSystemObjectSinkImpl(ref<GitRepoImpl> repo) : repo(repo)
    {
        pushBuilder("");
    }

    std::pair<git_oid, std::string> popBuilder()
    {
        assert(!pendingDirs.empty());
        auto pending = std::move(pendingDirs.back());
        git_oid oid;
        if (git_treebuilder_write(&oid, pending.builder.get()))
            throw Error("creating a tree object: %s", git_error_last()->message);
        pendingDirs.pop_back();
        return {oid, pending.name};
    };

    void addToTree(const std::string & name, const git_oid & oid, git_filemode_t mode)
    {
        assert(!pendingDirs.empty());
        auto & pending = pendingDirs.back();
        if (git_treebuilder_insert(nullptr, pending.builder.get(), name.c_str(), &oid, mode))
            throw Error("adding a file to a tree builder: %s", git_error_last()->message);
    };

    void updateBuilders(std::span<const std::string> names)
    {
        // Find the common prefix of pendingDirs and names.
        size_t prefixLen = 0;
        for (; prefixLen < names.size() && prefixLen + 1 < pendingDirs.size(); ++prefixLen)
            if (names[prefixLen] != pendingDirs[prefixLen + 1].name)
                break;

        // Finish the builders that are not part of the common prefix.
        for (auto n = pendingDirs.size(); n > prefixLen + 1; --n) {
            auto [oid, name] = popBuilder();
            addToTree(name, oid, GIT_FILEMODE_TREE);
        }

        // Create builders for the new directories.
        for (auto n = prefixLen; n < names.size(); ++n)
            pushBuilder(names[n]);
    };

    bool prepareDirs(const std::vector<std::string> & pathComponents, bool isDir)
    {
        std::span<const std::string> pathComponents2{pathComponents};

        updateBuilders(
            isDir
            ? pathComponents2
            : pathComponents2.first(pathComponents2.size() - 1));

        return true;
    }

    void createRegularFile(
        const CanonPath & path,
        std::function<void(CreateRegularFileSink &)> func) override
    {
        auto pathComponents = tokenizeString<std::vector<std::string>>(path.rel(), "/");
        if (!prepareDirs(pathComponents, false)) return;

        git_writestream * stream = nullptr;
        if (git_blob_create_from_stream(&stream, *repo, nullptr))
            throw Error("creating a blob stream object: %s", git_error_last()->message);

        struct CRF : CreateRegularFileSink {
            const CanonPath & path;
            GitFileSystemObjectSinkImpl & back;
            git_writestream * stream;
            bool executable = false;
            CRF(const CanonPath & path, GitFileSystemObjectSinkImpl & back, git_writestream * stream)
                : path(path), back(back), stream(stream)
            {}
            void operator () (std::string_view data) override
            {
                if (stream->write(stream, data.data(), data.size()))
                    throw Error("writing a blob for tarball member '%s': %s", path, git_error_last()->message);
            }
            void isExecutable() override
            {
                executable = true;
            }
        } crf { path, *this, stream };
        func(crf);

        git_oid oid;
        if (git_blob_create_from_stream_commit(&oid, stream))
            throw Error("creating a blob object for tarball member '%s': %s", path, git_error_last()->message);

        addToTree(*pathComponents.rbegin(), oid,
            crf.executable
            ? GIT_FILEMODE_BLOB_EXECUTABLE
            : GIT_FILEMODE_BLOB);
    }

    void createDirectory(const CanonPath & path) override
    {
        auto pathComponents = tokenizeString<std::vector<std::string>>(path.rel(), "/");
        (void) prepareDirs(pathComponents, true);
    }

    void createSymlink(const CanonPath & path, const std::string & target) override
    {
        auto pathComponents = tokenizeString<std::vector<std::string>>(path.rel(), "/");
        if (!prepareDirs(pathComponents, false)) return;

        git_oid oid;
        if (git_blob_create_from_buffer(&oid, *repo, target.c_str(), target.size()))
            throw Error("creating a blob object for tarball symlink member '%s': %s", path, git_error_last()->message);

        addToTree(*pathComponents.rbegin(), oid, GIT_FILEMODE_LINK);
    }

    void createHardlink(const CanonPath & path, const CanonPath & target) override
    {
        std::vector<std::string> pathComponents;
        for (auto & c : path)
            pathComponents.emplace_back(c);

        if (!prepareDirs(pathComponents, false)) return;

        // We can't just look up the path from the start of the root, since
        // some parent directories may not have finished yet, so we compute
        // a relative path that helps us find the right git_tree_builder or object.
        auto relTarget = CanonPath(path).parent()->makeRelative(target);

        auto dir = pendingDirs.rbegin();

        // For each ../ component at the start, go up one directory.
        // CanonPath::makeRelative() always puts all .. elements at the start,
        // so they're all handled by this loop:
        std::string_view relTargetLeft(relTarget);
        while (hasPrefix(relTargetLeft, "../")) {
            if (dir == pendingDirs.rend())
                throw Error("invalid hard link target '%s' for path '%s'", target, path);
            ++dir;
            relTargetLeft = relTargetLeft.substr(3);
        }
        if (dir == pendingDirs.rend())
            throw Error("invalid hard link target '%s' for path '%s'", target, path);

        // Look up the remainder of the target, starting at the
        // top-most `git_treebuilder`.
        std::variant<git_treebuilder *, git_oid> curDir{dir->builder.get()};
        Object tree; // needed to keep `entry` alive
        const git_tree_entry * entry = nullptr;

        for (auto & c : CanonPath(relTargetLeft)) {
            if (auto builder = std::get_if<git_treebuilder *>(&curDir)) {
                assert(*builder);
                if (!(entry = git_treebuilder_get(*builder, std::string(c).c_str())))
                    throw Error("cannot find hard link target '%s' for path '%s'", target, path);
                curDir = *git_tree_entry_id(entry);
            } else if (auto oid = std::get_if<git_oid>(&curDir)) {
                tree = lookupObject(*repo, *oid, GIT_OBJECT_TREE);
                if (!(entry = git_tree_entry_byname((const git_tree *) &*tree, std::string(c).c_str())))
                    throw Error("cannot find hard link target '%s' for path '%s'", target, path);
                curDir = *git_tree_entry_id(entry);
            }
        }

        assert(entry);

        addToTree(*pathComponents.rbegin(),
            *git_tree_entry_id(entry),
            git_tree_entry_filemode(entry));
    }

    Hash flush() override
    {
        updateBuilders({});

        auto [oid, _name] = popBuilder();

        repo->flush();

        return toHash(oid);
    }
};

ref<GitSourceAccessor> GitRepoImpl::getRawAccessor(const Hash & rev)
{
    auto self = ref<GitRepoImpl>(shared_from_this());
    return make_ref<GitSourceAccessor>(self, rev);
}

ref<SourceAccessor> GitRepoImpl::getAccessor(
    const Hash & rev,
    bool exportIgnore,
    std::string displayPrefix)
{
    auto self = ref<GitRepoImpl>(shared_from_this());
    ref<GitSourceAccessor> rawGitAccessor = getRawAccessor(rev);
    rawGitAccessor->setPathDisplay(std::move(displayPrefix));
    if (exportIgnore)
        return make_ref<GitExportIgnoreSourceAccessor>(self, rawGitAccessor, rev);
    else
        return rawGitAccessor;
}

ref<SourceAccessor> GitRepoImpl::getAccessor(const WorkdirInfo & wd, bool exportIgnore, MakeNotAllowedError makeNotAllowedError)
{
    auto self = ref<GitRepoImpl>(shared_from_this());
    /* In case of an empty workdir, return an empty in-memory tree. We
       cannot use AllowListSourceAccessor because it would return an
       error for the root (and we can't add the root to the allow-list
       since that would allow access to all its children). */
    ref<SourceAccessor> fileAccessor =
        wd.files.empty()
        ? makeEmptySourceAccessor()
        : AllowListSourceAccessor::create(
            makeFSSourceAccessor(path),
            std::set<CanonPath> { wd.files },
            std::move(makeNotAllowedError)).cast<SourceAccessor>();
    if (exportIgnore)
        return make_ref<GitExportIgnoreSourceAccessor>(self, fileAccessor, std::nullopt);
    else
        return fileAccessor;
}

ref<GitFileSystemObjectSink> GitRepoImpl::getFileSystemObjectSink()
{
    return make_ref<GitFileSystemObjectSinkImpl>(ref<GitRepoImpl>(shared_from_this()));
}

std::vector<std::tuple<GitRepoImpl::Submodule, Hash>> GitRepoImpl::getSubmodules(const Hash & rev, bool exportIgnore)
{
    /* Read the .gitmodules files from this revision. */
    CanonPath modulesFile(".gitmodules");

    auto accessor = getAccessor(rev, exportIgnore, "");
    if (!accessor->pathExists(modulesFile)) return {};

    /* Parse it and get the revision of each submodule. */
    auto configS = accessor->readFile(modulesFile);

    auto [fdTemp, pathTemp] = createTempFile("nix-git-submodules");
    writeFull(fdTemp.get(), configS);

    std::vector<std::tuple<Submodule, Hash>> result;

    auto rawAccessor = getRawAccessor(rev);

    for (auto & submodule : parseSubmodules(pathTemp)) {
        /* Filter out .gitmodules entries that don't exist or are not
           submodules. */
        if (auto rev = rawAccessor->getSubmoduleRev(submodule.path))
            result.push_back({std::move(submodule), *rev});
    }

    return result;
}

ref<GitRepo> getTarballCache()
{
    static auto repoDir = std::filesystem::path(getCacheDir()) / "tarball-cache";

    return GitRepo::openRepo(repoDir, true, true);
}

GitRepo::WorkdirInfo GitRepo::getCachedWorkdirInfo(const std::filesystem::path & path)
{
    static Sync<std::map<std::filesystem::path, WorkdirInfo>> _cache;
    {
        auto cache(_cache.lock());
        auto i = cache->find(path);
        if (i != cache->end()) return i->second;
    }
    auto workdirInfo = GitRepo::openRepo(path)->getWorkdirInfo();
    _cache.lock()->emplace(path, workdirInfo);
    return workdirInfo;
}

}<|MERGE_RESOLUTION|>--- conflicted
+++ resolved
@@ -167,12 +167,6 @@
         return peelObject<Object>(obj, GIT_OBJECT_TREE);
 }
 
-<<<<<<< HEAD
-static void initRepoAtomically(std::filesystem::path &path, bool bare) {
-    if (pathExists(path.string())) return;
-
-    Path tmpDir = createTempDir(std::filesystem::path(path).parent_path());
-=======
 struct PackBuilderContext {
     std::exception_ptr exception;
 
@@ -217,7 +211,6 @@
     if (pathExists(path.string())) return;
 
     Path tmpDir = createTempDir(os_string_to_string(PathViewNG { std::filesystem::path(path).parent_path() }));
->>>>>>> b3e92048
     AutoDelete delTmpDir(tmpDir, true);
     Repository tmpRepo;
 
@@ -226,17 +219,12 @@
     try {
         std::filesystem::rename(tmpDir, path);
     } catch (std::filesystem::filesystem_error & e) {
-<<<<<<< HEAD
-        if (e.code() == std::errc::file_exists) // Someone might race us to create the repository.
-            return;
-=======
         // Someone may race us to create the repository.
         if (e.code() == std::errc::file_exists
             // `path` may be attempted to be deleted by s::f::rename, in which case the code is:
             || e.code() == std::errc::directory_not_empty) {
             return;
         }
->>>>>>> b3e92048
         else
             throw SysError("moving temporary git repository from %s to %s", tmpDir, path);
     }
@@ -267,10 +255,6 @@
 
         initRepoAtomically(path, bare);
         if (git_repository_open(Setter(repo), path.string().c_str()))
-<<<<<<< HEAD
-            throw Error("opening Git repository '%s': %s", path, git_error_last()->message);
-
-=======
             throw Error("opening Git repository %s: %s", path, git_error_last()->message);
 
         ObjectDb odb;
@@ -283,7 +267,6 @@
 
         if (git_odb_add_backend(odb.get(), mempack_backend, 999))
             throw Error("adding mempack backend to Git object database: %s", git_error_last()->message);
->>>>>>> b3e92048
     }
 
     operator git_repository * ()
