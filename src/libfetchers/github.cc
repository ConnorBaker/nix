--- conflicted
+++ resolved
@@ -75,11 +75,7 @@
                     throw BadURL("URL '%s' contains multiple commit hashes", url);
                 rev = Hash::parseAny(value, HashAlgorithm::SHA1);
             } else if (name == "ref") {
-<<<<<<< HEAD
-                if (!std::regex_match(value, refRegex))
-=======
                 if (!isLegalRefName(value))
->>>>>>> ec6ba866
                     throw BadURL("URL '%s' contains an invalid branch/tag name", url);
                 if (ref)
                     throw BadURL("URL '%s' contains multiple branch/tag names", url);
@@ -328,7 +324,6 @@
         input.attrs.insert_or_assign("lastModified", uint64_t(tarballInfo.lastModified));
 
         auto accessor = getTarballCache()->getAccessor(tarballInfo.treeHash, false, "«" + input.to_string() + "»");
-<<<<<<< HEAD
 
         if (!input.settings->trustTarballsFromGitForges)
             // FIXME: computing the NAR hash here is wasteful if
@@ -336,8 +331,6 @@
             // well.
             input.attrs.insert_or_assign(
                 "narHash", accessor->hashPath(CanonPath::root).to_string(HashFormat::SRI, true));
-=======
->>>>>>> ec6ba866
 
         return {accessor, input};
     }
@@ -350,14 +343,6 @@
            tree hash instead of a NAR hash. */
         return input.getRev().has_value()
                && (input.settings->trustTarballsFromGitForges || input.getNarHash().has_value());
-<<<<<<< HEAD
-=======
-    }
-
-    std::optional<ExperimentalFeature> experimentalFeature() const override
-    {
-        return Xp::Flakes;
->>>>>>> ec6ba866
     }
 
     std::optional<std::string> getFingerprint(ref<Store> store, const Input & input) const override
