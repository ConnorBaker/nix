#include "nix/fetchers/filtering-source-accessor.hh"
#include "nix/util/sync.hh"

namespace nix {

std::optional<std::filesystem::path> FilteringSourceAccessor::getPhysicalPath(const CanonPath & path)
{
    checkAccess(path);
    return next->getPhysicalPath(prefix / path);
}

std::string FilteringSourceAccessor::readFile(const CanonPath & path)
{
    checkAccess(path);
    return next->readFile(prefix / path);
}

void FilteringSourceAccessor::readFile(const CanonPath & path, Sink & sink, std::function<void(uint64_t)> sizeCallback)
{
    checkAccess(path);
    return next->readFile(prefix / path, sink, sizeCallback);
}

bool FilteringSourceAccessor::pathExists(const CanonPath & path)
{
    return isAllowed(path) && next->pathExists(prefix / path);
}

std::optional<SourceAccessor::Stat> FilteringSourceAccessor::maybeLstat(const CanonPath & path)
{
    return isAllowed(path) ? next->maybeLstat(prefix / path) : std::nullopt;
}

SourceAccessor::Stat FilteringSourceAccessor::lstat(const CanonPath & path)
{
    checkAccess(path);
    return next->lstat(prefix / path);
}

SourceAccessor::DirEntries FilteringSourceAccessor::readDirectory(const CanonPath & path)
{
    checkAccess(path);
    DirEntries entries;
    for (auto & entry : next->readDirectory(prefix / path)) {
        if (isAllowed(path / entry.first))
            entries.insert(std::move(entry));
    }
    return entries;
}

std::string FilteringSourceAccessor::readLink(const CanonPath & path)
{
    checkAccess(path);
    return next->readLink(prefix / path);
}

std::string FilteringSourceAccessor::showPath(const CanonPath & path)
{
    return displayPrefix + next->showPath(prefix / path) + displaySuffix;
}

std::pair<CanonPath, std::optional<std::string>> FilteringSourceAccessor::getFingerprint(const CanonPath & path)
{
    if (fingerprint)
        return {path, fingerprint};
    return next->getFingerprint(prefix / path);
}

void FilteringSourceAccessor::checkAccess(const CanonPath & path)
{
    if (!isAllowed(path))
        throw makeNotAllowedError ? makeNotAllowedError(path)
                                  : RestrictedPathError("access to path '%s' is forbidden", showPath(path));
}

struct AllowListSourceAccessorImpl : AllowListSourceAccessor
{
    SharedSync<std::set<CanonPath>> allowedPrefixes;
    SharedSync<std::unordered_set<CanonPath>> allowedPaths;

    AllowListSourceAccessorImpl(
        ref<SourceAccessor> next,
        std::set<CanonPath> && allowedPrefixes,
        std::unordered_set<CanonPath> && allowedPaths,
        MakeNotAllowedError && makeNotAllowedError)
        : AllowListSourceAccessor(SourcePath(next), std::move(makeNotAllowedError))
        , allowedPrefixes(std::move(allowedPrefixes))
        , allowedPaths(std::move(allowedPaths))
    {
    }

    bool isAllowed(const CanonPath & path) override
    {
<<<<<<< HEAD
        return
            allowedPaths.readLock()->contains(path)
            || path.isAllowed(*allowedPrefixes.readLock());
=======
        return allowedPaths.contains(path) || path.isAllowed(allowedPrefixes);
>>>>>>> 09fbe156
    }

    void allowPrefix(CanonPath prefix) override
    {
        allowedPrefixes.lock()->insert(std::move(prefix));
    }
};

ref<AllowListSourceAccessor> AllowListSourceAccessor::create(
    ref<SourceAccessor> next,
    std::set<CanonPath> && allowedPrefixes,
    std::unordered_set<CanonPath> && allowedPaths,
    MakeNotAllowedError && makeNotAllowedError)
{
    return make_ref<AllowListSourceAccessorImpl>(
        next, std::move(allowedPrefixes), std::move(allowedPaths), std::move(makeNotAllowedError));
}

bool CachingFilteringSourceAccessor::isAllowed(const CanonPath & path)
{
    auto i = cache.find(path);
    if (i != cache.end())
        return i->second;
    auto res = isAllowedUncached(path);
    cache.emplace(path, res);
    return res;
}

} // namespace nix<|MERGE_RESOLUTION|>--- conflicted
+++ resolved
@@ -91,13 +91,7 @@
 
     bool isAllowed(const CanonPath & path) override
     {
-<<<<<<< HEAD
-        return
-            allowedPaths.readLock()->contains(path)
-            || path.isAllowed(*allowedPrefixes.readLock());
-=======
-        return allowedPaths.contains(path) || path.isAllowed(allowedPrefixes);
->>>>>>> 09fbe156
+        return allowedPaths.readLock()->contains(path) || path.isAllowed(*allowedPrefixes.readLock());
     }
 
     void allowPrefix(CanonPath prefix) override
