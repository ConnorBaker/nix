--- conflicted
+++ resolved
@@ -49,24 +49,6 @@
     CmdBuild()
     {
         addFlag({
-<<<<<<< HEAD
-            .longName = "out-link",
-            .shortName = 'o',
-            .description = "Use *path* as prefix for the symlinks to the build results. It defaults to `result`.",
-            .labels = {"path"},
-            .handler = {&outLink},
-            .completer = completePath,
-        });
-
-        addFlag({
-            .longName = "no-link",
-            .description = "Do not create symlinks to the build results.",
-            .handler = {&outLink, Path("")},
-        });
-
-        addFlag({
-=======
->>>>>>> 27932ae6
             .longName = "print-out-paths",
             .description = "Print the resulting output paths",
             .handler = {&printOutputPaths, true},
