--- conflicted
+++ resolved
@@ -222,11 +222,7 @@
         futures.finishAll();
 
         if (json)
-<<<<<<< HEAD
-            logger->cout("%s", *(jsonOut->lock()));
-=======
-            printJSON(*jsonOut);
->>>>>>> 3f13cc0f
+            printJSON(*(jsonOut->lock()));
 
         if (!json && !results)
             throw Error("no results for the given search term(s)!");
