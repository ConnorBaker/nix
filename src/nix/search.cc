#include "command-installable-value.hh"
#include "globals.hh"
#include "eval.hh"
#include "eval-inline.hh"
#include "eval-settings.hh"
#include "names.hh"
#include "get-drvs.hh"
#include "common-args.hh"
#include "shared.hh"
#include "eval-cache.hh"
#include "attr-path.hh"
#include "hilite.hh"
#include "strings-inline.hh"
#include "parallel-eval.hh"

#include <regex>
#include <fstream>
#include <nlohmann/json.hpp>

#include "strings.hh"

using namespace nix;
using json = nlohmann::json;

std::string wrap(std::string prefix, std::string s)
{
    return concatStrings(prefix, s, ANSI_NORMAL);
}

struct CmdSearch : InstallableValueCommand, MixJSON
{
    std::vector<std::string> res;
    std::vector<std::string> excludeRes;

    CmdSearch()
    {
        expectArgs("regex", &res);
        addFlag(Flag {
            .longName = "exclude",
            .shortName = 'e',
            .description = "Hide packages whose attribute path, name or description contain *regex*.",
            .labels = {"regex"},
            .handler = {[this](std::string s) {
                excludeRes.push_back(s);
            }},
        });
    }

    std::string description() override
    {
        return "search for packages";
    }

    std::string doc() override
    {
        return
          #include "search.md"
          ;
    }

    Strings getDefaultFlakeAttrPaths() override
    {
        return {
            "packages." + settings.thisSystem.get(),
            "legacyPackages." + settings.thisSystem.get()
        };
    }

    void run(ref<Store> store, ref<InstallableValue> installable) override
    {
        settings.readOnlyMode = true;
        evalSettings.enableImportFromDerivation.setDefault(false);

        // Recommend "^" here instead of ".*" due to differences in resulting highlighting
        if (res.empty())
            throw UsageError("Must provide at least one regex! To match all packages, use '%s'.", "nix search <installable> ^");

        std::vector<std::regex> regexes;
        std::vector<std::regex> excludeRegexes;
        regexes.reserve(res.size());
        excludeRegexes.reserve(excludeRes.size());

        for (auto & re : res)
            regexes.push_back(std::regex(re, std::regex::extended | std::regex::icase));

        for (auto & re : excludeRes)
            excludeRegexes.emplace_back(re, std::regex::extended | std::regex::icase);

        auto state = getEvalState();

        std::optional<Sync<nlohmann::json>> jsonOut;
        if (json) jsonOut.emplace(json::object());

        std::atomic<uint64_t> results = 0;

        Executor executor;
        FutureVector futures(executor);

        std::function<void(eval_cache::AttrCursor & cursor, const std::vector<Symbol> & attrPath, bool initialRecurse)> visit;

        visit = [&](eval_cache::AttrCursor & cursor, const std::vector<Symbol> & attrPath, bool initialRecurse)
        {
            auto attrPathS = state->symbols.resolve(attrPath);
            //printError("AT %d", concatStringsSep(".", attrPathS));

            /*
            Activity act(*logger, lvlInfo, actUnknown,
                fmt("evaluating '%s'", concatStringsSep(".", attrPathS)));
            */
            try {
                auto recurse = [&]()
                {
                    std::vector<std::pair<Executor::work_t, uint8_t>> work;
                    for (const auto & attr : cursor.getAttrs()) {
                        auto cursor2 = cursor.getAttr(state->symbols[attr]);
                        auto attrPath2(attrPath);
                        attrPath2.push_back(attr);
                        work.emplace_back(
                            [cursor2, attrPath2, visit]()
                            {
                                visit(*cursor2, attrPath2, false);
                            },
                            std::string_view(state->symbols[attr]).find("Packages") != std::string_view::npos ? 0 : 2);
                    }
                    //printError("ADD %d %s", work.size(), concatStringsSep(".", attrPathS));
                    futures.spawn(std::move(work));
                };

                if (cursor.isDerivation()) {
                    DrvName name(cursor.getAttr(state->sName)->getString());

                    auto aMeta = cursor.maybeGetAttr(state->sMeta);
                    auto aDescription = aMeta ? aMeta->maybeGetAttr(state->sDescription) : nullptr;
                    auto description = aDescription ? aDescription->getString() : "";
                    std::replace(description.begin(), description.end(), '\n', ' ');
                    auto attrPath2 = concatStringsSep(".", attrPathS);

                    std::vector<std::smatch> attrPathMatches;
                    std::vector<std::smatch> descriptionMatches;
                    std::vector<std::smatch> nameMatches;
                    bool found = false;

                    for (auto & regex : excludeRegexes) {
                        if (
                            std::regex_search(attrPath2, regex)
                            || std::regex_search(name.name, regex)
                            || std::regex_search(description, regex))
                            return;
                    }

                    for (auto & regex : regexes) {
                        found = false;
                        auto addAll = [&found](std::sregex_iterator it, std::vector<std::smatch> & vec) {
                            const auto end = std::sregex_iterator();
                            while (it != end) {
                                vec.push_back(*it++);
                                found = true;
                            }
                        };

                        addAll(std::sregex_iterator(attrPath2.begin(), attrPath2.end(), regex), attrPathMatches);
                        addAll(std::sregex_iterator(name.name.begin(), name.name.end(), regex), nameMatches);
                        addAll(std::sregex_iterator(description.begin(), description.end(), regex), descriptionMatches);

                        if (!found)
                            break;
                    }

                    if (found)
                    {
                        results++;
                        if (json) {
                            (*jsonOut->lock())[attrPath2] = {
                                {"pname", name.name},
                                {"version", name.version},
                                {"description", description},
                            };
                        } else {
<<<<<<< HEAD
                            auto name2 = hiliteMatches(name.name, nameMatches, ANSI_GREEN, "\e[0;2m");
                            auto out = fmt(
                                "%s* %s%s",
                                results > 1 ? "\n" : "",
=======
                            if (results > 1) logger->cout("");
                            logger->cout(
                                "* %s%s",
>>>>>>> cacab33f
                                wrap("\e[0;1m", hiliteMatches(attrPath2, attrPathMatches, ANSI_GREEN, "\e[0;1m")),
                                name.version != "" ? " (" + name.version + ")" : "");
                            if (description != "")
                                out += fmt("\n  %s", hiliteMatches(description, descriptionMatches, ANSI_GREEN, ANSI_NORMAL));
                            logger->cout(out);
                        }
                    }
                }

                else if (
                    attrPath.size() == 0
                    || (attrPathS[0] == "legacyPackages" && attrPath.size() <= 2)
                    || (attrPathS[0] == "packages" && attrPath.size() <= 2))
                    recurse();

                else if (initialRecurse)
                    recurse();

                else if (attrPathS[0] == "legacyPackages" && attrPath.size() > 2) {
                    auto attr = cursor.maybeGetAttr(state->sRecurseForDerivations);
                    if (attr && attr->getBool())
                        recurse();
                }

            } catch (EvalError & e) {
                if (!(attrPath.size() > 0 && attrPathS[0] == "legacyPackages"))
                    throw;
                //printError("ERROR: %d", e.what());
            }
        };

        std::vector<std::pair<Executor::work_t, uint8_t>> work;
        for (auto & cursor : installable->getCursors(*state)) {
            work.emplace_back([cursor, visit]()
            {
                visit(*cursor, cursor->getAttrPath(), true);
            }, 1);
        }

        futures.spawn(std::move(work));
        futures.finishAll();

        if (json)
            logger->cout("%s", *(jsonOut->lock()));

        if (!json && !results)
            throw Error("no results for the given search term(s)!");

        printError("Found %d matching packages.", results);
    }
};

static auto rCmdSearch = registerCommand<CmdSearch>("search");<|MERGE_RESOLUTION|>--- conflicted
+++ resolved
@@ -176,16 +176,9 @@
                                 {"description", description},
                             };
                         } else {
-<<<<<<< HEAD
-                            auto name2 = hiliteMatches(name.name, nameMatches, ANSI_GREEN, "\e[0;2m");
                             auto out = fmt(
                                 "%s* %s%s",
                                 results > 1 ? "\n" : "",
-=======
-                            if (results > 1) logger->cout("");
-                            logger->cout(
-                                "* %s%s",
->>>>>>> cacab33f
                                 wrap("\e[0;1m", hiliteMatches(attrPath2, attrPathMatches, ANSI_GREEN, "\e[0;1m")),
                                 name.version != "" ? " (" + name.version + ")" : "");
                             if (description != "")
