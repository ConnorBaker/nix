--- conflicted
+++ resolved
@@ -556,11 +556,7 @@
 {
     // The CLI has a more detailed version than the libraries; see nixVersion.
     nix::nixVersion = NIX_CLI_VERSION;
-<<<<<<< HEAD
-
-=======
 #ifndef _WIN32
->>>>>>> 9cb662df
     // Increase the default stack size for the evaluator and for
     // libstdc++'s std::regex.
     nix::setStackSize(64 * 1024 * 1024);
