#include "nix/cmd/command-installable-value.hh"
#include "nix/main/common-args.hh"
#include "nix/main/shared.hh"
#include "nix/store/store-api.hh"
#include "nix/expr/eval.hh"
#include "nix/expr/eval-inline.hh"
#include "nix/expr/value-to-json.hh"

#include <nlohmann/json.hpp>

using namespace nix;

namespace nix::fs { using namespace std::filesystem; }

struct CmdEval : MixJSON, InstallableValueCommand, MixReadOnlyOption
{
    bool raw = false;
    std::optional<std::string> apply;
    std::optional<std::filesystem::path> writeTo;

    CmdEval() : InstallableValueCommand()
    {
        addFlag({
            .longName = "raw",
            .description = "Print strings without quotes or escaping.",
            .handler = {&raw, true},
        });

        addFlag({
            .longName = "apply",
            .description = "Apply the function *expr* to each argument.",
            .labels = {"expr"},
            .handler = {&apply},
        });

        addFlag({
            .longName = "write-to",
            .description = "Write a string or attrset of strings to *path*.",
            .labels = {"path"},
            .handler = {&writeTo},
        });
    }

    std::string description() override
    {
        return "evaluate a Nix expression";
    }

    std::string doc() override
    {
        return
          #include "eval.md"
          ;
    }

    Category category() override { return catSecondary; }

    void run(ref<Store> store, ref<InstallableValue> installable) override
    {
        if (raw && json)
            throw UsageError("--raw and --json are mutually exclusive");

        auto state = getEvalState();

        auto [v, pos] = installable->toValue(*state);
        NixStringContext context;

        if (apply) {
            auto vApply = state->allocValue();
            state->eval(state->parseExprFromString(*apply, state->rootPath(".")), *vApply);
            auto vRes = state->allocValue();
            state->callFunction(*vApply, *v, *vRes, noPos);
            v = vRes;
        }

        if (writeTo) {
            logger->stop();

            if (pathExists(*writeTo))
                throw Error("path '%s' already exists", writeTo->string());

            std::function<void(Value & v, const PosIdx pos, const std::filesystem::path & path)> recurse;

            recurse = [&](Value & v, const PosIdx pos, const std::filesystem::path & path)
            {
                state->forceValue(v, pos);
                if (v.type() == nString)
                    // FIXME: disallow strings with contexts?
                    writeFile(path.string(), v.string_view());
                else if (v.type() == nAttrs) {
                    [[maybe_unused]] bool directoryCreated = std::filesystem::create_directory(path);
                    // Directory should not already exist
                    assert(directoryCreated);
                    for (auto & attr : *v.attrs()) {
                        std::string_view name = state->symbols[attr.name];
                        try {
                            if (name == "." || name == "..")
                                throw Error("invalid file name '%s'", name);
                            recurse(*attr.value, attr.pos, path / name);
                        } catch (Error & e) {
                            e.addTrace(
                                state->positions[attr.pos],
                                HintFmt("while evaluating the attribute '%s'", name));
                            throw;
                        }
                    }
                }
                else
                    state->error<TypeError>("value at '%s' is not a string or an attribute set", state->positions[pos]).debugThrow();
            };

            recurse(*v, pos, *writeTo);
        }

        else if (raw) {
            logger->stop();
            writeFull(
                getStandardOutput(),
                state->devirtualize(
                    *state->coerceToString(noPos, *v, context, "while generating the eval command output"),
                    context));
        }

        else if (json) {
<<<<<<< HEAD
            logger->cout("%s",
                state->devirtualize(
                    printValueAsJSON(*state, true, *v, pos, context, false).dump(),
                    context));
=======
            printJSON(printValueAsJSON(*state, true, *v, pos, context, false));
>>>>>>> 27932ae6
        }

        else {
            logger->cout(
                "%s",
                ValuePrinter(
                    *state,
                    *v,
                    PrintOptions {
                        .force = true,
                        .derivationPaths = true
                    }
                )
            );
        }
    }
};

static auto rCmdEval = registerCommand<CmdEval>("eval");<|MERGE_RESOLUTION|>--- conflicted
+++ resolved
@@ -122,14 +122,12 @@
         }
 
         else if (json) {
-<<<<<<< HEAD
+            // FIXME: use printJSON
+            auto j = printValueAsJSON(*state, true, *v, pos, context, false);
             logger->cout("%s",
                 state->devirtualize(
-                    printValueAsJSON(*state, true, *v, pos, context, false).dump(),
+                    outputPretty ? j.dump(2) : j.dump(),
                     context));
-=======
-            printJSON(printValueAsJSON(*state, true, *v, pos, context, false));
->>>>>>> 27932ae6
         }
 
         else {
