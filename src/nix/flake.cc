#include "command.hh"
#include "installable-flake.hh"
#include "common-args.hh"
#include "shared.hh"
#include "eval.hh"
#include "eval-inline.hh"
#include "eval-settings.hh"
#include "flake/flake.hh"
#include "get-drvs.hh"
#include "signals.hh"
#include "store-api.hh"
#include "derivations.hh"
#include "outputs-spec.hh"
#include "attr-path.hh"
#include "fetchers.hh"
#include "registry.hh"
#include "eval-cache.hh"
#include "markdown.hh"
#include "users.hh"
<<<<<<< HEAD
#include "parallel-eval.hh"
=======
#include "terminal.hh"
>>>>>>> 915db74d

#include <filesystem>
#include <nlohmann/json.hpp>
#include <iomanip>

#include "strings-inline.hh"

namespace fs = std::filesystem;

using namespace nix;
using namespace nix::flake;
using json = nlohmann::json;

struct CmdFlakeUpdate;
class FlakeCommand : virtual Args, public MixFlakeOptions
{
protected:
    std::string flakeUrl = ".";

public:

    FlakeCommand()
    {
        expectArgs({
            .label = "flake-url",
            .optional = true,
            .handler = {&flakeUrl},
            .completer = {[&](AddCompletions & completions, size_t, std::string_view prefix) {
                completeFlakeRef(completions, getStore(), prefix);
            }}
        });
    }

    FlakeRef getFlakeRef()
    {
        return parseFlakeRef(fetchSettings, flakeUrl, absPath(".")); //FIXME
    }

    LockedFlake lockFlake()
    {
        return flake::lockFlake(flakeSettings, *getEvalState(), getFlakeRef(), lockFlags);
    }

    std::vector<FlakeRef> getFlakeRefsForCompletion() override
    {
        return {
            // Like getFlakeRef but with expandTilde calld first
            parseFlakeRef(fetchSettings, expandTilde(flakeUrl), absPath("."))
        };
    }
};

struct CmdFlakeUpdate : FlakeCommand
{
public:

    std::string description() override
    {
        return "update flake lock file";
    }

    CmdFlakeUpdate()
    {
        expectedArgs.clear();
        addFlag({
            .longName="flake",
            .description="The flake to operate on. Default is the current directory.",
            .labels={"flake-url"},
            .handler={&flakeUrl},
            .completer = {[&](AddCompletions & completions, size_t, std::string_view prefix) {
                completeFlakeRef(completions, getStore(), prefix);
            }}
        });
        expectArgs({
            .label="inputs",
            .optional=true,
            .handler={[&](std::vector<std::string> inputsToUpdate){
                for (auto inputToUpdate : inputsToUpdate) {
                    InputPath inputPath;
                    try {
                        inputPath = flake::parseInputPath(inputToUpdate);
                    } catch (Error & e) {
                        warn("Invalid flake input '%s'. To update a specific flake, use 'nix flake update --flake %s' instead.", inputToUpdate, inputToUpdate);
                        throw e;
                    }
                    if (lockFlags.inputUpdates.contains(inputPath))
                        warn("Input '%s' was specified multiple times. You may have done this by accident.");
                    lockFlags.inputUpdates.insert(inputPath);
                }
            }},
            .completer = {[&](AddCompletions & completions, size_t, std::string_view prefix) {
                completeFlakeInputPath(completions, getEvalState(), getFlakeRefsForCompletion(), prefix);
            }}
        });

        /* Remove flags that don't make sense. */
        removeFlag("no-update-lock-file");
        removeFlag("no-write-lock-file");
    }

    std::string doc() override
    {
        return
          #include "flake-update.md"
          ;
    }

    void run(nix::ref<nix::Store> store) override
    {
        settings.tarballTtl = 0;
        auto updateAll = lockFlags.inputUpdates.empty();

        lockFlags.recreateLockFile = updateAll;
        lockFlags.writeLockFile = true;
        lockFlags.applyNixConfig = true;

        lockFlake();
    }
};

struct CmdFlakeLock : FlakeCommand
{
    std::string description() override
    {
        return "create missing lock file entries";
    }

    CmdFlakeLock()
    {
        /* Remove flags that don't make sense. */
        removeFlag("no-write-lock-file");
    }

    std::string doc() override
    {
        return
          #include "flake-lock.md"
          ;
    }

    void run(nix::ref<nix::Store> store) override
    {
        settings.tarballTtl = 0;

        lockFlags.writeLockFile = true;
        lockFlags.applyNixConfig = true;

        lockFlake();
    }
};

static void enumerateOutputs(EvalState & state, Value & vFlake,
    std::function<void(std::string_view name, Value & vProvide, const PosIdx pos)> callback)
{
    auto pos = vFlake.determinePos(noPos);
    state.forceAttrs(vFlake, pos, "while evaluating a flake to get its outputs");

    auto aOutputs = vFlake.attrs()->get(state.symbols.create("outputs"));
    assert(aOutputs);

    state.forceAttrs(*aOutputs->value, pos, "while evaluating the outputs of a flake");

    auto sHydraJobs = state.symbols.create("hydraJobs");

    /* Hack: ensure that hydraJobs is evaluated before anything
       else. This way we can disable IFD for hydraJobs and then enable
       it for other outputs. */
    if (auto attr = aOutputs->value->attrs()->get(sHydraJobs))
        callback(state.symbols[attr->name], *attr->value, attr->pos);

    for (auto & attr : *aOutputs->value->attrs()) {
        if (attr.name != sHydraJobs)
            callback(state.symbols[attr.name], *attr.value, attr.pos);
    }
}

struct CmdFlakeMetadata : FlakeCommand, MixJSON
{
    std::string description() override
    {
        return "show flake metadata";
    }

    std::string doc() override
    {
        return
          #include "flake-metadata.md"
          ;
    }

    void run(nix::ref<nix::Store> store) override
    {
        auto lockedFlake = lockFlake();
        auto & flake = lockedFlake.flake;

        // Currently, all flakes are in the Nix store via the rootFS accessor.
        auto storePath = store->printStorePath(store->toStorePath(flake.path.path.abs()).first);

        if (json) {
            nlohmann::json j;
            if (flake.description)
                j["description"] = *flake.description;
            j["originalUrl"] = flake.originalRef.to_string();
            j["original"] = fetchers::attrsToJSON(flake.originalRef.toAttrs());
            j["resolvedUrl"] = flake.resolvedRef.to_string();
            j["resolved"] = fetchers::attrsToJSON(flake.resolvedRef.toAttrs());
            j["url"] = flake.lockedRef.to_string(); // FIXME: rename to lockedUrl
            // "locked" is a misnomer - this is the result of the
            // attempt to lock.
            j["locked"] = fetchers::attrsToJSON(flake.lockedRef.toAttrs());
            if (auto rev = flake.lockedRef.input.getRev())
                j["revision"] = rev->to_string(HashFormat::Base16, false);
            if (auto dirtyRev = fetchers::maybeGetStrAttr(flake.lockedRef.toAttrs(), "dirtyRev"))
                j["dirtyRevision"] = *dirtyRev;
            if (auto revCount = flake.lockedRef.input.getRevCount())
                j["revCount"] = *revCount;
            if (auto lastModified = flake.lockedRef.input.getLastModified())
                j["lastModified"] = *lastModified;
            j["path"] = storePath;
            j["locks"] = lockedFlake.lockFile.toJSON().first;
            if (auto fingerprint = lockedFlake.getFingerprint(store))
                j["fingerprint"] = fingerprint->to_string(HashFormat::Base16, false);
            logger->cout("%s", j.dump());
        } else {
            logger->cout(
                ANSI_BOLD "Resolved URL:" ANSI_NORMAL "  %s",
                flake.resolvedRef.to_string());
            if (flake.lockedRef.input.isLocked())
                logger->cout(
                    ANSI_BOLD "Locked URL:" ANSI_NORMAL "    %s",
                    flake.lockedRef.to_string());
            if (flake.description)
                logger->cout(
                    ANSI_BOLD "Description:" ANSI_NORMAL "   %s",
                    *flake.description);
            logger->cout(
                ANSI_BOLD "Path:" ANSI_NORMAL "          %s",
                storePath);
            if (auto rev = flake.lockedRef.input.getRev())
                logger->cout(
                    ANSI_BOLD "Revision:" ANSI_NORMAL "      %s",
                    rev->to_string(HashFormat::Base16, false));
            if (auto dirtyRev = fetchers::maybeGetStrAttr(flake.lockedRef.toAttrs(), "dirtyRev"))
                logger->cout(
                    ANSI_BOLD "Revision:" ANSI_NORMAL "      %s",
                    *dirtyRev);
            if (auto revCount = flake.lockedRef.input.getRevCount())
                logger->cout(
                    ANSI_BOLD "Revisions:" ANSI_NORMAL "     %s",
                    *revCount);
            if (auto lastModified = flake.lockedRef.input.getLastModified())
                logger->cout(
                    ANSI_BOLD "Last modified:" ANSI_NORMAL " %s",
                    std::put_time(std::localtime(&*lastModified), "%F %T"));
            if (auto fingerprint = lockedFlake.getFingerprint(store))
                logger->cout(
                    ANSI_BOLD "Fingerprint:" ANSI_NORMAL "   %s",
                    fingerprint->to_string(HashFormat::Base16, false));

            if (!lockedFlake.lockFile.root->inputs.empty())
                logger->cout(ANSI_BOLD "Inputs:" ANSI_NORMAL);

            std::set<ref<Node>> visited;

            std::function<void(const Node & node, const std::string & prefix)> recurse;

            recurse = [&](const Node & node, const std::string & prefix)
            {
                for (const auto & [i, input] : enumerate(node.inputs)) {
                    bool last = i + 1 == node.inputs.size();

                    if (auto lockedNode = std::get_if<0>(&input.second)) {
                        std::string lastModifiedStr = "";
                        if (auto lastModified = (*lockedNode)->lockedRef.input.getLastModified())
                            lastModifiedStr = fmt(" (%s)", std::put_time(std::gmtime(&*lastModified), "%F %T"));
                        logger->cout("%s" ANSI_BOLD "%s" ANSI_NORMAL ": %s%s",
                            prefix + (last ? treeLast : treeConn), input.first,
                            (*lockedNode)->lockedRef,
                            lastModifiedStr);

                        bool firstVisit = visited.insert(*lockedNode).second;

                        if (firstVisit) recurse(**lockedNode, prefix + (last ? treeNull : treeLine));
                    } else if (auto follows = std::get_if<1>(&input.second)) {
                        logger->cout("%s" ANSI_BOLD "%s" ANSI_NORMAL " follows input '%s'",
                            prefix + (last ? treeLast : treeConn), input.first,
                            printInputPath(*follows));
                    }
                }
            };

            visited.insert(lockedFlake.lockFile.root);
            recurse(*lockedFlake.lockFile.root, "");
        }
    }
};

struct CmdFlakeInfo : CmdFlakeMetadata
{
    void run(nix::ref<nix::Store> store) override
    {
        warn("'nix flake info' is a deprecated alias for 'nix flake metadata'");
        CmdFlakeMetadata::run(store);
    }
};

struct CmdFlakeCheck : FlakeCommand
{
    bool build = true;
    bool checkAllSystems = false;

    CmdFlakeCheck()
    {
        addFlag({
            .longName = "no-build",
            .description = "Do not build checks.",
            .handler = {&build, false}
        });
        addFlag({
            .longName = "all-systems",
            .description = "Check the outputs for all systems.",
            .handler = {&checkAllSystems, true}
        });
    }

    std::string description() override
    {
        return "check whether the flake evaluates and run its tests";
    }

    std::string doc() override
    {
        return
          #include "flake-check.md"
          ;
    }

    void run(nix::ref<nix::Store> store) override
    {
        if (!build) {
            settings.readOnlyMode = true;
            evalSettings.enableImportFromDerivation.setDefault(false);
        }

        auto state = getEvalState();

        lockFlags.applyNixConfig = true;
        auto flake = lockFlake();
        auto localSystem = std::string(settings.thisSystem.get());

        bool hasErrors = false;
        auto reportError = [&](const Error & e) {
            try {
                throw e;
            } catch (Error & e) {
                if (settings.keepGoing) {
                    ignoreException();
                    hasErrors = true;
                }
                else
                    throw;
            }
        };

        std::set<std::string> omittedSystems;

        // FIXME: rewrite to use EvalCache.

        auto resolve = [&] (PosIdx p) {
            return state->positions[p];
        };

        auto argHasName = [&] (Symbol arg, std::string_view expected) {
            std::string_view name = state->symbols[arg];
            return
                name == expected
                || name == "_"
                || (hasPrefix(name, "_") && name.substr(1) == expected);
        };

        auto checkSystemName = [&](std::string_view system, const PosIdx pos) {
            // FIXME: what's the format of "system"?
            if (system.find('-') == std::string::npos)
                reportError(Error("'%s' is not a valid system type, at %s", system, resolve(pos)));
        };

        auto checkSystemType = [&](std::string_view system, const PosIdx pos) {
            if (!checkAllSystems && system != localSystem) {
                omittedSystems.insert(std::string(system));
                return false;
            } else {
                return true;
            }
        };

        auto checkDerivation = [&](const std::string & attrPath, Value & v, const PosIdx pos) -> std::optional<StorePath> {
            try {
                Activity act(*logger, lvlInfo, actUnknown,
                    fmt("checking derivation %s", attrPath));
                auto packageInfo = getDerivation(*state, v, false);
                if (!packageInfo)
                    throw Error("flake attribute '%s' is not a derivation", attrPath);
                else {
                    // FIXME: check meta attributes
                    auto storePath = packageInfo->queryDrvPath();
                    if (storePath) {
                        logger->log(lvlInfo,
                            fmt("derivation evaluated to %s",
                                store->printStorePath(storePath.value())));
                    }
                    return storePath;
                }
            } catch (Error & e) {
                e.addTrace(resolve(pos), HintFmt("while checking the derivation '%s'", attrPath));
                reportError(e);
            }
            return std::nullopt;
        };

        std::vector<DerivedPath> drvPaths;

        auto checkApp = [&](const std::string & attrPath, Value & v, const PosIdx pos) {
            try {
                Activity act(*logger, lvlInfo, actUnknown, fmt("checking app '%s'", attrPath));
                state->forceAttrs(v, pos, "");
                if (auto attr = v.attrs()->get(state->symbols.create("type")))
                    state->forceStringNoCtx(*attr->value, attr->pos, "");
                else
                    throw Error("app '%s' lacks attribute 'type'", attrPath);

                if (auto attr = v.attrs()->get(state->symbols.create("program"))) {
                    if (attr->name == state->symbols.create("program")) {
                        NixStringContext context;
                        state->forceString(*attr->value, context, attr->pos, "");
                    }
                } else
                    throw Error("app '%s' lacks attribute 'program'", attrPath);

                if (auto attr = v.attrs()->get(state->symbols.create("meta"))) {
                    state->forceAttrs(*attr->value, attr->pos, "");
                    if (auto dAttr = attr->value->attrs()->get(state->symbols.create("description")))
                        state->forceStringNoCtx(*dAttr->value, dAttr->pos, "");
                    else
                        logWarning({
                            .msg = HintFmt("app '%s' lacks attribute 'meta.description'", attrPath),
                        });
                } else
                    logWarning({
                        .msg = HintFmt("app '%s' lacks attribute 'meta'", attrPath),
                    });

                for (auto & attr : *v.attrs()) {
                    std::string_view name(state->symbols[attr.name]);
                    if (name != "type" && name != "program" && name != "meta")
                        throw Error("app '%s' has unsupported attribute '%s'", attrPath, name);
                }
            } catch (Error & e) {
                e.addTrace(resolve(pos), HintFmt("while checking the app definition '%s'", attrPath));
                reportError(e);
            }
        };

        auto checkOverlay = [&](std::string_view attrPath, Value & v, const PosIdx pos) {
            try {
                Activity act(*logger, lvlInfo, actUnknown,
                    fmt("checking overlay '%s'", attrPath));
                state->forceValue(v, pos);
                if (!v.isLambda()) {
                    throw Error("overlay is not a function, but %s instead", showType(v));
                }
                if (v.payload.lambda.fun->hasFormals()
                    || !argHasName(v.payload.lambda.fun->arg, "final"))
                    throw Error("overlay does not take an argument named 'final'");
                // FIXME: if we have a 'nixpkgs' input, use it to
                // evaluate the overlay.
            } catch (Error & e) {
                e.addTrace(resolve(pos), HintFmt("while checking the overlay '%s'", attrPath));
                reportError(e);
            }
        };

        auto checkModule = [&](std::string_view attrPath, Value & v, const PosIdx pos) {
            try {
                Activity act(*logger, lvlInfo, actUnknown,
                    fmt("checking NixOS module '%s'", attrPath));
                state->forceValue(v, pos);
            } catch (Error & e) {
                e.addTrace(resolve(pos), HintFmt("while checking the NixOS module '%s'", attrPath));
                reportError(e);
            }
        };

        std::function<void(std::string_view attrPath, Value & v, const PosIdx pos)> checkHydraJobs;

        checkHydraJobs = [&](std::string_view attrPath, Value & v, const PosIdx pos) {
            try {
                Activity act(*logger, lvlInfo, actUnknown,
                    fmt("checking Hydra job '%s'", attrPath));
                state->forceAttrs(v, pos, "");

                if (state->isDerivation(v))
                    throw Error("jobset should not be a derivation at top-level");

                for (auto & attr : *v.attrs()) {
                    state->forceAttrs(*attr.value, attr.pos, "");
                    auto attrPath2 = concatStrings(attrPath, ".", state->symbols[attr.name]);
                    if (state->isDerivation(*attr.value)) {
                        Activity act(*logger, lvlInfo, actUnknown,
                            fmt("checking Hydra job '%s'", attrPath2));
                        checkDerivation(attrPath2, *attr.value, attr.pos);
                    } else
                        checkHydraJobs(attrPath2, *attr.value, attr.pos);
                }

            } catch (Error & e) {
                e.addTrace(resolve(pos), HintFmt("while checking the Hydra jobset '%s'", attrPath));
                reportError(e);
            }
        };

        auto checkNixOSConfiguration = [&](const std::string & attrPath, Value & v, const PosIdx pos) {
            try {
                Activity act(*logger, lvlInfo, actUnknown,
                    fmt("checking NixOS configuration '%s'", attrPath));
                Bindings & bindings(*state->allocBindings(0));
                auto vToplevel = findAlongAttrPath(*state, "config.system.build.toplevel", bindings, v).first;
                state->forceValue(*vToplevel, pos);
                if (!state->isDerivation(*vToplevel))
                    throw Error("attribute 'config.system.build.toplevel' is not a derivation");
            } catch (Error & e) {
                e.addTrace(resolve(pos), HintFmt("while checking the NixOS configuration '%s'", attrPath));
                reportError(e);
            }
        };

        auto checkTemplate = [&](std::string_view attrPath, Value & v, const PosIdx pos) {
            try {
                Activity act(*logger, lvlInfo, actUnknown,
                    fmt("checking template '%s'", attrPath));

                state->forceAttrs(v, pos, "");

                if (auto attr = v.attrs()->get(state->symbols.create("path"))) {
                    if (attr->name == state->symbols.create("path")) {
                        NixStringContext context;
                        auto path = state->coerceToPath(attr->pos, *attr->value, context, "");
                        if (!path.pathExists())
                            throw Error("template '%s' refers to a non-existent path '%s'", attrPath, path);
                        // TODO: recursively check the flake in 'path'.
                    }
                } else
                    throw Error("template '%s' lacks attribute 'path'", attrPath);

                if (auto attr = v.attrs()->get(state->symbols.create("description")))
                    state->forceStringNoCtx(*attr->value, attr->pos, "");
                else
                    throw Error("template '%s' lacks attribute 'description'", attrPath);

                for (auto & attr : *v.attrs()) {
                    std::string_view name(state->symbols[attr.name]);
                    if (name != "path" && name != "description" && name != "welcomeText")
                        throw Error("template '%s' has unsupported attribute '%s'", attrPath, name);
                }
            } catch (Error & e) {
                e.addTrace(resolve(pos), HintFmt("while checking the template '%s'", attrPath));
                reportError(e);
            }
        };

        auto checkBundler = [&](const std::string & attrPath, Value & v, const PosIdx pos) {
            try {
                Activity act(*logger, lvlInfo, actUnknown,
                    fmt("checking bundler '%s'", attrPath));
                state->forceValue(v, pos);
                if (!v.isLambda())
                    throw Error("bundler must be a function");
                // TODO: check types of inputs/outputs?
            } catch (Error & e) {
                e.addTrace(resolve(pos), HintFmt("while checking the template '%s'", attrPath));
                reportError(e);
            }
        };

        {
            Activity act(*logger, lvlInfo, actUnknown, "evaluating flake");

            auto vFlake = state->allocValue();
            flake::callFlake(*state, flake, *vFlake);

            enumerateOutputs(*state,
                *vFlake,
                [&](std::string_view name, Value & vOutput, const PosIdx pos) {
                    Activity act(*logger, lvlInfo, actUnknown,
                        fmt("checking flake output '%s'", name));

                    try {
                        evalSettings.enableImportFromDerivation.setDefault(name != "hydraJobs");

                        state->forceValue(vOutput, pos);

                        std::string_view replacement =
                            name == "defaultPackage" ? "packages.<system>.default" :
                            name == "defaultApp" ? "apps.<system>.default" :
                            name == "defaultTemplate" ? "templates.default" :
                            name == "defaultBundler" ? "bundlers.<system>.default" :
                            name == "overlay" ? "overlays.default" :
                            name == "devShell" ? "devShells.<system>.default" :
                            name == "nixosModule" ? "nixosModules.default" :
                            "";
                        if (replacement != "")
                            warn("flake output attribute '%s' is deprecated; use '%s' instead", name, replacement);

                        if (name == "checks") {
                            state->forceAttrs(vOutput, pos, "");
                            for (auto & attr : *vOutput.attrs()) {
                                std::string_view attr_name = state->symbols[attr.name];
                                checkSystemName(attr_name, attr.pos);
                                if (checkSystemType(attr_name, attr.pos)) {
                                    state->forceAttrs(*attr.value, attr.pos, "");
                                    for (auto & attr2 : *attr.value->attrs()) {
                                        auto drvPath = checkDerivation(
                                            fmt("%s.%s.%s", name, attr_name, state->symbols[attr2.name]),
                                            *attr2.value, attr2.pos);
                                        if (drvPath && attr_name == settings.thisSystem.get()) {
                                            drvPaths.push_back(DerivedPath::Built {
                                                .drvPath = makeConstantStorePathRef(*drvPath),
                                                .outputs = OutputsSpec::All { },
                                            });
                                        }
                                    }
                                }
                            }
                        }

                        else if (name == "formatter") {
                            state->forceAttrs(vOutput, pos, "");
                            for (auto & attr : *vOutput.attrs()) {
                                const auto & attr_name = state->symbols[attr.name];
                                checkSystemName(attr_name, attr.pos);
                                if (checkSystemType(attr_name, attr.pos)) {
                                    checkDerivation(
                                        fmt("%s.%s", name, attr_name),
                                        *attr.value, attr.pos);
                                };
                            }
                        }

                        else if (name == "packages" || name == "devShells") {
                            state->forceAttrs(vOutput, pos, "");
                            for (auto & attr : *vOutput.attrs()) {
                                const auto & attr_name = state->symbols[attr.name];
                                checkSystemName(attr_name, attr.pos);
                                if (checkSystemType(attr_name, attr.pos)) {
                                    state->forceAttrs(*attr.value, attr.pos, "");
                                    for (auto & attr2 : *attr.value->attrs())
                                        checkDerivation(
                                            fmt("%s.%s.%s", name, attr_name, state->symbols[attr2.name]),
                                            *attr2.value, attr2.pos);
                                };
                            }
                        }

                        else if (name == "apps") {
                            state->forceAttrs(vOutput, pos, "");
                            for (auto & attr : *vOutput.attrs()) {
                                const auto & attr_name = state->symbols[attr.name];
                                checkSystemName(attr_name, attr.pos);
                                if (checkSystemType(attr_name, attr.pos)) {
                                    state->forceAttrs(*attr.value, attr.pos, "");
                                    for (auto & attr2 : *attr.value->attrs())
                                        checkApp(
                                            fmt("%s.%s.%s", name, attr_name, state->symbols[attr2.name]),
                                            *attr2.value, attr2.pos);
                                };
                            }
                        }

                        else if (name == "defaultPackage" || name == "devShell") {
                            state->forceAttrs(vOutput, pos, "");
                            for (auto & attr : *vOutput.attrs()) {
                                const auto & attr_name = state->symbols[attr.name];
                                checkSystemName(attr_name, attr.pos);
                                if (checkSystemType(attr_name, attr.pos)) {
                                    checkDerivation(
                                        fmt("%s.%s", name, attr_name),
                                        *attr.value, attr.pos);
                                };
                            }
                        }

                        else if (name == "defaultApp") {
                            state->forceAttrs(vOutput, pos, "");
                            for (auto & attr : *vOutput.attrs()) {
                                const auto & attr_name = state->symbols[attr.name];
                                checkSystemName(attr_name, attr.pos);
                                if (checkSystemType(attr_name, attr.pos) ) {
                                    checkApp(
                                        fmt("%s.%s", name, attr_name),
                                        *attr.value, attr.pos);
                                };
                            }
                        }

                        else if (name == "legacyPackages") {
                            state->forceAttrs(vOutput, pos, "");
                            for (auto & attr : *vOutput.attrs()) {
                                checkSystemName(state->symbols[attr.name], attr.pos);
                                checkSystemType(state->symbols[attr.name], attr.pos);
                                // FIXME: do getDerivations?
                            }
                        }

                        else if (name == "overlay")
                            checkOverlay(name, vOutput, pos);

                        else if (name == "overlays") {
                            state->forceAttrs(vOutput, pos, "");
                            for (auto & attr : *vOutput.attrs())
                                checkOverlay(fmt("%s.%s", name, state->symbols[attr.name]),
                                    *attr.value, attr.pos);
                        }

                        else if (name == "nixosModule")
                            checkModule(name, vOutput, pos);

                        else if (name == "nixosModules") {
                            state->forceAttrs(vOutput, pos, "");
                            for (auto & attr : *vOutput.attrs())
                                checkModule(fmt("%s.%s", name, state->symbols[attr.name]),
                                    *attr.value, attr.pos);
                        }

                        else if (name == "nixosConfigurations") {
                            state->forceAttrs(vOutput, pos, "");
                            for (auto & attr : *vOutput.attrs())
                                checkNixOSConfiguration(fmt("%s.%s", name, state->symbols[attr.name]),
                                    *attr.value, attr.pos);
                        }

                        else if (name == "hydraJobs")
                            checkHydraJobs(name, vOutput, pos);

                        else if (name == "defaultTemplate")
                            checkTemplate(name, vOutput, pos);

                        else if (name == "templates") {
                            state->forceAttrs(vOutput, pos, "");
                            for (auto & attr : *vOutput.attrs())
                                checkTemplate(fmt("%s.%s", name, state->symbols[attr.name]),
                                    *attr.value, attr.pos);
                        }

                        else if (name == "defaultBundler") {
                            state->forceAttrs(vOutput, pos, "");
                            for (auto & attr : *vOutput.attrs()) {
                                const auto & attr_name = state->symbols[attr.name];
                                checkSystemName(attr_name, attr.pos);
                                if (checkSystemType(attr_name, attr.pos)) {
                                    checkBundler(
                                        fmt("%s.%s", name, attr_name),
                                        *attr.value, attr.pos);
                                };
                            }
                        }

                        else if (name == "bundlers") {
                            state->forceAttrs(vOutput, pos, "");
                            for (auto & attr : *vOutput.attrs()) {
                                const auto & attr_name = state->symbols[attr.name];
                                checkSystemName(attr_name, attr.pos);
                                if (checkSystemType(attr_name, attr.pos)) {
                                    state->forceAttrs(*attr.value, attr.pos, "");
                                    for (auto & attr2 : *attr.value->attrs()) {
                                        checkBundler(
                                            fmt("%s.%s.%s", name, attr_name, state->symbols[attr2.name]),
                                            *attr2.value, attr2.pos);
                                    }
                                };
                            }
                        }

                        else if (
                            name == "lib"
                            || name == "darwinConfigurations"
                            || name == "darwinModules"
                            || name == "flakeModule"
                            || name == "flakeModules"
                            || name == "herculesCI"
                            || name == "homeConfigurations"
                            || name == "homeModule"
                            || name == "homeModules"
                            || name == "nixopsConfigurations"
                            )
                            // Known but unchecked community attribute
                            ;

                        else
                            warn("unknown flake output '%s'", name);

                    } catch (Error & e) {
                        e.addTrace(resolve(pos), HintFmt("while checking flake output '%s'", name));
                        reportError(e);
                    }
                });
        }

        if (build && !drvPaths.empty()) {
            Activity act(*logger, lvlInfo, actUnknown,
                fmt("running %d flake checks", drvPaths.size()));
            store->buildPaths(drvPaths);
        }
        if (hasErrors)
            throw Error("some errors were encountered during the evaluation");

        if (!omittedSystems.empty()) {
            // TODO: empty system is not visible; render all as nix strings?
            warn(
                "The check omitted these incompatible systems: %s\n"
                "Use '--all-systems' to check all.",
                concatStringsSep(", ", omittedSystems)
            );
        };
    };
};

static Strings defaultTemplateAttrPathsPrefixes{"templates."};
static Strings defaultTemplateAttrPaths = {"templates.default", "defaultTemplate"};

struct CmdFlakeInitCommon : virtual Args, EvalCommand
{
    std::string templateUrl = "templates";
    Path destDir;

    const LockFlags lockFlags{ .writeLockFile = false };

    CmdFlakeInitCommon()
    {
        addFlag({
            .longName = "template",
            .shortName = 't',
            .description = "The template to use.",
            .labels = {"template"},
            .handler = {&templateUrl},
            .completer = {[&](AddCompletions & completions, size_t, std::string_view prefix) {
                completeFlakeRefWithFragment(
                    completions,
                    getEvalState(),
                    lockFlags,
                    defaultTemplateAttrPathsPrefixes,
                    defaultTemplateAttrPaths,
                    prefix);
            }}
        });
    }

    void run(nix::ref<nix::Store> store) override
    {
        auto flakeDir = absPath(destDir);

        auto evalState = getEvalState();

        auto [templateFlakeRef, templateName] = parseFlakeRefWithFragment(
            fetchSettings, templateUrl, absPath("."));

        auto installable = InstallableFlake(nullptr,
            evalState, std::move(templateFlakeRef), templateName, ExtendedOutputsSpec::Default(),
            defaultTemplateAttrPaths,
            defaultTemplateAttrPathsPrefixes,
            lockFlags);

        auto cursor = installable.getCursor(*evalState);

        auto templateDirAttr = cursor->getAttr("path");
        auto templateDir = templateDirAttr->getString();

        if (!store->isInStore(templateDir))
            evalState->error<TypeError>(
                "'%s' was not found in the Nix store\n"
                "If you've set '%s' to a string, try using a path instead.",
                templateDir, templateDirAttr->getAttrPathStr()).debugThrow();

        std::vector<fs::path> changedFiles;
        std::vector<fs::path> conflictedFiles;

        std::function<void(const fs::path & from, const fs::path & to)> copyDir;
        copyDir = [&](const fs::path & from, const fs::path & to)
        {
            fs::create_directories(to);

            for (auto & entry : fs::directory_iterator{from}) {
                checkInterrupt();
                auto from2 = entry.path();
                auto to2 = to / entry.path().filename();
                auto st = entry.symlink_status();
                auto to_st = fs::symlink_status(to2);
                if (fs::is_directory(st))
                    copyDir(from2, to2);
                else if (fs::is_regular_file(st)) {
                    auto contents = readFile(from2.string());
                    if (fs::exists(to_st)) {
                        auto contents2 = readFile(to2.string());
                        if (contents != contents2) {
                            printError("refusing to overwrite existing file '%s'\n please merge it manually with '%s'", to2.string(), from2.string());
                            conflictedFiles.push_back(to2);
                        } else {
                            notice("skipping identical file: %s", from2);
                        }
                        continue;
                    } else
                        writeFile(to2.string(), contents);
                }
                else if (fs::is_symlink(st)) {
                    auto target = fs::read_symlink(from2);
                    if (fs::exists(to_st)) {
                        if (fs::read_symlink(to2) != target) {
                            printError("refusing to overwrite existing file '%s'\n please merge it manually with '%s'", to2.string(), from2.string());
                            conflictedFiles.push_back(to2);
                        } else {
                            notice("skipping identical file: %s", from2);
                        }
                        continue;
                    } else
                          fs::create_symlink(target, to2);
                }
                else
                    throw Error("file '%s' has unsupported type", from2);
                changedFiles.push_back(to2);
                notice("wrote: %s", to2);
            }
        };

        copyDir(templateDir, flakeDir);

        if (!changedFiles.empty() && fs::exists(std::filesystem::path{flakeDir} / ".git")) {
            Strings args = { "-C", flakeDir, "add", "--intent-to-add", "--force", "--" };
            for (auto & s : changedFiles) args.emplace_back(s.string());
            runProgram("git", true, args);
        }
        auto welcomeText = cursor->maybeGetAttr("welcomeText");
        if (welcomeText) {
            notice("\n");
            notice(renderMarkdownToTerminal(welcomeText->getString()));
        }

        if (!conflictedFiles.empty())
            throw Error("Encountered %d conflicts - see above", conflictedFiles.size());
    }
};

struct CmdFlakeInit : CmdFlakeInitCommon
{
    std::string description() override
    {
        return "create a flake in the current directory from a template";
    }

    std::string doc() override
    {
        return
          #include "flake-init.md"
          ;
    }

    CmdFlakeInit()
    {
        destDir = ".";
    }
};

struct CmdFlakeNew : CmdFlakeInitCommon
{
    std::string description() override
    {
        return "create a flake in the specified directory from a template";
    }

    std::string doc() override
    {
        return
          #include "flake-new.md"
          ;
    }

    CmdFlakeNew()
    {
        expectArgs({
            .label = "dest-dir",
            .handler = {&destDir},
            .completer = completePath
        });
    }
};

struct CmdFlakeClone : FlakeCommand
{
    Path destDir;

    std::string description() override
    {
        return "clone flake repository";
    }

    std::string doc() override
    {
        return
          #include "flake-clone.md"
          ;
    }

    CmdFlakeClone()
    {
        addFlag({
            .longName = "dest",
            .shortName = 'f',
            .description = "Clone the flake to path *dest*.",
            .labels = {"path"},
            .handler = {&destDir}
        });
    }

    void run(nix::ref<nix::Store> store) override
    {
        if (destDir.empty())
            throw Error("missing flag '--dest'");

        getFlakeRef().resolve(store).input.clone(destDir);
    }
};

struct CmdFlakeArchive : FlakeCommand, MixJSON, MixDryRun
{
    std::string dstUri;

    CmdFlakeArchive()
    {
        addFlag({
            .longName = "to",
            .description = "URI of the destination Nix store",
            .labels = {"store-uri"},
            .handler = {&dstUri}
        });
    }

    std::string description() override
    {
        return "copy a flake and all its inputs to a store";
    }

    std::string doc() override
    {
        return
          #include "flake-archive.md"
          ;
    }

    void run(nix::ref<nix::Store> store) override
    {
        auto flake = lockFlake();

        StorePathSet sources;

        auto storePath = store->toStorePath(flake.flake.path.path.abs()).first;

        sources.insert(storePath);

        // FIXME: use graph output, handle cycles.
        std::function<nlohmann::json(const Node & node)> traverse;
        traverse = [&](const Node & node)
        {
            nlohmann::json jsonObj2 = json ? json::object() : nlohmann::json(nullptr);
            for (auto & [inputName, input] : node.inputs) {
                if (auto inputNode = std::get_if<0>(&input)) {
                    auto storePath =
                        dryRun
                        ? (*inputNode)->lockedRef.input.computeStorePath(*store)
                        : (*inputNode)->lockedRef.input.fetchToStore(store).first;
                    if (json) {
                        auto& jsonObj3 = jsonObj2[inputName];
                        jsonObj3["path"] = store->printStorePath(storePath);
                        sources.insert(std::move(storePath));
                        jsonObj3["inputs"] = traverse(**inputNode);
                    } else {
                        sources.insert(std::move(storePath));
                        traverse(**inputNode);
                    }
                }
            }
            return jsonObj2;
        };

        if (json) {
            nlohmann::json jsonRoot = {
                {"path", store->printStorePath(storePath)},
                {"inputs", traverse(*flake.lockFile.root)},
            };
            logger->cout("%s", jsonRoot);
        } else {
            traverse(*flake.lockFile.root);
        }

        if (!dryRun && !dstUri.empty()) {
            ref<Store> dstStore = dstUri.empty() ? openStore() : openStore(dstUri);
            copyPaths(*store, *dstStore, sources);
        }
    }
};

struct CmdFlakeShow : FlakeCommand, MixJSON
{
    bool showLegacy = false;
    bool showAllSystems = false;

    CmdFlakeShow()
    {
        addFlag({
            .longName = "legacy",
            .description = "Show the contents of the `legacyPackages` output.",
            .handler = {&showLegacy, true}
        });
        addFlag({
            .longName = "all-systems",
            .description = "Show the contents of outputs for all systems.",
            .handler = {&showAllSystems, true}
        });
    }

    std::string description() override
    {
        return "show the outputs provided by a flake";
    }

    std::string doc() override
    {
        return
          #include "flake-show.md"
          ;
    }

    void run(nix::ref<nix::Store> store) override
    {
        evalSettings.enableImportFromDerivation.setDefault(false);

        auto state = getEvalState();
        auto flake = std::make_shared<LockedFlake>(lockFlake());
        auto localSystem = std::string(settings.thisSystem.get());

        auto cache = openEvalCache(*state, flake);

        auto j = nlohmann::json::object();

        std::function<void(eval_cache::AttrCursor & visitor, nlohmann::json & result)> visit;

        Executor executor;
        FutureVector futures(executor);

        visit = [&](eval_cache::AttrCursor & visitor, nlohmann::json & j)
        {
            auto attrPath = visitor.getAttrPath();
            auto attrPathS = state->symbols.resolve(attrPath);

            Activity act(*logger, lvlInfo, actUnknown,
                fmt("evaluating '%s'", concatStringsSep(".", attrPathS)));

            try {
                auto recurse = [&]()
                {
                    for (const auto & attr : visitor.getAttrs()) {
                        const auto & attrName = state->symbols[attr];
                        auto visitor2 = visitor.getAttr(attrName);
                        auto & j2 = *j.emplace(attrName, nlohmann::json::object()).first;
                        futures.spawn({{[&, visitor2]() { visit(*visitor2, j2); }, 1}});
                    }
                };

                auto showDerivation = [&]()
                {
                    auto name = visitor.getAttr(state->sName)->getString();
                    std::optional<std::string> description;
                    if (auto aMeta = visitor.maybeGetAttr(state->sMeta)) {
                        if (auto aDescription = aMeta->maybeGetAttr(state->sDescription))
                            description = aDescription->getString();
                    }
<<<<<<< HEAD
                    j.emplace("type", "derivation");
                    if (!json)
                        j.emplace("subtype",
=======

                    if (json) {
                        j.emplace("type", "derivation");
                        j.emplace("name", name);
                        j.emplace("description", description ? *description : "");
                    } else {
                        auto type =
>>>>>>> 915db74d
                            attrPath.size() == 2 && attrPathS[0] == "devShell" ? "development environment" :
                            attrPath.size() >= 2 && attrPathS[0] == "devShells" ? "development environment" :
                            attrPath.size() == 3 && attrPathS[0] == "checks" ? "derivation" :
                            attrPath.size() >= 1 && attrPathS[0] == "hydraJobs" ? "derivation" :
<<<<<<< HEAD
                            "package");
                    j.emplace("name", name);
                    if (description)
                        j.emplace("description", *description);
                };

                auto omit = [&](std::string_view flag)
                {
                    if (json)
                        logger->warn(fmt("%s omitted (use '%s' to show)", concatStringsSep(".", attrPathS), flag));
                    else {
                        j.emplace("type", "omitted");
                        j.emplace("message", fmt(ANSI_WARNING "omitted" ANSI_NORMAL " (use '%s' to show)", flag));
=======
                            "package";
                        if (description && !description->empty()) {

                            // Takes a string and returns the # of characters displayed
                            auto columnLengthOfString = [](std::string_view s) -> unsigned int {
                                unsigned int columnCount = 0;
                                for (auto i = s.begin(); i < s.end();) {
                                    // Test first character to determine if it is one of
                                    // treeConn, treeLast, treeLine
                                    if (*i == -30) {
                                        i += 3;
                                        ++columnCount;
                                    }
                                    // Escape sequences
                                    // https://en.wikipedia.org/wiki/ANSI_escape_code
                                    else if (*i == '\e') {
                                        // Eat '['
                                        if (*(++i) == '[') {
                                            ++i;
                                            // Eat parameter bytes
                                            while(*i >= 0x30 && *i <= 0x3f) ++i;

                                            // Eat intermediate bytes
                                            while(*i >= 0x20 && *i <= 0x2f) ++i;

                                            // Eat final byte
                                            if(*i >= 0x40 && *i <= 0x73) ++i;
                                        }
                                        else {
                                            // Eat Fe Escape sequence
                                            if (*i >= 0x40 && *i <= 0x5f) ++i;
                                        }
                                    }
                                    else {
                                        ++i;
                                        ++columnCount;
                                    }
                                }

                                return columnCount;
                            };

                            // Maximum length to print
                            size_t maxLength = getWindowSize().second > 0 ? getWindowSize().second : 80;

                            // Trim the description and only use the first line
                            auto trimmed = trim(*description);
                            auto newLinePos = trimmed.find('\n');
                            auto length = newLinePos != std::string::npos ? newLinePos : trimmed.length();

                            auto beginningOfLine = fmt("%s: %s '%s'", headerPrefix, type, name);
                            auto line = fmt("%s: %s '%s' - '%s'", headerPrefix, type, name, trimmed.substr(0, length));

                            // If we are already over the maximum length then do not trim
                            // and don't print the description (preserves existing behavior)
                            if (columnLengthOfString(beginningOfLine) >= maxLength) {
                                logger->cout("%s", beginningOfLine);
                            }
                            // If the entire line fits then print that
                            else if (columnLengthOfString(line) < maxLength) {
                                logger->cout("%s", line);
                            }
                            // Otherwise we need to truncate
                            else {
                                auto lineLength = columnLengthOfString(line);
                                auto chopOff = lineLength - maxLength;
                                line.resize(line.length() - chopOff);
                                line = line.replace(line.length() - 3, 3, "...");

                                logger->cout("%s", line);
                            }
                        }
                        else {
                            logger->cout("%s: %s '%s'", headerPrefix, type, name);
                        }
>>>>>>> 915db74d
                    }
                };

                if (attrPath.size() == 0
                    || (attrPath.size() == 1 && (
                            attrPathS[0] == "defaultPackage"
                            || attrPathS[0] == "devShell"
                            || attrPathS[0] == "formatter"
                            || attrPathS[0] == "nixosConfigurations"
                            || attrPathS[0] == "nixosModules"
                            || attrPathS[0] == "defaultApp"
                            || attrPathS[0] == "templates"
                            || attrPathS[0] == "overlays"))
                    || ((attrPath.size() == 1 || attrPath.size() == 2)
                        && (attrPathS[0] == "checks"
                            || attrPathS[0] == "packages"
                            || attrPathS[0] == "devShells"
                            || attrPathS[0] == "apps"))
                    )
                {
                    recurse();
                }

                else if (
                    (attrPath.size() == 2 && (attrPathS[0] == "defaultPackage" || attrPathS[0] == "devShell" || attrPathS[0] == "formatter"))
                    || (attrPath.size() == 3 && (attrPathS[0] == "checks" || attrPathS[0] == "packages" || attrPathS[0] == "devShells"))
                    )
                {
                    if (!showAllSystems && std::string(attrPathS[1]) != localSystem) {
                        omit("--all-systems");
                    } else {
                        if (visitor.isDerivation())
                            showDerivation();
                        else
                            throw Error("expected a derivation");
                    }
                }

                else if (attrPath.size() > 0 && attrPathS[0] == "hydraJobs") {
                    if (visitor.isDerivation())
                        showDerivation();
                    else
                        recurse();
                }

                else if (attrPath.size() > 0 && attrPathS[0] == "legacyPackages") {
                    if (attrPath.size() == 1)
                        recurse();
                    else if (!showLegacy){
                        omit("--legacy");
                    } else if (!showAllSystems && std::string(attrPathS[1]) != localSystem) {
                        omit("--all-systems");
                    } else {
                        if (visitor.isDerivation())
                            showDerivation();
                        else if (attrPath.size() <= 2)
                            // FIXME: handle recurseIntoAttrs
                            recurse();
                    }
                }

                else if (
                    (attrPath.size() == 2 && attrPathS[0] == "defaultApp") ||
                    (attrPath.size() == 3 && attrPathS[0] == "apps"))
                {
                    auto aType = visitor.maybeGetAttr("type");
                    std::optional<std::string> description;
                    if (auto aMeta = visitor.maybeGetAttr(state->sMeta)) {
                        if (auto aDescription = aMeta->maybeGetAttr(state->sDescription))
                            description = aDescription->getString();
                    }
                    if (!aType || aType->getString() != "app")
                        state->error<EvalError>("not an app definition").debugThrow();
<<<<<<< HEAD
                    j.emplace("type", "app");
=======
                    if (json) {
                        j.emplace("type", "app");
                        if (description)
                            j.emplace("description", *description);
                    } else {
                        logger->cout("%s: app: " ANSI_BOLD "%s" ANSI_NORMAL, headerPrefix, description ? *description : "no description");
                    }
>>>>>>> 915db74d
                }

                else if (
                    (attrPath.size() == 1 && attrPathS[0] == "defaultTemplate") ||
                    (attrPath.size() == 2 && attrPathS[0] == "templates"))
                {
                    auto description = visitor.getAttr("description")->getString();
                    j.emplace("type", "template");
                    j.emplace("description", description);
                }

                else {
                    auto [type, description] =
                        (attrPath.size() == 1 && attrPathS[0] == "overlay")
                        || (attrPath.size() == 2 && attrPathS[0] == "overlays") ? std::make_pair("nixpkgs-overlay", "Nixpkgs overlay") :
                        attrPath.size() == 2 && attrPathS[0] == "nixosConfigurations" ? std::make_pair("nixos-configuration", "NixOS configuration") :
                        (attrPath.size() == 1 && attrPathS[0] == "nixosModule")
                        || (attrPath.size() == 2 && attrPathS[0] == "nixosModules") ? std::make_pair("nixos-module", "NixOS module") :
                        std::make_pair("unknown", "unknown");
                    j.emplace("type", type);
                    j.emplace("description", description);
                }
            } catch (EvalError & e) {
                if (!(attrPath.size() > 0 && attrPathS[0] == "legacyPackages"))
                    throw;
            }
        };

        futures.spawn({{[&]() { visit(*cache->getRoot(), j); }, 1}});
        futures.finishAll();

        if (json)
            logger->cout("%s", j.dump());
        else {

            // For frameworks it's important that structures are as
            // lazy as possible to prevent infinite recursions,
            // performance issues and errors that aren't related to
            // the thing to evaluate. As a consequence, they have to
            // emit more attributes than strictly (sic) necessary.
            // However, these attributes with empty values are not
            // useful to the user so we omit them.
            std::function<bool(const nlohmann::json & j)> hasContent;

            hasContent = [&](const nlohmann::json & j) -> bool
            {
                if (j.find("type") != j.end())
                    return true;
                else {
                    for (auto & j2 : j)
                        if (hasContent(j2))
                            return true;
                    return false;
                }
            };

            // Render the JSON into a tree representation.
            std::function<void(nlohmann::json j, const std::string & headerPrefix, const std::string & nextPrefix)> render;

            render = [&](nlohmann::json j, const std::string & headerPrefix, const std::string & nextPrefix)
            {
                if (j.find("type") != j.end()) {
                    std::string type = j["type"];
                    if (type == "omitted") {
                        logger->cout(headerPrefix + " " + (std::string) j["message"]);
                    } else if (type == "derivation") {
                        logger->cout(headerPrefix + ": " + (std::string) j["subtype"] + " '" + (std::string) j["name"] + "'");
                    } else if (j.find("description") != j.end()) {
                        logger->cout("%s: template: " ANSI_BOLD "%s" ANSI_NORMAL, headerPrefix, (std::string) j["description"]);
                    } else {
                        logger->cout(headerPrefix + ": " + type);
                    }
                    return;
                }

                logger->cout("%s", headerPrefix);

                auto nonEmpty = nlohmann::json::object();
                for (const auto & j2 : j.items()) {
                    if (hasContent(j2.value()))
                        nonEmpty[j2.key()] = j2.value();
                }

                for (const auto & [i, j2] : enumerate(nonEmpty.items())) {
                    bool last = i + 1 == nonEmpty.size();
                    render(j2.value(),
                        fmt(ANSI_GREEN "%s%s" ANSI_NORMAL ANSI_BOLD "%s" ANSI_NORMAL, nextPrefix, last ? treeLast : treeConn, j2.key()),
                        nextPrefix + (last ? treeNull : treeLine));
                }
            };

            render(j, fmt(ANSI_BOLD "%s" ANSI_NORMAL, flake->flake.lockedRef), "");
        }
    }
};

struct CmdFlakePrefetch : FlakeCommand, MixJSON
{
    CmdFlakePrefetch()
    {
    }

    std::string description() override
    {
        return "download the source tree denoted by a flake reference into the Nix store";
    }

    std::string doc() override
    {
        return
          #include "flake-prefetch.md"
          ;
    }

    void run(ref<Store> store) override
    {
        auto originalRef = getFlakeRef();
        auto resolvedRef = originalRef.resolve(store);
        auto [storePath, lockedRef] = resolvedRef.fetchTree(store);
        auto hash = store->queryPathInfo(storePath)->narHash;

        if (json) {
            auto res = nlohmann::json::object();
            res["storePath"] = store->printStorePath(storePath);
            res["hash"] = hash.to_string(HashFormat::SRI, true);
            res["original"] = fetchers::attrsToJSON(resolvedRef.toAttrs());
            res["locked"] = fetchers::attrsToJSON(lockedRef.toAttrs());
            logger->cout(res.dump());
        } else {
            notice("Downloaded '%s' to '%s' (hash '%s').",
                lockedRef.to_string(),
                store->printStorePath(storePath),
                hash.to_string(HashFormat::SRI, true));
        }
    }
};

struct CmdFlake : NixMultiCommand
{
    CmdFlake()
        : NixMultiCommand(
            "flake",
            {
                {"update", []() { return make_ref<CmdFlakeUpdate>(); }},
                {"lock", []() { return make_ref<CmdFlakeLock>(); }},
                {"metadata", []() { return make_ref<CmdFlakeMetadata>(); }},
                {"info", []() { return make_ref<CmdFlakeInfo>(); }},
                {"check", []() { return make_ref<CmdFlakeCheck>(); }},
                {"init", []() { return make_ref<CmdFlakeInit>(); }},
                {"new", []() { return make_ref<CmdFlakeNew>(); }},
                {"clone", []() { return make_ref<CmdFlakeClone>(); }},
                {"archive", []() { return make_ref<CmdFlakeArchive>(); }},
                {"show", []() { return make_ref<CmdFlakeShow>(); }},
                {"prefetch", []() { return make_ref<CmdFlakePrefetch>(); }},
            })
    {
    }

    std::string description() override
    {
        return "manage Nix flakes";
    }

    std::string doc() override
    {
        return
          #include "flake.md"
          ;
    }

    void run() override
    {
        experimentalFeatureSettings.require(Xp::Flakes);
        NixMultiCommand::run();
    }
};

static auto rCmdFlake = registerCommand<CmdFlake>("flake");<|MERGE_RESOLUTION|>--- conflicted
+++ resolved
@@ -17,11 +17,8 @@
 #include "eval-cache.hh"
 #include "markdown.hh"
 #include "users.hh"
-<<<<<<< HEAD
+#include "terminal.hh"
 #include "parallel-eval.hh"
-=======
-#include "terminal.hh"
->>>>>>> 915db74d
 
 #include <filesystem>
 #include <nlohmann/json.hpp>
@@ -1129,6 +1126,46 @@
     }
 };
 
+// Takes a string and returns the # of characters displayed
+static unsigned int columnLengthOfString(std::string_view s)
+{
+    unsigned int columnCount = 0;
+    for (auto i = s.begin(); i < s.end();) {
+        // Test first character to determine if it is one of
+        // treeConn, treeLast, treeLine
+        if (*i == -30) {
+            i += 3;
+            ++columnCount;
+        }
+        // Escape sequences
+        // https://en.wikipedia.org/wiki/ANSI_escape_code
+        else if (*i == '\e') {
+            // Eat '['
+            if (*(++i) == '[') {
+                ++i;
+                // Eat parameter bytes
+                while(*i >= 0x30 && *i <= 0x3f) ++i;
+
+                // Eat intermediate bytes
+                while(*i >= 0x20 && *i <= 0x2f) ++i;
+
+                // Eat final byte
+                if(*i >= 0x40 && *i <= 0x73) ++i;
+            }
+            else {
+                // Eat Fe Escape sequence
+                if (*i >= 0x40 && *i <= 0x5f) ++i;
+            }
+        }
+        else {
+            ++i;
+            ++columnCount;
+        }
+    }
+
+    return columnCount;
+}
+
 struct CmdFlakeShow : FlakeCommand, MixJSON
 {
     bool showLegacy = false;
@@ -1204,24 +1241,13 @@
                         if (auto aDescription = aMeta->maybeGetAttr(state->sDescription))
                             description = aDescription->getString();
                     }
-<<<<<<< HEAD
                     j.emplace("type", "derivation");
                     if (!json)
                         j.emplace("subtype",
-=======
-
-                    if (json) {
-                        j.emplace("type", "derivation");
-                        j.emplace("name", name);
-                        j.emplace("description", description ? *description : "");
-                    } else {
-                        auto type =
->>>>>>> 915db74d
                             attrPath.size() == 2 && attrPathS[0] == "devShell" ? "development environment" :
                             attrPath.size() >= 2 && attrPathS[0] == "devShells" ? "development environment" :
                             attrPath.size() == 3 && attrPathS[0] == "checks" ? "derivation" :
                             attrPath.size() >= 1 && attrPathS[0] == "hydraJobs" ? "derivation" :
-<<<<<<< HEAD
                             "package");
                     j.emplace("name", name);
                     if (description)
@@ -1235,83 +1261,6 @@
                     else {
                         j.emplace("type", "omitted");
                         j.emplace("message", fmt(ANSI_WARNING "omitted" ANSI_NORMAL " (use '%s' to show)", flag));
-=======
-                            "package";
-                        if (description && !description->empty()) {
-
-                            // Takes a string and returns the # of characters displayed
-                            auto columnLengthOfString = [](std::string_view s) -> unsigned int {
-                                unsigned int columnCount = 0;
-                                for (auto i = s.begin(); i < s.end();) {
-                                    // Test first character to determine if it is one of
-                                    // treeConn, treeLast, treeLine
-                                    if (*i == -30) {
-                                        i += 3;
-                                        ++columnCount;
-                                    }
-                                    // Escape sequences
-                                    // https://en.wikipedia.org/wiki/ANSI_escape_code
-                                    else if (*i == '\e') {
-                                        // Eat '['
-                                        if (*(++i) == '[') {
-                                            ++i;
-                                            // Eat parameter bytes
-                                            while(*i >= 0x30 && *i <= 0x3f) ++i;
-
-                                            // Eat intermediate bytes
-                                            while(*i >= 0x20 && *i <= 0x2f) ++i;
-
-                                            // Eat final byte
-                                            if(*i >= 0x40 && *i <= 0x73) ++i;
-                                        }
-                                        else {
-                                            // Eat Fe Escape sequence
-                                            if (*i >= 0x40 && *i <= 0x5f) ++i;
-                                        }
-                                    }
-                                    else {
-                                        ++i;
-                                        ++columnCount;
-                                    }
-                                }
-
-                                return columnCount;
-                            };
-
-                            // Maximum length to print
-                            size_t maxLength = getWindowSize().second > 0 ? getWindowSize().second : 80;
-
-                            // Trim the description and only use the first line
-                            auto trimmed = trim(*description);
-                            auto newLinePos = trimmed.find('\n');
-                            auto length = newLinePos != std::string::npos ? newLinePos : trimmed.length();
-
-                            auto beginningOfLine = fmt("%s: %s '%s'", headerPrefix, type, name);
-                            auto line = fmt("%s: %s '%s' - '%s'", headerPrefix, type, name, trimmed.substr(0, length));
-
-                            // If we are already over the maximum length then do not trim
-                            // and don't print the description (preserves existing behavior)
-                            if (columnLengthOfString(beginningOfLine) >= maxLength) {
-                                logger->cout("%s", beginningOfLine);
-                            }
-                            // If the entire line fits then print that
-                            else if (columnLengthOfString(line) < maxLength) {
-                                logger->cout("%s", line);
-                            }
-                            // Otherwise we need to truncate
-                            else {
-                                auto lineLength = columnLengthOfString(line);
-                                auto chopOff = lineLength - maxLength;
-                                line.resize(line.length() - chopOff);
-                                line = line.replace(line.length() - 3, 3, "...");
-
-                                logger->cout("%s", line);
-                            }
-                        }
-                        else {
-                            logger->cout("%s: %s '%s'", headerPrefix, type, name);
-                        }
->>>>>>> 915db74d
                     }
                 };
 
@@ -1385,17 +1334,9 @@
                     }
                     if (!aType || aType->getString() != "app")
                         state->error<EvalError>("not an app definition").debugThrow();
-<<<<<<< HEAD
                     j.emplace("type", "app");
-=======
-                    if (json) {
-                        j.emplace("type", "app");
-                        if (description)
-                            j.emplace("description", *description);
-                    } else {
-                        logger->cout("%s: app: " ANSI_BOLD "%s" ANSI_NORMAL, headerPrefix, description ? *description : "no description");
-                    }
->>>>>>> 915db74d
+                    if (description)
+                        j.emplace("description", *description);
                 }
 
                 else if (
@@ -1458,16 +1399,55 @@
             render = [&](nlohmann::json j, const std::string & headerPrefix, const std::string & nextPrefix)
             {
                 if (j.find("type") != j.end()) {
+                    std::string s;
+
                     std::string type = j["type"];
                     if (type == "omitted") {
-                        logger->cout(headerPrefix + " " + (std::string) j["message"]);
+                        s = j["message"];
                     } else if (type == "derivation") {
-                        logger->cout(headerPrefix + ": " + (std::string) j["subtype"] + " '" + (std::string) j["name"] + "'");
-                    } else if (j.find("description") != j.end()) {
-                        logger->cout("%s: template: " ANSI_BOLD "%s" ANSI_NORMAL, headerPrefix, (std::string) j["description"]);
+                        s = (std::string) j["subtype"] + " '" + (std::string) j["name"] + "'";
                     } else {
-                        logger->cout(headerPrefix + ": " + type);
+                        s = type;
                     }
+
+                    std::string description =
+                        j.find("description") != j.end()
+                        ? j["description"]
+                        : "";
+
+                    if (description != "") {
+                        // Maximum length to print
+                        size_t maxLength = getWindowSize().second > 0 ? getWindowSize().second : 80;
+
+                        // Trim the description and only use the first line
+                        auto trimmed = trim((std::string) j["description"]);
+                        auto newLinePos = trimmed.find('\n');
+                        auto length = newLinePos != std::string::npos ? newLinePos : trimmed.length();
+
+                        auto beginningOfLine = fmt("%s: %s", headerPrefix, s);
+                        auto line = fmt("%s: %s - '%s'", headerPrefix, s, trimmed.substr(0, length));
+
+                        // If we are already over the maximum length then do not trim
+                        // and don't print the description (preserves existing behavior)
+                        if (columnLengthOfString(beginningOfLine) >= maxLength) {
+                            logger->cout("%s", beginningOfLine);
+                        }
+                        // If the entire line fits then print that
+                        else if (columnLengthOfString(line) < maxLength) {
+                            logger->cout("%s", line);
+                        }
+                        // Otherwise we need to truncate
+                        else {
+                            auto lineLength = columnLengthOfString(line);
+                            auto chopOff = lineLength - maxLength;
+                            line.resize(line.length() - chopOff);
+                            line = line.replace(line.length() - 3, 3, "…");
+
+                            logger->cout("%s", line);
+                        }
+                    } else
+                        logger->cout(headerPrefix + ": " + s);
+
                     return;
                 }
 
