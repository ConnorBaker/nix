--- conflicted
+++ resolved
@@ -807,37 +807,6 @@
         futures.finishAll();
 
         if (build && !drvPaths.empty()) {
-<<<<<<< HEAD
-            // FIXME: should start building while evaluating.
-            Activity act(*logger, lvlInfo, actUnknown, fmt("running %d flake checks", drvPaths.size()));
-
-            state->waitForAllPaths();
-
-            auto missing = store->queryMissing(drvPaths);
-
-            /* This command doesn't need to actually substitute
-               derivation outputs if they're missing but
-               substitutable. So filter out derivations that are
-               substitutable or already built. */
-            std::vector<DerivedPath> toBuild;
-            for (auto & path : drvPaths) {
-                std::visit(
-                    overloaded{
-                        [&](const DerivedPath::Built & bfd) {
-                            auto drvPathP = std::get_if<DerivedPath::Opaque>(&*bfd.drvPath);
-                            if (!drvPathP || missing.willBuild.contains(drvPathP->path)
-                                || missing.unknown.contains(drvPathP->path))
-                                toBuild.push_back(path);
-                        },
-                        [&](const DerivedPath::Opaque & bo) {
-                            if (!missing.willSubstitute.contains(bo.path))
-                                toBuild.push_back(path);
-                        },
-                    },
-                    path.raw());
-            }
-
-=======
             // TODO: This filtering of substitutable paths is a temporary workaround until
             // https://github.com/NixOS/nix/issues/5025 (union stores) is implemented.
             //
@@ -849,6 +818,7 @@
             // For now, we skip building derivations whose outputs are already available
             // via substitution, as `nix flake check` only needs to verify buildability,
             // not actually produce the outputs.
+            state->waitForAllPaths();
             auto missing = store->queryMissing(drvPaths);
             // Only occurs if `drvPaths` contains a `DerivedPath::Opaque`, which should never happen
             assert(missing.unknown.empty());
@@ -862,8 +832,8 @@
                     });
             }
 
+            // FIXME: should start building while evaluating.
             Activity act(*logger, lvlInfo, actUnknown, fmt("running %d flake checks", toBuild.size()));
->>>>>>> d069633b
             store->buildPaths(toBuild);
         }
 
@@ -1238,34 +1208,16 @@
                 };
 
                 auto showDerivation = [&]() {
-<<<<<<< HEAD
-                    auto name = visitor.getAttr(state->sName)->getString();
+                    auto name = visitor.getAttr(state->s.name)->getString();
                     std::optional<std::string> description;
-                    if (auto aMeta = visitor.maybeGetAttr(state->sMeta)) {
-                        if (auto aDescription = aMeta->maybeGetAttr(state->sDescription))
+                    if (auto aMeta = visitor.maybeGetAttr(state->s.meta)) {
+                        if (auto aDescription = aMeta->maybeGetAttr(state->s.description))
                             description = aDescription->getString();
                     }
                     j.emplace("type", "derivation");
                     if (!json)
                         j.emplace(
                             "subtype",
-=======
-                    auto name = visitor.getAttr(state->s.name)->getString();
-
-                    if (json) {
-                        std::optional<std::string> description;
-                        if (auto aMeta = visitor.maybeGetAttr(state->s.meta)) {
-                            if (auto aDescription = aMeta->maybeGetAttr(state->s.description))
-                                description = aDescription->getString();
-                        }
-                        j.emplace("type", "derivation");
-                        j.emplace("name", name);
-                        j.emplace("description", description ? *description : "");
-                    } else {
-                        logger->cout(
-                            "%s: %s '%s'",
-                            headerPrefix,
->>>>>>> d069633b
                             attrPath.size() == 2 && attrPathS[0] == "devShell"    ? "development environment"
                             : attrPath.size() >= 2 && attrPathS[0] == "devShells" ? "development environment"
                             : attrPath.size() == 3 && attrPathS[0] == "checks"    ? "derivation"
