--- conflicted
+++ resolved
@@ -218,14 +218,9 @@
         auto lockedFlake = lockFlake();
         auto & flake = lockedFlake.flake;
 
-<<<<<<< HEAD
-        // Currently, all flakes are in the Nix store via the rootFS accessor.
-        auto storePath = store->printStorePath(store->toStorePath(flake.path.path.abs()).first);
-=======
         std::optional<StorePath> storePath;
         if (flake.lockedRef.input.getNarHash())
             storePath = flake.lockedRef.input.computeStorePath(*store);
->>>>>>> 228dac40
 
         if (json) {
             nlohmann::json j;
