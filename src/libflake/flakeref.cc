--- conflicted
+++ resolved
@@ -172,11 +172,7 @@
 
     return fromParsedURL(
         fetchSettings,
-<<<<<<< HEAD
-        {.scheme = "path", .authority = "", .path = path, .query = query, .fragment = fragment},
-=======
         {.scheme = "path", .authority = ParsedURL::Authority{}, .path = path, .query = query, .fragment = fragment},
->>>>>>> ec6ba866
         isFlake);
 }
 
@@ -214,11 +210,7 @@
     bool isFlake)
 {
     try {
-<<<<<<< HEAD
-        auto parsed = parseURL(url);
-=======
         auto parsed = parseURL(url, /*lenient=*/true);
->>>>>>> ec6ba866
         if (baseDir && (parsed.scheme == "path" || parsed.scheme == "git+file") && !isAbsolute(parsed.path))
             parsed.path = absPath(parsed.path, *baseDir);
         return fromParsedURL(fetchSettings, std::move(parsed), isFlake);
