--- conflicted
+++ resolved
@@ -626,15 +626,9 @@
                     auto getInputFlake = [&](const FlakeRef & ref)
                     {
                         if (auto resolvedPath = resolveRelativePath()) {
-<<<<<<< HEAD
-                            return readFlake(state, ref, ref, ref, *resolvedPath, inputPath);
-                        } else {
-                            return getFlake(state, ref, useRegistries, flakeCache, inputPath);
-=======
                             return readFlake(state, ref, ref, ref, *resolvedPath, inputAttrPath);
                         } else {
                             return getFlake(state, ref, useRegistries, flakeCache, inputAttrPath);
->>>>>>> 9cb662df
                         }
                     };
 
