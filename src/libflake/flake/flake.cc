--- conflicted
+++ resolved
@@ -1,21 +1,3 @@
-<<<<<<< HEAD
-#include "terminal.hh"
-#include "flake.hh"
-#include "eval.hh"
-#include "eval-settings.hh"
-#include "lockfile.hh"
-#include "primops.hh"
-#include "eval-inline.hh"
-#include "store-api.hh"
-#include "fetchers.hh"
-#include "finally.hh"
-#include "fetch-settings.hh"
-#include "flake/settings.hh"
-#include "value-to-json.hh"
-#include "local-fs-store.hh"
-#include "fetch-to-store.hh"
-#include "mounted-source-accessor.hh"
-=======
 #include "nix/util/terminal.hh"
 #include "nix/flake/flake.hh"
 #include "nix/expr/eval.hh"
@@ -32,7 +14,7 @@
 #include "nix/store/local-fs-store.hh"
 #include "nix/fetchers/fetch-to-store.hh"
 #include "nix/util/memory-source-accessor.hh"
->>>>>>> 0a66906e
+#include "nix/util/mounted-source-accessor.hh"
 
 #include <nlohmann/json.hpp>
 
@@ -1009,155 +991,6 @@
     state.callFunction(*vCallFlake, args, vRes, noPos);
 }
 
-<<<<<<< HEAD
-void initLib(const Settings & settings)
-{
-    auto prim_getFlake = [&settings](EvalState & state, const PosIdx pos, Value * * args, Value & v)
-    {
-        std::string flakeRefS(state.forceStringNoCtx(*args[0], pos, "while evaluating the argument passed to builtins.getFlake"));
-        auto flakeRef = parseFlakeRef(state.fetchSettings, flakeRefS, {}, true);
-        if (state.settings.pureEval && !flakeRef.input.isLocked())
-            throw Error("cannot call 'getFlake' on unlocked flake reference '%s', at %s (use --impure to override)", flakeRefS, state.positions[pos]);
-
-        callFlake(state,
-            lockFlake(settings, state, flakeRef,
-                LockFlags {
-                    .updateLockFile = false,
-                    .writeLockFile = false,
-                    .useRegistries = !state.settings.pureEval && settings.useRegistries,
-                    .allowUnlocked = !state.settings.pureEval,
-                }),
-            v);
-    };
-
-    RegisterPrimOp::primOps->push_back({
-        .name =  "__getFlake",
-        .args = {"args"},
-        .doc = R"(
-          Fetch a flake from a flake reference, and return its output attributes and some metadata. For example:
-
-          ```nix
-          (builtins.getFlake "nix/55bc52401966fbffa525c574c14f67b00bc4fb3a").packages.x86_64-linux.nix
-          ```
-
-          Unless impure evaluation is allowed (`--impure`), the flake reference
-          must be "locked", e.g. contain a Git revision or content hash. An
-          example of an unlocked usage is:
-
-          ```nix
-          (builtins.getFlake "github:edolstra/dwarffs").rev
-          ```
-        )",
-        .fun = prim_getFlake,
-    });
-}
-
-static void prim_parseFlakeRef(
-    EvalState & state,
-    const PosIdx pos,
-    Value * * args,
-    Value & v)
-{
-    std::string flakeRefS(state.forceStringNoCtx(*args[0], pos,
-        "while evaluating the argument passed to builtins.parseFlakeRef"));
-    auto attrs = parseFlakeRef(state.fetchSettings, flakeRefS, {}, true).toAttrs();
-    auto binds = state.buildBindings(attrs.size());
-    for (const auto & [key, value] : attrs) {
-        auto s = state.symbols.create(key);
-        auto & vv = binds.alloc(s);
-        std::visit(overloaded {
-            [&vv](const std::string    & value) { vv.mkString(value); },
-            [&vv](const uint64_t       & value) { vv.mkInt(value);    },
-            [&vv](const Explicit<bool> & value) { vv.mkBool(value.t); }
-        }, value);
-    }
-    v.mkAttrs(binds);
-}
-
-static RegisterPrimOp r3({
-    .name =  "__parseFlakeRef",
-    .args = {"flake-ref"},
-    .doc = R"(
-      Parse a flake reference, and return its exploded form.
-
-      For example:
-
-      ```nix
-      builtins.parseFlakeRef "github:NixOS/nixpkgs/23.05?dir=lib"
-      ```
-
-      evaluates to:
-
-      ```nix
-      { dir = "lib"; owner = "NixOS"; ref = "23.05"; repo = "nixpkgs"; type = "github"; }
-      ```
-    )",
-    .fun = prim_parseFlakeRef,
-});
-
-
-static void prim_flakeRefToString(
-    EvalState & state,
-    const PosIdx pos,
-    Value * * args,
-    Value & v)
-{
-    state.forceAttrs(*args[0], noPos,
-        "while evaluating the argument passed to builtins.flakeRefToString");
-    fetchers::Attrs attrs;
-    for (const auto & attr : *args[0]->attrs()) {
-        auto t = attr.value->type();
-        if (t == nInt) {
-            auto intValue = attr.value->integer().value;
-
-            if (intValue < 0) {
-                state.error<EvalError>("negative value given for flake ref attr %1%: %2%", state.symbols[attr.name], intValue).atPos(pos).debugThrow();
-            }
-
-            attrs.emplace(state.symbols[attr.name], uint64_t(intValue));
-        } else if (t == nBool) {
-            attrs.emplace(state.symbols[attr.name],
-                Explicit<bool> { attr.value->boolean() });
-        } else if (t == nString) {
-            attrs.emplace(state.symbols[attr.name],
-                std::string(attr.value->string_view()));
-        } else {
-            state.error<EvalError>(
-                "flake reference attribute sets may only contain integers, Booleans, "
-                "and strings, but attribute '%s' is %s",
-                state.symbols[attr.name],
-                showType(*attr.value)).debugThrow();
-        }
-    }
-    auto flakeRef = FlakeRef::fromAttrs(state.fetchSettings, attrs);
-    v.mkString(flakeRef.to_string());
-}
-
-static RegisterPrimOp r4({
-    .name =  "__flakeRefToString",
-    .args = {"attrs"},
-    .doc = R"(
-      Convert a flake reference from attribute set format to URL format.
-
-      For example:
-
-      ```nix
-      builtins.flakeRefToString {
-        dir = "lib"; owner = "NixOS"; ref = "23.05"; repo = "nixpkgs"; type = "github";
-      }
-      ```
-
-      evaluates to
-
-      ```nix
-      "github:NixOS/nixpkgs/23.05?dir=lib"
-      ```
-    )",
-    .fun = prim_flakeRefToString,
-});
-
-=======
->>>>>>> 0a66906e
 }
 
 std::optional<Fingerprint> LockedFlake::getFingerprint(
