--- conflicted
+++ resolved
@@ -361,11 +361,7 @@
         originalRef,
         resolvedRef,
         lockedRef,
-<<<<<<< HEAD
         state.storePath(state.mountInput(lockedRef.input, originalRef.input, cachedInput.accessor, requireLockable)),
-=======
-        state.storePath(state.mountInput(lockedRef.input, originalRef.input, cachedInput.accessor)),
->>>>>>> d069633b
         lockRootAttrPath);
 }
 
@@ -752,17 +748,11 @@
                                         FlakeRef(std::move(cachedInput.resolvedInput), input.ref->subdir);
                                     auto lockedRef = FlakeRef(std::move(cachedInput.lockedInput), input.ref->subdir);
 
-<<<<<<< HEAD
                                     warnRegistry(resolvedRef);
 
                                     return {
                                         state.storePath(state.mountInput(
                                             lockedRef.input, input.ref->input, cachedInput.accessor, true, true)),
-=======
-                                    return {
-                                        state.storePath(
-                                            state.mountInput(lockedRef.input, input.ref->input, cachedInput.accessor)),
->>>>>>> d069633b
                                         lockedRef};
                                 }
                             }();
