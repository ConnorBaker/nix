#include "environment-variables.hh"
#include "file-system.hh"
#include "file-path.hh"
#include "file-path-impl.hh"
#include "signals.hh"
#include "finally.hh"
#include "serialise.hh"

#include <atomic>
#include <cerrno>
#include <climits>
#include <cstdio>
#include <cstdlib>
#include <sstream>
#include <filesystem>

#include <fcntl.h>
#include <sys/types.h>
#include <sys/time.h>
#include <unistd.h>

#ifdef _WIN32
# include <io.h>
#endif

namespace fs = std::filesystem;

namespace nix {

/**
 * Treat the string as possibly an absolute path, by inspecting the
 * start of it. Return whether it was probably intended to be
 * absolute.
 */
static bool isAbsolute(PathView path)
{
    return fs::path { path }.is_absolute();
}


Path absPath(PathView path, std::optional<PathView> dir, bool resolveSymlinks)
{
    std::string scratch;

    if (!isAbsolute(path)) {
        // In this case we need to call `canonPath` on a newly-created
        // string. We set `scratch` to that string first, and then set
        // `path` to `scratch`. This ensures the newly-created string
        // lives long enough for the call to `canonPath`, and allows us
        // to just accept a `std::string_view`.
        if (!dir) {
#ifdef __GNU__
            /* GNU (aka. GNU/Hurd) doesn't have any limitation on path
               lengths and doesn't define `PATH_MAX'.  */
            char *buf = getcwd(NULL, 0);
            if (buf == NULL)
#else
            char buf[PATH_MAX];
            if (!getcwd(buf, sizeof(buf)))
#endif
                throw SysError("cannot get cwd");
            scratch = concatStrings(buf, "/", path);
#ifdef __GNU__
            free(buf);
#endif
        } else
            scratch = concatStrings(*dir, "/", path);
        path = scratch;
    }
    return canonPath(path, resolveSymlinks);
}


Path canonPath(PathView path, bool resolveSymlinks)
{
    assert(path != "");

    if (!isAbsolute(path))
        throw Error("not an absolute path: '%1%'", path);

    // For Windows
    auto rootName = fs::path { path }.root_name();

    /* This just exists because we cannot set the target of `remaining`
       (the callback parameter) directly to a newly-constructed string,
       since it is `std::string_view`. */
    std::string temp;

    /* Count the number of times we follow a symlink and stop at some
       arbitrary (but high) limit to prevent infinite loops. */
    unsigned int followCount = 0, maxFollow = 1024;

    auto ret = canonPathInner<NativePathTrait>(
        path,
        [&followCount, &temp, maxFollow, resolveSymlinks]
        (std::string & result, std::string_view & remaining) {
            if (resolveSymlinks && fs::is_symlink(result)) {
                if (++followCount >= maxFollow)
                    throw Error("infinite symlink recursion in path '%0%'", remaining);
                remaining = (temp = concatStrings(readLink(result), remaining));
                if (isAbsolute(remaining)) {
                    /* restart for symlinks pointing to absolute path */
                    result.clear();
                } else {
                    result = dirOf(result);
                    if (result == "/") {
                        /* we don’t want trailing slashes here, which `dirOf`
                           only produces if `result = /` */
                        result.clear();
                    }
                }
            }
        });

    if (!rootName.empty())
        ret = rootName.string() + std::move(ret);
    return ret;
}


Path dirOf(const PathView path)
{
    Path::size_type pos = NativePathTrait::rfindPathSep(path);
    if (pos == path.npos)
        return ".";
    return fs::path{path}.parent_path().string();
}


std::string_view baseNameOf(std::string_view path)
{
    if (path.empty())
        return "";

    auto last = path.size() - 1;
    while (last > 0 && NativePathTrait::isPathSep(path[last]))
        last -= 1;

    auto pos = NativePathTrait::rfindPathSep(path, last);
    if (pos == path.npos)
        pos = 0;
    else
        pos += 1;

    return path.substr(pos, last - pos + 1);
}


bool isInDir(std::string_view path, std::string_view dir)
{
    return path.substr(0, 1) == "/"
        && path.substr(0, dir.size()) == dir
        && path.size() >= dir.size() + 2
        && path[dir.size()] == '/';
}


bool isDirOrInDir(std::string_view path, std::string_view dir)
{
    return path == dir || isInDir(path, dir);
}


struct stat stat(const Path & path)
{
    struct stat st;
    if (stat(path.c_str(), &st))
        throw SysError("getting status of '%1%'", path);
    return st;
}

#ifdef _WIN32
# define STAT stat
#else
# define STAT lstat
#endif

struct stat lstat(const Path & path)
{
    struct stat st;
    if (STAT(path.c_str(), &st))
        throw SysError("getting status of '%1%'", path);
    return st;
}


std::optional<struct stat> maybeLstat(const Path & path)
{
    std::optional<struct stat> st{std::in_place};
    if (STAT(path.c_str(), &*st))
    {
        if (errno == ENOENT || errno == ENOTDIR)
            st.reset();
        else
            throw SysError("getting status of '%s'", path);
    }
    return st;
}


bool pathExists(const Path & path)
{
    return maybeLstat(path).has_value();
}

bool pathAccessible(const Path & path)
{
    try {
        return pathExists(path);
    } catch (SysError & e) {
        // swallow EPERM
        if (e.errNo == EPERM) return false;
        throw;
    }
}


Path readLink(const Path & path)
{
    checkInterrupt();
    return fs::read_symlink(path).string();
}


<<<<<<< HEAD
fs::file_type getFileType(const Path & path)
{
    return fs::symlink_status(path).type();
=======
std::vector<fs::directory_entry> readDirectory(const Path & path)
{
    std::vector<fs::directory_entry> entries;
    entries.reserve(64);

    for (auto & entry : fs::directory_iterator{path}) {
        checkInterrupt();
        entries.push_back(std::move(entry));
    }

    return entries;
>>>>>>> 56abd341
}


std::string readFile(const Path & path)
{
    AutoCloseFD fd = toDescriptor(open(path.c_str(), O_RDONLY
// TODO
#ifndef _WIN32
       | O_CLOEXEC
#endif
       ));
    if (!fd)
        throw SysError("opening file '%1%'", path);
    return readFile(fd.get());
}


void readFile(const Path & path, Sink & sink)
{
    AutoCloseFD fd = toDescriptor(open(path.c_str(), O_RDONLY
// TODO
#ifndef _WIN32
       | O_CLOEXEC
#endif
       ));
    if (!fd)
        throw SysError("opening file '%s'", path);
    drainFD(fd.get(), sink);
}


void writeFile(const Path & path, std::string_view s, mode_t mode, bool sync)
{
    AutoCloseFD fd = toDescriptor(open(path.c_str(), O_WRONLY | O_TRUNC | O_CREAT
// TODO
#ifndef _WIN32
       | O_CLOEXEC
#endif
       , mode));
    if (!fd)
        throw SysError("opening file '%1%'", path);
    try {
        writeFull(fd.get(), s);
    } catch (Error & e) {
        e.addTrace({}, "writing file '%1%'", path);
        throw;
    }
    if (sync)
        fd.fsync();
    // Explicitly close to make sure exceptions are propagated.
    fd.close();
    if (sync)
        syncParent(path);
}


void writeFile(const Path & path, Source & source, mode_t mode, bool sync)
{
    AutoCloseFD fd = toDescriptor(open(path.c_str(), O_WRONLY | O_TRUNC | O_CREAT
// TODO
#ifndef _WIN32
       | O_CLOEXEC
#endif
       , mode));
    if (!fd)
        throw SysError("opening file '%1%'", path);

    std::array<char, 64 * 1024> buf;

    try {
        while (true) {
            try {
                auto n = source.read(buf.data(), buf.size());
                writeFull(fd.get(), {buf.data(), n});
            } catch (EndOfFile &) { break; }
        }
    } catch (Error & e) {
        e.addTrace({}, "writing file '%1%'", path);
        throw;
    }
    if (sync)
        fd.fsync();
    // Explicitly close to make sure exceptions are propagated.
    fd.close();
    if (sync)
        syncParent(path);
}

void syncParent(const Path & path)
{
    AutoCloseFD fd = toDescriptor(open(dirOf(path).c_str(), O_RDONLY, 0));
    if (!fd)
        throw SysError("opening file '%1%'", path);
    fd.fsync();
}


static void _deletePath(Descriptor parentfd, const fs::path & path, uint64_t & bytesFreed)
{
#ifndef _WIN32
    checkInterrupt();

    std::string name(baseNameOf(path.native()));

    struct stat st;
    if (fstatat(parentfd, name.c_str(), &st,
            AT_SYMLINK_NOFOLLOW) == -1) {
        if (errno == ENOENT) return;
        throw SysError("getting status of '%1%'", path);
    }

    if (!S_ISDIR(st.st_mode)) {
        /* We are about to delete a file. Will it likely free space? */

        switch (st.st_nlink) {
            /* Yes: last link. */
            case 1:
                bytesFreed += st.st_size;
                break;
            /* Maybe: yes, if 'auto-optimise-store' or manual optimisation
               was performed. Instead of checking for real let's assume
               it's an optimised file and space will be freed.

               In worst case we will double count on freed space for files
               with exactly two hardlinks for unoptimised packages.
             */
            case 2:
                bytesFreed += st.st_size;
                break;
            /* No: 3+ links. */
            default:
                break;
        }
    }

    if (S_ISDIR(st.st_mode)) {
        /* Make the directory accessible. */
        const auto PERM_MASK = S_IRUSR | S_IWUSR | S_IXUSR;
        if ((st.st_mode & PERM_MASK) != PERM_MASK) {
            if (fchmodat(parentfd, name.c_str(), st.st_mode | PERM_MASK, 0) == -1)
                throw SysError("chmod '%1%'", path);
        }

        int fd = openat(parentfd, path.c_str(), O_RDONLY);
        if (fd == -1)
            throw SysError("opening directory '%1%'", path);
        AutoCloseDir dir(fdopendir(fd));
        if (!dir)
            throw SysError("opening directory '%1%'", path);

        struct dirent * dirent;
        while (errno = 0, dirent = readdir(dir.get())) { /* sic */
            checkInterrupt();
            std::string childName = dirent->d_name;
            if (childName == "." || childName == "..") continue;
            _deletePath(dirfd(dir.get()), path + "/" + childName, bytesFreed);
        }
        if (errno) throw SysError("reading directory '%1%'", path);
    }

    int flags = S_ISDIR(st.st_mode) ? AT_REMOVEDIR : 0;
    if (unlinkat(parentfd, name.c_str(), flags) == -1) {
        if (errno == ENOENT) return;
        throw SysError("cannot unlink '%1%'", path);
    }
#else
    // TODO implement
    throw UnimplementedError("_deletePath");
#endif
}

static void _deletePath(const fs::path & path, uint64_t & bytesFreed)
{
    Path dir = dirOf(path.string());
    if (dir == "")
        dir = "/";

    AutoCloseFD dirfd = toDescriptor(open(dir.c_str(), O_RDONLY));
    if (!dirfd) {
        if (errno == ENOENT) return;
        throw SysError("opening directory '%1%'", path);
    }

    _deletePath(dirfd.get(), path, bytesFreed);
}


void deletePath(const fs::path & path)
{
    uint64_t dummy;
    deletePath(path, dummy);
}


Paths createDirs(const Path & path)
{
    Paths created;
    if (path == "/") return created;

    struct stat st;
    if (STAT(path.c_str(), &st) == -1) {
        created = createDirs(dirOf(path));
        if (mkdir(path.c_str()
#ifndef _WIN32 // TODO abstract mkdir perms for Windows
            , 0777
#endif
            ) == -1 && errno != EEXIST)
            throw SysError("creating directory '%1%'", path);
        st = STAT(path);
        created.push_back(path);
    }

    if (S_ISLNK(st.st_mode) && stat(path.c_str(), &st) == -1)
        throw SysError("statting symlink '%1%'", path);

    if (!S_ISDIR(st.st_mode)) throw Error("'%1%' is not a directory", path);

    return created;
}


void deletePath(const fs::path & path, uint64_t & bytesFreed)
{
    //Activity act(*logger, lvlDebug, "recursively deleting path '%1%'", path);
    bytesFreed = 0;
    _deletePath(path, bytesFreed);
}


//////////////////////////////////////////////////////////////////////

AutoDelete::AutoDelete() : del{false} {}

AutoDelete::AutoDelete(const fs::path & p, bool recursive) : _path(p)
{
    del = true;
    this->recursive = recursive;
}

AutoDelete::~AutoDelete()
{
    try {
        if (del) {
            if (recursive)
                deletePath(_path);
            else {
                fs::remove(_path);
            }
        }
    } catch (...) {
        ignoreException();
    }
}

void AutoDelete::cancel()
{
    del = false;
}

void AutoDelete::reset(const fs::path & p, bool recursive) {
    _path = p;
    this->recursive = recursive;
    del = true;
}

//////////////////////////////////////////////////////////////////////

//////////////////////////////////////////////////////////////////////

std::string defaultTempDir() {
    return getEnvNonEmpty("TMPDIR").value_or("/tmp");
}

static Path tempName(Path tmpRoot, const Path & prefix, bool includePid,
    std::atomic<unsigned int> & counter)
{
    tmpRoot = canonPath(tmpRoot.empty() ? defaultTempDir() : tmpRoot, true);
    if (includePid)
        return fmt("%1%/%2%-%3%-%4%", tmpRoot, prefix, getpid(), counter++);
    else
        return fmt("%1%/%2%-%3%", tmpRoot, prefix, counter++);
}

Path createTempDir(const Path & tmpRoot, const Path & prefix,
    bool includePid, bool useGlobalCounter, mode_t mode)
{
    static std::atomic<unsigned int> globalCounter = 0;
    std::atomic<unsigned int> localCounter = 0;
    auto & counter(useGlobalCounter ? globalCounter : localCounter);

    while (1) {
        checkInterrupt();
        Path tmpDir = tempName(tmpRoot, prefix, includePid, counter);
        if (mkdir(tmpDir.c_str()
#ifndef _WIN32 // TODO abstract mkdir perms for Windows
                    , mode
#endif
                    ) == 0) {
#if __FreeBSD__
            /* Explicitly set the group of the directory.  This is to
               work around around problems caused by BSD's group
               ownership semantics (directories inherit the group of
               the parent).  For instance, the group of /tmp on
               FreeBSD is "wheel", so all directories created in /tmp
               will be owned by "wheel"; but if the user is not in
               "wheel", then "tar" will fail to unpack archives that
               have the setgid bit set on directories. */
            if (chown(tmpDir.c_str(), (uid_t) -1, getegid()) != 0)
                throw SysError("setting group of directory '%1%'", tmpDir);
#endif
            return tmpDir;
        }
        if (errno != EEXIST)
            throw SysError("creating directory '%1%'", tmpDir);
    }
}


std::pair<AutoCloseFD, Path> createTempFile(const Path & prefix)
{
    Path tmpl(defaultTempDir() + "/" + prefix + ".XXXXXX");
    // Strictly speaking, this is UB, but who cares...
    // FIXME: use O_TMPFILE.
    AutoCloseFD fd = toDescriptor(mkstemp((char *) tmpl.c_str()));
    if (!fd)
        throw SysError("creating temporary file '%s'", tmpl);
#ifndef _WIN32
    closeOnExec(fd.get());
#endif
    return {std::move(fd), tmpl};
}

void createSymlink(const Path & target, const Path & link)
{
    fs::create_symlink(target, link);
}

void replaceSymlink(const Path & target, const Path & link)
{
    for (unsigned int n = 0; true; n++) {
        Path tmp = canonPath(fmt("%s/.%d_%s", dirOf(link), n, baseNameOf(link)));

        try {
            createSymlink(target, tmp);
        } catch (fs::filesystem_error & e) {
            if (e.code() == std::errc::file_exists) continue;
            throw;
        }

        std::filesystem::rename(tmp, link);

        break;
    }
}

#ifndef _WIN32
static void setWriteTime(const fs::path & p, const struct stat & st)
{
    struct timeval times[2];
    times[0] = {
        .tv_sec = st.st_atime,
        .tv_usec = 0,
    };
    times[1] = {
        .tv_sec = st.st_mtime,
        .tv_usec = 0,
    };
    if (lutimes(p.c_str(), times) != 0)
        throw SysError("changing modification time of '%s'", p);
}
#endif

void copyFile(const fs::path & from, const fs::path & to, bool andDelete)
{
#ifndef _WIN32
    // TODO: Rewrite the `is_*` to use `symlink_status()`
    auto statOfFrom = lstat(from.c_str());
#endif
    auto fromStatus = fs::symlink_status(from);

    // Mark the directory as writable so that we can delete its children
    if (andDelete && fs::is_directory(fromStatus)) {
        fs::permissions(from, fs::perms::owner_write, fs::perm_options::add | fs::perm_options::nofollow);
    }


    if (fs::is_symlink(fromStatus) || fs::is_regular_file(fromStatus)) {
        fs::copy(from, to, fs::copy_options::copy_symlinks | fs::copy_options::overwrite_existing);
    } else if (fs::is_directory(fromStatus)) {
        fs::create_directory(to);
        for (auto & entry : fs::directory_iterator(from)) {
            copyFile(entry, to / entry.path().filename(), andDelete);
        }
    } else {
        throw Error("file '%s' has an unsupported type", from);
    }

#ifndef _WIN32
    setWriteTime(to, statOfFrom);
#endif
    if (andDelete) {
        if (!fs::is_symlink(fromStatus))
            fs::permissions(from, fs::perms::owner_write, fs::perm_options::add | fs::perm_options::nofollow);
        fs::remove(from);
    }
}

void moveFile(const Path & oldName, const Path & newName)
{
    try {
        std::filesystem::rename(oldName, newName);
    } catch (fs::filesystem_error & e) {
        auto oldPath = fs::path(oldName);
        auto newPath = fs::path(newName);
        // For the move to be as atomic as possible, copy to a temporary
        // directory
        fs::path temp = createTempDir(
            os_string_to_string(PathViewNG { newPath.parent_path() }),
            "rename-tmp");
        Finally removeTemp = [&]() { fs::remove(temp); };
        auto tempCopyTarget = temp / "copy-target";
        if (e.code().value() == EXDEV) {
            fs::remove(newPath);
            warn("Can’t rename %s as %s, copying instead", oldName, newName);
            copyFile(oldPath, tempCopyTarget, true);
            std::filesystem::rename(
                os_string_to_string(PathViewNG { tempCopyTarget }),
                os_string_to_string(PathViewNG { newPath }));
        }
    }
}

//////////////////////////////////////////////////////////////////////

}<|MERGE_RESOLUTION|>--- conflicted
+++ resolved
@@ -222,26 +222,6 @@
 }
 
 
-<<<<<<< HEAD
-fs::file_type getFileType(const Path & path)
-{
-    return fs::symlink_status(path).type();
-=======
-std::vector<fs::directory_entry> readDirectory(const Path & path)
-{
-    std::vector<fs::directory_entry> entries;
-    entries.reserve(64);
-
-    for (auto & entry : fs::directory_iterator{path}) {
-        checkInterrupt();
-        entries.push_back(std::move(entry));
-    }
-
-    return entries;
->>>>>>> 56abd341
-}
-
-
 std::string readFile(const Path & path)
 {
     AutoCloseFD fd = toDescriptor(open(path.c_str(), O_RDONLY
