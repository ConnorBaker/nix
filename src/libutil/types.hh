#pragma once

#include "ref.hh"

#include <list>
#include <set>
#include <map>
#include <vector>

namespace nix {

using std::list;
using std::set;
using std::vector;
<<<<<<< HEAD
using boost::format;


/* A variadic template that does nothing. Useful to call a function
   for all variadic arguments but ignoring the result. */
struct nop { template<typename... T> nop(T...) {} };


struct FormatOrString
{
    string s;
    FormatOrString(const string & s) : s(s) { };
    template<class F>
    FormatOrString(const F & f) : s(f.str()) { };
    FormatOrString(const char * s) : s(s) { };
};


/* A helper for formatting strings. ‘fmt(format, a_0, ..., a_n)’ is
   equivalent to ‘boost::format(format) % a_0 % ... %
   ... a_n’. However, ‘fmt(s)’ is equivalent to ‘s’ (so no %-expansion
   takes place). */

template<class F>
inline void formatHelper(F & f)
{
}

template<class F, typename T, typename... Args>
inline void formatHelper(F & f, const T & x, const Args & ... args)
{
    formatHelper(f % x, args...);
}

inline std::string fmt(const std::string & s)
{
    return s;
}

inline std::string fmt(const char * s)
{
    return s;
}

inline std::string fmt(const FormatOrString & fs)
{
    return fs.s;
}

template<typename... Args>
inline std::string fmt(const std::string & fs, const Args & ... args)
{
    boost::format f(fs);
    f.exceptions(boost::io::all_error_bits ^ boost::io::too_many_args_bit);
    formatHelper(f, args...);
    return f.str();
}


/* BaseError should generally not be caught, as it has Interrupted as
   a subclass. Catch Error instead. */
class BaseError : public std::exception
{
protected:
    string prefix_; // used for location traces etc.
    string err;
public:
    unsigned int status = 1; // exit status

    template<typename... Args>
    BaseError(unsigned int status, const Args & ... args)
        : err(fmt(args...))
        , status(status)
    {
    }

    template<typename... Args>
    BaseError(const Args & ... args)
        : err(fmt(args...))
    {
    }

#ifdef EXCEPTION_NEEDS_THROW_SPEC
    ~BaseError() throw () { };
    const char * what() const throw () { return err.c_str(); }
#else
    const char * what() const noexcept { return err.c_str(); }
#endif

    const string & msg() const { return err; }
    const string & prefix() const { return prefix_; }
    BaseError & addPrefix(const FormatOrString & fs);
};

#define MakeError(newClass, superClass) \
    class newClass : public superClass                  \
    {                                                   \
    public:                                             \
        using superClass::superClass;                   \
    }

MakeError(Error, BaseError);
MakeError(UsageError, Error);

class SysError : public Error
{
public:
    int errNo;

    template<typename... Args>
    SysError(const Args & ... args)
        : Error(addErrno(fmt(args...)))
    { }

private:

    std::string addErrno(const std::string & s);
};

=======
using std::string;
>>>>>>> 29542865

typedef list<string> Strings;
typedef set<string> StringSet;
typedef std::map<string, string> StringMap;

/* Paths are just strings. */

typedef string Path;
typedef list<Path> Paths;
typedef set<Path> PathSet;

/* Helper class to run code at startup. */
template<typename T>
struct OnStartup
{
    OnStartup(T && t) { t(); }
};

}<|MERGE_RESOLUTION|>--- conflicted
+++ resolved
@@ -12,129 +12,7 @@
 using std::list;
 using std::set;
 using std::vector;
-<<<<<<< HEAD
-using boost::format;
-
-
-/* A variadic template that does nothing. Useful to call a function
-   for all variadic arguments but ignoring the result. */
-struct nop { template<typename... T> nop(T...) {} };
-
-
-struct FormatOrString
-{
-    string s;
-    FormatOrString(const string & s) : s(s) { };
-    template<class F>
-    FormatOrString(const F & f) : s(f.str()) { };
-    FormatOrString(const char * s) : s(s) { };
-};
-
-
-/* A helper for formatting strings. ‘fmt(format, a_0, ..., a_n)’ is
-   equivalent to ‘boost::format(format) % a_0 % ... %
-   ... a_n’. However, ‘fmt(s)’ is equivalent to ‘s’ (so no %-expansion
-   takes place). */
-
-template<class F>
-inline void formatHelper(F & f)
-{
-}
-
-template<class F, typename T, typename... Args>
-inline void formatHelper(F & f, const T & x, const Args & ... args)
-{
-    formatHelper(f % x, args...);
-}
-
-inline std::string fmt(const std::string & s)
-{
-    return s;
-}
-
-inline std::string fmt(const char * s)
-{
-    return s;
-}
-
-inline std::string fmt(const FormatOrString & fs)
-{
-    return fs.s;
-}
-
-template<typename... Args>
-inline std::string fmt(const std::string & fs, const Args & ... args)
-{
-    boost::format f(fs);
-    f.exceptions(boost::io::all_error_bits ^ boost::io::too_many_args_bit);
-    formatHelper(f, args...);
-    return f.str();
-}
-
-
-/* BaseError should generally not be caught, as it has Interrupted as
-   a subclass. Catch Error instead. */
-class BaseError : public std::exception
-{
-protected:
-    string prefix_; // used for location traces etc.
-    string err;
-public:
-    unsigned int status = 1; // exit status
-
-    template<typename... Args>
-    BaseError(unsigned int status, const Args & ... args)
-        : err(fmt(args...))
-        , status(status)
-    {
-    }
-
-    template<typename... Args>
-    BaseError(const Args & ... args)
-        : err(fmt(args...))
-    {
-    }
-
-#ifdef EXCEPTION_NEEDS_THROW_SPEC
-    ~BaseError() throw () { };
-    const char * what() const throw () { return err.c_str(); }
-#else
-    const char * what() const noexcept { return err.c_str(); }
-#endif
-
-    const string & msg() const { return err; }
-    const string & prefix() const { return prefix_; }
-    BaseError & addPrefix(const FormatOrString & fs);
-};
-
-#define MakeError(newClass, superClass) \
-    class newClass : public superClass                  \
-    {                                                   \
-    public:                                             \
-        using superClass::superClass;                   \
-    }
-
-MakeError(Error, BaseError);
-MakeError(UsageError, Error);
-
-class SysError : public Error
-{
-public:
-    int errNo;
-
-    template<typename... Args>
-    SysError(const Args & ... args)
-        : Error(addErrno(fmt(args...)))
-    { }
-
-private:
-
-    std::string addErrno(const std::string & s);
-};
-
-=======
 using std::string;
->>>>>>> 29542865
 
 typedef list<string> Strings;
 typedef set<string> StringSet;
