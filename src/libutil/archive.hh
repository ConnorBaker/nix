--- conflicted
+++ resolved
@@ -75,30 +75,11 @@
 
 void parseDump(FileSystemObjectSink & sink, Source & source);
 
-void restorePath(const std::filesystem::path & path, Source & source);
+void restorePath(const std::filesystem::path & path, Source & source, bool startFsync = false);
 
-<<<<<<< HEAD
-    void receiveContents(std::string_view data) override
-    {
-        sink(data);
-    }
-
-    void createSymlink(const Path & path, const std::string & target) override
-    {
-        regular = false;
-    }
-};
-
-void parseDump(ParseSink & sink, Source & source);
-
-void restorePath(const Path & path, Source & source, bool startFsync = false);
-
-/* Read a NAR from 'source' and write it to 'sink'. */
-=======
 /**
  * Read a NAR from 'source' and write it to 'sink'.
  */
->>>>>>> af26fe39
 void copyNAR(Source & source, Sink & sink);
 
 
