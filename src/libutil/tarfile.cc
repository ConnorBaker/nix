--- conflicted
+++ resolved
@@ -106,11 +106,7 @@
         "Failed to open archive (%s)");
 }
 
-<<<<<<< HEAD
-TarArchive::TarArchive(const fs::path & path)
-=======
 TarArchive::TarArchive(const std::filesystem::path & path)
->>>>>>> b3e92048
     : archive{archive_read_new()}
     , buffer(defaultBufferSize)
 {
