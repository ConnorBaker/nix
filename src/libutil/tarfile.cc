--- conflicted
+++ resolved
@@ -1,14 +1,7 @@
 #include <archive.h>
 #include <archive_entry.h>
 
-<<<<<<< HEAD
-extern "C" {
-    rust::Result<std::tuple<>> *
-    unpack_tarfile(rust::Source source, rust::StringSlice dest_dir, rust::Result<std::tuple<>> & out);
-}
-=======
 #include "serialise.hh"
->>>>>>> f765e441
 
 namespace nix {
 
@@ -122,42 +115,18 @@
 
 void unpackTarfile(Source & source, const Path & destDir)
 {
-<<<<<<< HEAD
-    rust::Source source2(source);
-    rust::Result<std::tuple<>> res;
-    unpack_tarfile(source2, destDir, res);
-    res.unwrap();
-=======
     auto archive = TarArchive(source);
 
     createDirs(destDir);
     extract_archive(archive, destDir);
->>>>>>> f765e441
 }
 
 void unpackTarfile(const Path & tarFile, const Path & destDir)
 {
-<<<<<<< HEAD
-    if (!baseName) baseName = std::string(baseNameOf(tarFile));
-
-    auto source = sinkToSource([&](Sink & sink) {
-        // FIXME: look at first few bytes to determine compression type.
-        auto decompressor =
-            hasSuffix(*baseName, ".bz2") ? makeDecompressionSink("bzip2", sink) :
-            hasSuffix(*baseName, ".gz") ? makeDecompressionSink("gzip", sink) :
-            hasSuffix(*baseName, ".xz") ? makeDecompressionSink("xz", sink) :
-            makeDecompressionSink("none", sink);
-        readFile(tarFile, *decompressor);
-        decompressor->finish();
-    });
-
-    unpackTarfile(*source, destDir);
-=======
     auto archive = TarArchive(tarFile);
 
     createDirs(destDir);
     extract_archive(archive, destDir);
->>>>>>> f765e441
 }
 
 }