#include <cerrno>
#include <algorithm>
#include <vector>
#include <map>

#include <strings.h> // for strcasecmp

#include "archive.hh"
#include "config-global.hh"
#include "posix-source-accessor.hh"
#include "source-path.hh"
#include "file-system.hh"
#include "signals.hh"

namespace nix {

struct ArchiveSettings : Config
{
    Setting<bool> useCaseHack{this,
        #if __APPLE__
            true,
        #else
            false,
        #endif
        "use-case-hack",
        "Whether to enable a macOS-specific hack for dealing with file name case collisions."};
};

static ArchiveSettings archiveSettings;

static GlobalConfig::Register rArchiveSettings(&archiveSettings);

PathFilter defaultPathFilter = [](const Path &) { return true; };


void SourceAccessor::dumpPath(
    const CanonPath & path,
    Sink & sink,
    PathFilter & filter)
{
    auto dumpContents = [&](const CanonPath & path)
    {
        sink << "contents";
        std::optional<uint64_t> size;
        readFile(path, sink, [&](uint64_t _size)
        {
            size = _size;
            sink << _size;
        });
        assert(size);
        writePadding(*size, sink);
    };

    std::function<void(const CanonPath & path)> dump;

    dump = [&](const CanonPath & path) {
        checkInterrupt();

        auto st = lstat(path);

        sink << "(";

        if (st.type == tRegular) {
            sink << "type" << "regular";
            if (st.isExecutable)
                sink << "executable" << "";
            dumpContents(path);
        }

        else if (st.type == tDirectory) {
            sink << "type" << "directory";

            /* If we're on a case-insensitive system like macOS, undo
               the case hack applied by restorePath(). */
            std::map<std::string, std::string> unhacked;
            for (auto & i : readDirectory(path))
                if (archiveSettings.useCaseHack) {
                    std::string name(i.first);
                    size_t pos = i.first.find(caseHackSuffix);
                    if (pos != std::string::npos) {
                        debug("removing case hack suffix from '%s'", path / i.first);
                        name.erase(pos);
                    }
                    if (!unhacked.emplace(name, i.first).second)
                        throw Error("file name collision between '%s' and '%s'",
                            (path / unhacked[name]),
                            (path / i.first));
                } else
                    unhacked.emplace(i.first, i.first);

            for (auto & i : unhacked)
                if (filter((path / i.first).abs())) {
                    sink << "entry" << "(" << "name" << i.first << "node";
                    dump(path / i.second);
                    sink << ")";
                }
        }

        else if (st.type == tSymlink)
            sink << "type" << "symlink" << "target" << readLink(path);

        else throw Error("file '%s' has an unsupported type", path);

        sink << ")";
    };

    sink << narVersionMagic1;
    dump(path);
}


time_t dumpPathAndGetMtime(const Path & path, Sink & sink, PathFilter & filter)
{
    auto path2 = PosixSourceAccessor::createAtRoot(path);
    path2.dumpPath(sink, filter);
    return path2.accessor.dynamic_pointer_cast<PosixSourceAccessor>()->mtime;
}

void dumpPath(const Path & path, Sink & sink, PathFilter & filter)
{
    dumpPathAndGetMtime(path, sink, filter);
}


void dumpString(std::string_view s, Sink & sink)
{
    sink << narVersionMagic1 << "(" << "type" << "regular" << "contents" << s << ")";
}


template<typename... Args>
static SerialisationError badArchive(std::string_view s, const Args & ... args)
{
    return SerialisationError("bad archive: " + s, args...);
}


static void parseContents(CreateRegularFileSink & sink, Source & source)
{
    uint64_t size = readLongLong(source);

    sink.preallocateContents(size);

    uint64_t left = size;
    std::array<char, 65536> buf;

    while (left) {
        checkInterrupt();
        auto n = buf.size();
        if ((uint64_t)n > left) n = left;
        source(buf.data(), n);
        sink({buf.data(), n});
        left -= n;
    }

    readPadding(size, source);
}


struct CaseInsensitiveCompare
{
    bool operator() (const std::string & a, const std::string & b) const
    {
        return strcasecmp(a.c_str(), b.c_str()) < 0;
    }
};


static void parse(FileSystemObjectSink & sink, Source & source, const CanonPath & path)
{
    auto getString = [&]() {
        checkInterrupt();
        return readString(source);
    };

    auto expectTag = [&](std::string_view expected) {
        auto tag = getString();
        if (tag != expected)
            throw badArchive("expected tag '%s', got '%s'", expected, tag);
    };

    expectTag("(");

    expectTag("type");

    auto type = getString();

    if (type == "regular") {
        sink.createRegularFile(path, [&](auto & crf) {
            auto tag = getString();

            if (tag == "executable") {
                auto s2 = getString();
                if (s2 != "") throw badArchive("executable marker has non-empty value");
                crf.isExecutable();
                tag = getString();
            }

            if (tag == "contents")
                parseContents(crf, source);

            expectTag(")");
        });
    }

<<<<<<< HEAD
            else if (t == "directory") {
                sink.createDirectory(path);

                std::string prevName;

                while (1) {
                    s = getString();

                    if (s == "entry") {
                        std::string name;

                        s = getString();
                        if (s != "(") throw badArchive("expected open tag");

                        while (1) {
                            s = getString();

                            if (s == ")") {
                                break;
                            } else if (s == "name") {
                                name = getString();
                                if (name.empty() || name == "." || name == ".." || name.find('/') != std::string::npos || name.find((char) 0) != std::string::npos)
                                    throw Error("NAR contains invalid file name '%1%'", name);
                                if (name <= prevName)
                                    throw Error("NAR directory is not sorted");
                                prevName = name;
                                if (archiveSettings.useCaseHack) {
                                    auto i = names.find(name);
                                    if (i != names.end()) {
                                        debug("case collision between '%1%' and '%2%'", i->first, name);
                                        name += caseHackSuffix;
                                        name += std::to_string(++i->second);
                                        auto j = names.find(name);
                                        if (j != names.end())
                                            throw Error("NAR contains file name '%s' that collides with case-hacked file name '%s'", prevName, j->first);
                                    } else
                                        names[name] = 0;
                                }
                            } else if (s == "node") {
                                if (name.empty()) throw badArchive("entry name missing");
                                parse(sink, source, path / name);
                            } else
                                throw badArchive("unknown field " + s);
                        }
                    }
=======
    else if (type == "directory") {
        sink.createDirectory(path);
>>>>>>> b3e92048

        std::map<Path, int, CaseInsensitiveCompare> names;

        std::string prevName;

        while (1) {
            auto tag = getString();

            if (tag == ")") break;

            if (tag != "entry")
                throw badArchive("expected tag 'entry' or ')', got '%s'", tag);

            expectTag("(");

            expectTag("name");

            auto name = getString();
            if (name.empty() || name == "." || name == ".." || name.find('/') != std::string::npos || name.find((char) 0) != std::string::npos)
                throw badArchive("NAR contains invalid file name '%1%'", name);
            if (name <= prevName)
                throw badArchive("NAR directory is not sorted");
            prevName = name;
            if (archiveSettings.useCaseHack) {
                auto i = names.find(name);
                if (i != names.end()) {
                    debug("case collision between '%1%' and '%2%'", i->first, name);
                    name += caseHackSuffix;
                    name += std::to_string(++i->second);
                    auto j = names.find(name);
                    if (j != names.end())
                        throw badArchive("NAR contains file name '%s' that collides with case-hacked file name '%s'", prevName, j->first);
                } else
                    names[name] = 0;
            }

            expectTag("node");

            parse(sink, source, path / name);

            expectTag(")");
        }
    }

    else if (type == "symlink") {
        expectTag("target");

        auto target = getString();
        sink.createSymlink(path, target);

        expectTag(")");
    }

    else throw badArchive("unknown file type '%s'", type);
}


void parseDump(FileSystemObjectSink & sink, Source & source)
{
    std::string version;
    try {
        version = readString(source, narVersionMagic1.size());
    } catch (SerialisationError & e) {
        /* This generally means the integer at the start couldn't be
           decoded.  Ignore and throw the exception below. */
    }
    if (version != narVersionMagic1)
        throw badArchive("input doesn't look like a Nix archive");
    parse(sink, source, CanonPath::root);
}


void restorePath(const std::filesystem::path & path, Source & source, bool startFsync)
{
    RestoreSink sink{startFsync};
    sink.dstPath = path;
    parseDump(sink, source);
}


void copyNAR(Source & source, Sink & sink)
{
    // FIXME: if 'source' is the output of dumpPath() followed by EOF,
    // we should just forward all data directly without parsing.

    NullFileSystemObjectSink parseSink; /* just parse the NAR */

    TeeSource wrapper { source, sink };

    parseDump(parseSink, wrapper);
}


}<|MERGE_RESOLUTION|>--- conflicted
+++ resolved
@@ -203,56 +203,8 @@
         });
     }
 
-<<<<<<< HEAD
-            else if (t == "directory") {
-                sink.createDirectory(path);
-
-                std::string prevName;
-
-                while (1) {
-                    s = getString();
-
-                    if (s == "entry") {
-                        std::string name;
-
-                        s = getString();
-                        if (s != "(") throw badArchive("expected open tag");
-
-                        while (1) {
-                            s = getString();
-
-                            if (s == ")") {
-                                break;
-                            } else if (s == "name") {
-                                name = getString();
-                                if (name.empty() || name == "." || name == ".." || name.find('/') != std::string::npos || name.find((char) 0) != std::string::npos)
-                                    throw Error("NAR contains invalid file name '%1%'", name);
-                                if (name <= prevName)
-                                    throw Error("NAR directory is not sorted");
-                                prevName = name;
-                                if (archiveSettings.useCaseHack) {
-                                    auto i = names.find(name);
-                                    if (i != names.end()) {
-                                        debug("case collision between '%1%' and '%2%'", i->first, name);
-                                        name += caseHackSuffix;
-                                        name += std::to_string(++i->second);
-                                        auto j = names.find(name);
-                                        if (j != names.end())
-                                            throw Error("NAR contains file name '%s' that collides with case-hacked file name '%s'", prevName, j->first);
-                                    } else
-                                        names[name] = 0;
-                                }
-                            } else if (s == "node") {
-                                if (name.empty()) throw badArchive("entry name missing");
-                                parse(sink, source, path / name);
-                            } else
-                                throw badArchive("unknown field " + s);
-                        }
-                    }
-=======
     else if (type == "directory") {
         sink.createDirectory(path);
->>>>>>> b3e92048
 
         std::map<Path, int, CaseInsensitiveCompare> names;
 
