#pragma once
/**
 * @file
 *
 * @brief SourcePath
 */

#include "ref.hh"
#include "canon-path.hh"
#include "source-accessor.hh"
#include "std-hash.hh"

namespace nix {

/**
 * An abstraction for accessing source files during
 * evaluation. Currently, it's just a wrapper around `CanonPath` that
 * accesses files in the regular filesystem, but in the future it will
 * support fetching files in other ways.
 */
struct SourcePath
{
    ref<SourceAccessor> accessor;
    CanonPath path;

    SourcePath(ref<SourceAccessor> accessor, CanonPath path = CanonPath::root)
        : accessor(std::move(accessor))
        , path(std::move(path))
    { }

    std::string_view baseName() const;

    /**
     * Construct the parent of this `SourcePath`. Aborts if `this`
     * denotes the root.
     */
    SourcePath parent() const;

    /**
     * If this `SourcePath` denotes a regular file (not a symlink),
     * return its contents; otherwise throw an error.
     */
    std::string readFile() const;

    void readFile(
        Sink & sink,
        std::function<void(uint64_t)> sizeCallback = [](uint64_t size){}) const
    { return accessor->readFile(path, sink, sizeCallback); }

    /**
     * Return whether this `SourcePath` denotes a file (of any type)
     * that exists
    */
    bool pathExists() const;

    /**
     * Return stats about this `SourcePath`, or throw an exception if
     * it doesn't exist.
     */
    SourceAccessor::Stat lstat() const;

    /**
     * Return stats about this `SourcePath`, or std::nullopt if it
     * doesn't exist.
     */
    std::optional<SourceAccessor::Stat> maybeLstat() const;

    /**
     * If this `SourcePath` denotes a directory (not a symlink),
     * return its directory entries; otherwise throw an error.
     */
    SourceAccessor::DirEntries readDirectory() const;

    /**
     * If this `SourcePath` denotes a symlink, return its target;
     * otherwise throw an error.
     */
    std::string readLink() const;

    /**
     * Dump this `SourcePath` to `sink` as a NAR archive.
     */
    void dumpPath(
        Sink & sink,
        PathFilter & filter = defaultPathFilter) const;

    /**
     * Return the location of this path in the "real" filesystem, if
     * it has a physical location.
     */
    std::optional<std::filesystem::path> getPhysicalPath() const;

    std::string to_string() const;

    /**
     * Append a `CanonPath` to this path.
     */
    SourcePath operator / (const CanonPath & x) const;

    /**
     * Append a single component `c` to this path. `c` must not
     * contain a slash. A slash is implicitly added between this path
     * and `c`.
     */
    SourcePath operator / (std::string_view c) const;

    bool operator==(const SourcePath & x) const noexcept;
    std::strong_ordering operator<=>(const SourcePath & x) const noexcept;

    /**
     * Convenience wrapper around `SourceAccessor::resolveSymlinks()`.
     */
    SourcePath resolveSymlinks(
        SymlinkResolution mode = SymlinkResolution::Full) const
    {
        return {accessor, accessor->resolveSymlinks(path, mode)};
    }

    friend class std::hash<nix::SourcePath>;
};

std::ostream & operator << (std::ostream & str, const SourcePath & path);

}

template<>
struct std::hash<nix::SourcePath>
{
    std::size_t operator()(const nix::SourcePath & s) const noexcept
    {
<<<<<<< HEAD
        return std::hash<decltype(s.path)>{}(s.path);
=======
        std::size_t hash = 0;
        hash_combine(hash, s.accessor->number, s.path);
        return hash;
>>>>>>> c274e005
    }
};<|MERGE_RESOLUTION|>--- conflicted
+++ resolved
@@ -128,12 +128,8 @@
 {
     std::size_t operator()(const nix::SourcePath & s) const noexcept
     {
-<<<<<<< HEAD
-        return std::hash<decltype(s.path)>{}(s.path);
-=======
         std::size_t hash = 0;
         hash_combine(hash, s.accessor->number, s.path);
         return hash;
->>>>>>> c274e005
     }
 };