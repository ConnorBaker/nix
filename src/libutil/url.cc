--- conflicted
+++ resolved
@@ -109,11 +109,8 @@
     return res;
 }
 
-<<<<<<< HEAD
-=======
 static ParsedURL fromBoostUrlView(boost::urls::url_view url, bool lenient);
 
->>>>>>> d069633b
 ParsedURL parseURL(std::string_view url, bool lenient)
 try {
     /* Account for several non-standard properties of nix urls (for back-compat):
@@ -155,14 +152,10 @@
         }();
     }
 
-<<<<<<< HEAD
-    auto urlView = boost::urls::url_view(lenient ? fixedEncodedUrl : url);
-=======
     return fromBoostUrlView(boost::urls::url_view(lenient ? fixedEncodedUrl : url), lenient);
 } catch (boost::system::system_error & e) {
     throw BadURL("'%s' is not a valid URL: %s", url, e.code().message());
 }
->>>>>>> d069633b
 
 static ParsedURL fromBoostUrlView(boost::urls::url_view urlView, bool lenient)
 {
@@ -203,11 +196,7 @@
     return ParsedURL{
         .scheme = scheme,
         .authority = authority,
-<<<<<<< HEAD
-        .path = path,
-=======
         .path = std::move(path),
->>>>>>> d069633b
         .query = decodeQuery(query, lenient),
         .fragment = fragment,
     };
