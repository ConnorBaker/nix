--- conflicted
+++ resolved
@@ -1,38 +1,3 @@
-<<<<<<< HEAD
-# CWI ATerm
-
-ATERM = aterm-$(ATERM_VERSION)
-
-$(ATERM).tar.gz:
-	@echo "Nix requires the CWI ATerm library to build."
-	@echo "Please download version $(ATERM_VERSION) from"
-	@echo "  http://nixos.org/tarballs/aterm-$(ATERM_VERSION).tar.gz"
-	@echo "and place it in the externals/ directory."
-	false
-
-$(ATERM): $(ATERM).tar.gz
-	gzip -d < $(srcdir)/$(ATERM).tar.gz | tar xvf -
-	patch -d $(ATERM) -p1 < ./max-long.patch
-	patch -d $(ATERM) -p1 < ./sizeof.patch
-
-if HAVE_ATERM
-build-aterm:
-else
-build-aterm: $(ATERM)
-	(cd $(ATERM) && \
-	CC="$(CC)" ./configure --prefix=$(pkglibdir)/dummy --libdir=${pkglibdir} $(SUB_CONFIGURE_FLAGS) && \
-	$(MAKE) && \
-	$(MAKE) check)
-	touch build-aterm
-
-install-exec-local:: build-aterm
-	cd $(ATERM) && make install
-	rm -rf "$(DESTDIR)/$(pkglibdir)/dummy"
-endif
-
-
-=======
->>>>>>> 8032f26c
 # bzip2
 
 BZIP2 = bzip2-1.0.5
@@ -62,7 +27,6 @@
 endif
 
 
-<<<<<<< HEAD
 # SQLite
 
 SQLITE = sqlite-$(SQLITE_VERSION)
@@ -93,20 +57,11 @@
 endif
 
 
-all: build-aterm build-bzip2 build-sqlite
+all: build-bzip2 build-sqlite
 
-EXTRA_DIST = $(ATERM).tar.gz $(BZIP2).tar.gz $(SQLITE_TAR) max-long.patch sizeof.patch
+EXTRA_DIST = $(BZIP2).tar.gz $(SQLITE_TAR)
 
 clean:
-	$(RM) -f build-aterm build-bzip2 build-sqlite
-	$(RM) -rf $(ATERM) $(BZIP2) $(SQLITE)
-	$(RM) -rf inst-bzip2
-=======
-all: build-bzip2
-
-EXTRA_DIST = $(BZIP2).tar.gz
-
-ext-clean:
-	$(RM) -f have-bzip2 build-bzip2
-	$(RM) -rf $(BZIP2)
->>>>>>> 8032f26c
+	$(RM) -f build-bzip2 build-sqlite
+	$(RM) -rf $(BZIP2) $(SQLITE)
+	$(RM) -rf inst-bzip2