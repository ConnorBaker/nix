--- conflicted
+++ resolved
@@ -72,53 +72,8 @@
           ;
       };
 
-<<<<<<< HEAD
-  dev = stdenv.mkDerivation (finalAttrs: {
-    name = "determinate-nix-${nix-cli.version}-dev";
-    pname = "nix";
-    version = nix-cli.version;
-    dontUnpack = true;
-    dontBuild = true;
-    libs = map lib.getDev (lib.attrValues libs);
-    installPhase = ''
-      mkdir -p $out/nix-support
-      echo $libs >> $out/nix-support/propagated-build-inputs
-    '';
-    passthru = {
-      tests = {
-        pkg-config = testers.hasPkgConfigModules {
-          package = finalAttrs.finalPackage;
-        };
-      };
-
-      # If we were to fully emulate output selection here, we'd confuse the Nix CLIs,
-      # because they rely on `drvPath`.
-      dev = finalAttrs.finalPackage.out;
-
-      libs = throw "`nix.dev.libs` is not meant to be used; use `nix.libs` instead.";
-    };
-    meta = {
-      mainProgram = "nix";
-      pkgConfigModules = [
-        "nix-cmd"
-        "nix-expr"
-        "nix-expr-c"
-        "nix-fetchers"
-        "nix-flake"
-        "nix-flake-c"
-        "nix-main"
-        "nix-main-c"
-        "nix-store"
-        "nix-store-c"
-        "nix-util"
-        "nix-util-c"
-      ];
-    };
-  });
-=======
->>>>>>> 0a66906e
   devdoc = buildEnv {
-    name = "nix-${nix-cli.version}-devdoc";
+    name = "determinate-nix-${nix-cli.version}-devdoc";
     paths = [
       nix-internal-api-docs
       nix-external-api-docs
