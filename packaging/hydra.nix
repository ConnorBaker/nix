{
  inputs,
  binaryTarball,
  forAllCrossSystems,
  forAllSystems,
  lib,
  linux64BitSystems,
  nixpkgsFor,
  self,
  officialRelease,
}:
let
  inherit (inputs) nixpkgs nixpkgs-regression;

  installScriptFor =
    tarballs:
    nixpkgsFor.x86_64-linux.native.callPackage ../scripts/installer.nix {
      inherit tarballs;
    };

  testNixVersions =
    pkgs: daemon:
    pkgs.nixComponents.nix-functional-tests.override {
      pname = "nix-daemon-compat-tests";
      version = "${pkgs.nix.version}-with-daemon-${daemon.version}";

      test-daemon = daemon;
    };

  # Technically we could just return `pkgs.nixComponents`, but for Hydra it's
  # convention to transpose it, and to transpose it efficiently, we need to
  # enumerate them manually, so that we don't evaluate unnecessary package sets.
  forAllPackages = lib.genAttrs [
    "nix-everything"
    "nix-util"
    "nix-util-c"
    "nix-util-test-support"
    "nix-util-tests"
    "nix-store"
    "nix-store-c"
    "nix-store-test-support"
    "nix-store-tests"
    "nix-fetchers"
    "nix-fetchers-tests"
    "nix-expr"
    "nix-expr-c"
    "nix-expr-test-support"
    "nix-expr-tests"
    "nix-flake"
    "nix-flake-tests"
    "nix-main"
    "nix-main-c"
    "nix-cmd"
    "nix-cli"
    "nix-functional-tests"
  ];
in
{
  # Binary package for various platforms.
  build = forAllPackages (
    pkgName: forAllSystems (system: nixpkgsFor.${system}.native.nixComponents.${pkgName})
  );

<<<<<<< HEAD
  /*
  buildStatic = forAllPackages (pkgName:
    lib.genAttrs linux64BitSystems (system: nixpkgsFor.${system}.static.nixComponents.${pkgName}));
=======
  shellInputs = removeAttrs (forAllSystems (
    system: self.devShells.${system}.default.inputDerivation
  )) [ "i686-linux" ];
>>>>>>> b3e92048

  buildStatic = forAllPackages (
    pkgName:
    lib.genAttrs linux64BitSystems (system: nixpkgsFor.${system}.static.nixComponents.${pkgName})
  );

  buildCross = forAllPackages (
    pkgName:
    # Hack to avoid non-evaling package
    (
      if pkgName == "nix-functional-tests" then
        lib.flip builtins.removeAttrs [ "x86_64-w64-mingw32" ]
      else
        lib.id
    )
      (
        forAllCrossSystems (
          crossSystem:
          lib.genAttrs [ "x86_64-linux" ] (
            system: nixpkgsFor.${system}.cross.${crossSystem}.nixComponents.${pkgName}
          )
        )
      )
  );

  buildNoGc =
    let
      components = forAllSystems (
        system:
        nixpkgsFor.${system}.native.nixComponents.overrideScope (
          self: super: {
            nix-expr = super.nix-expr.override { enableGC = false; };
          }
        )
      );
    in
    forAllPackages (pkgName: forAllSystems (system: components.${system}.${pkgName}));

  buildNoTests = forAllSystems (system: nixpkgsFor.${system}.native.nixComponents.nix-cli);

  # Toggles some settings for better coverage. Windows needs these
  # library combinations, and Debian build Nix with GNU readline too.
<<<<<<< HEAD
  buildReadlineNoMarkdown = forAllSystems (system:
    self.packages.${system}.nix.override {
      enableMarkdown = false;
      readlineFlavor = "readline";
    }
  );
  */
=======
  buildReadlineNoMarkdown =
    let
      components = forAllSystems (
        system:
        nixpkgsFor.${system}.native.nixComponents.overrideScope (
          self: super: {
            nix-cmd = super.nix-cmd.override {
              enableMarkdown = false;
              readlineFlavor = "readline";
            };
          }
        )
      );
    in
    forAllPackages (pkgName: forAllSystems (system: components.${system}.${pkgName}));
>>>>>>> b3e92048

  # Perl bindings for various platforms.
  perlBindings = forAllSystems (system: nixpkgsFor.${system}.native.nixComponents.nix-perl-bindings);

  # Binary tarball for various platforms, containing a Nix store
  # with the closure of 'nix' package, and the second half of
  # the installation script.
  binaryTarball = forAllSystems (
    system: binaryTarball nixpkgsFor.${system}.native.nix nixpkgsFor.${system}.native
  );

<<<<<<< HEAD
  /*
  binaryTarballCross = lib.genAttrs [ "x86_64-linux" ] (system:
    forAllCrossSystems (crossSystem:
      binaryTarball
        nixpkgsFor.${system}.cross.${crossSystem}.nix
        nixpkgsFor.${system}.cross.${crossSystem}));
=======
  binaryTarballCross = lib.genAttrs [ "x86_64-linux" ] (
    system:
    forAllCrossSystems (
      crossSystem:
      binaryTarball nixpkgsFor.${system}.cross.${crossSystem}.nix
        nixpkgsFor.${system}.cross.${crossSystem}
    )
  );
>>>>>>> b3e92048

  # The first half of the installation script. This is uploaded
  # to https://nixos.org/nix/install. It downloads the binary
  # tarball for the user's system and calls the second half of the
  # installation script.
  installerScript = installScriptFor [
    # Native
    self.hydraJobs.binaryTarball."x86_64-linux"
    self.hydraJobs.binaryTarball."i686-linux"
    self.hydraJobs.binaryTarball."aarch64-linux"
    self.hydraJobs.binaryTarball."x86_64-darwin"
    self.hydraJobs.binaryTarball."aarch64-darwin"
    # Cross
    self.hydraJobs.binaryTarballCross."x86_64-linux"."armv6l-unknown-linux-gnueabihf"
    self.hydraJobs.binaryTarballCross."x86_64-linux"."armv7l-unknown-linux-gnueabihf"
    self.hydraJobs.binaryTarballCross."x86_64-linux"."riscv64-unknown-linux-gnu"
  ];
<<<<<<< HEAD
  installerScriptForGHA = installScriptFor [
    # Native
    self.hydraJobs.binaryTarball."x86_64-linux"
    self.hydraJobs.binaryTarball."aarch64-darwin"
    # Cross
    self.hydraJobs.binaryTarballCross."x86_64-linux"."armv6l-unknown-linux-gnueabihf"
    self.hydraJobs.binaryTarballCross."x86_64-linux"."armv7l-unknown-linux-gnueabihf"
    self.hydraJobs.binaryTarballCross."x86_64-linux"."riscv64-unknown-linux-gnu"
  ];
  */
=======

  installerScriptForGHA = forAllSystems (
    system:
    nixpkgsFor.${system}.native.callPackage ../scripts/installer.nix {
      tarballs = [ self.hydraJobs.binaryTarball.${system} ];
    }
  );
>>>>>>> b3e92048

  # docker image with Nix inside
  dockerImage = lib.genAttrs linux64BitSystems (system: self.packages.${system}.dockerImage);

  # # Line coverage analysis.
  # coverage = nixpkgsFor.x86_64-linux.native.nix.override {
  #   pname = "nix-coverage";
  #   withCoverageChecks = true;
  # };

  # Nix's manual
  manual = nixpkgsFor.x86_64-linux.native.nixComponents.nix-manual;

  # API docs for Nix's unstable internal C++ interfaces.
  internal-api-docs = nixpkgsFor.x86_64-linux.native.nixComponents.nix-internal-api-docs;

  # API docs for Nix's C bindings.
  external-api-docs = nixpkgsFor.x86_64-linux.native.nixComponents.nix-external-api-docs;

  # System tests.
  tests =
    import ../tests/nixos {
      inherit
        lib
        nixpkgs
        nixpkgsFor
        self
        ;
    }
    // {

      # Make sure that nix-env still produces the exact same result
      # on a particular version of Nixpkgs.
      evalNixpkgs =
        let
          inherit (nixpkgsFor.x86_64-linux.native) runCommand nix;
        in
        runCommand "eval-nixos" { buildInputs = [ nix ]; } ''
          type -p nix-env
          # Note: we're filtering out nixos-install-tools because https://github.com/NixOS/nixpkgs/pull/153594#issuecomment-1020530593.
          (
            set -x
            time nix-env --store dummy:// -f ${nixpkgs-regression} -qaP --drv-path | sort | grep -v nixos-install-tools > packages
            [[ $(sha1sum < packages | cut -c1-40) = e01b031fc9785a572a38be6bc473957e3b6faad7 ]]
          )
          mkdir $out
        '';

      nixpkgsLibTests = forAllSystems (
        system:
        import (nixpkgs + "/lib/tests/test-with-nix.nix") {
          lib = nixpkgsFor.${system}.native.lib;
          nix = self.packages.${system}.nix-cli;
          pkgs = nixpkgsFor.${system}.native;
        }
      );
    };

  metrics.nixpkgs = import "${nixpkgs-regression}/pkgs/top-level/metrics.nix" {
    pkgs = nixpkgsFor.x86_64-linux.native;
    nixpkgs = nixpkgs-regression;
  };

<<<<<<< HEAD
  /*
  installTests = forAllSystems (system:
    let pkgs = nixpkgsFor.${system}.native; in
    pkgs.runCommand "install-tests"
      {
        againstSelf = testNixVersions pkgs pkgs.nix pkgs.pkgs.nix;
        againstCurrentLatest =
          # FIXME: temporarily disable this on macOS because of #3605.
          if system == "x86_64-linux"
          then testNixVersions pkgs pkgs.nix pkgs.nixVersions.latest
          else null;
        # Disabled because the latest stable version doesn't handle
        # `NIX_DAEMON_SOCKET_PATH` which is required for the tests to work
        # againstLatestStable = testNixVersions pkgs pkgs.nix pkgs.nixStable;
      } "touch $out");
=======
  installTests = forAllSystems (
    system:
    let
      pkgs = nixpkgsFor.${system}.native;
    in
    pkgs.runCommand "install-tests" {
      againstSelf = testNixVersions pkgs pkgs.nix;
      againstCurrentLatest =
        # FIXME: temporarily disable this on macOS because of #3605.
        if system == "x86_64-linux" then testNixVersions pkgs pkgs.nixVersions.latest else null;
      # Disabled because the latest stable version doesn't handle
      # `NIX_DAEMON_SOCKET_PATH` which is required for the tests to work
      # againstLatestStable = testNixVersions pkgs pkgs.nixStable;
    } "touch $out"
  );
>>>>>>> b3e92048

  installerTests = import ../tests/installer {
    binaryTarballs = self.hydraJobs.binaryTarball;
    inherit nixpkgsFor;
  };
  */
}<|MERGE_RESOLUTION|>--- conflicted
+++ resolved
@@ -61,16 +61,11 @@
     pkgName: forAllSystems (system: nixpkgsFor.${system}.native.nixComponents.${pkgName})
   );
 
-<<<<<<< HEAD
-  /*
-  buildStatic = forAllPackages (pkgName:
-    lib.genAttrs linux64BitSystems (system: nixpkgsFor.${system}.static.nixComponents.${pkgName}));
-=======
   shellInputs = removeAttrs (forAllSystems (
     system: self.devShells.${system}.default.inputDerivation
   )) [ "i686-linux" ];
->>>>>>> b3e92048
-
+
+  /*
   buildStatic = forAllPackages (
     pkgName:
     lib.genAttrs linux64BitSystems (system: nixpkgsFor.${system}.static.nixComponents.${pkgName})
@@ -112,15 +107,6 @@
 
   # Toggles some settings for better coverage. Windows needs these
   # library combinations, and Debian build Nix with GNU readline too.
-<<<<<<< HEAD
-  buildReadlineNoMarkdown = forAllSystems (system:
-    self.packages.${system}.nix.override {
-      enableMarkdown = false;
-      readlineFlavor = "readline";
-    }
-  );
-  */
-=======
   buildReadlineNoMarkdown =
     let
       components = forAllSystems (
@@ -136,7 +122,7 @@
       );
     in
     forAllPackages (pkgName: forAllSystems (system: components.${system}.${pkgName}));
->>>>>>> b3e92048
+  */
 
   # Perl bindings for various platforms.
   perlBindings = forAllSystems (system: nixpkgsFor.${system}.native.nixComponents.nix-perl-bindings);
@@ -148,14 +134,7 @@
     system: binaryTarball nixpkgsFor.${system}.native.nix nixpkgsFor.${system}.native
   );
 
-<<<<<<< HEAD
   /*
-  binaryTarballCross = lib.genAttrs [ "x86_64-linux" ] (system:
-    forAllCrossSystems (crossSystem:
-      binaryTarball
-        nixpkgsFor.${system}.cross.${crossSystem}.nix
-        nixpkgsFor.${system}.cross.${crossSystem}));
-=======
   binaryTarballCross = lib.genAttrs [ "x86_64-linux" ] (
     system:
     forAllCrossSystems (
@@ -164,7 +143,6 @@
         nixpkgsFor.${system}.cross.${crossSystem}
     )
   );
->>>>>>> b3e92048
 
   # The first half of the installation script. This is uploaded
   # to https://nixos.org/nix/install. It downloads the binary
@@ -182,18 +160,7 @@
     self.hydraJobs.binaryTarballCross."x86_64-linux"."armv7l-unknown-linux-gnueabihf"
     self.hydraJobs.binaryTarballCross."x86_64-linux"."riscv64-unknown-linux-gnu"
   ];
-<<<<<<< HEAD
-  installerScriptForGHA = installScriptFor [
-    # Native
-    self.hydraJobs.binaryTarball."x86_64-linux"
-    self.hydraJobs.binaryTarball."aarch64-darwin"
-    # Cross
-    self.hydraJobs.binaryTarballCross."x86_64-linux"."armv6l-unknown-linux-gnueabihf"
-    self.hydraJobs.binaryTarballCross."x86_64-linux"."armv7l-unknown-linux-gnueabihf"
-    self.hydraJobs.binaryTarballCross."x86_64-linux"."riscv64-unknown-linux-gnu"
-  ];
   */
-=======
 
   installerScriptForGHA = forAllSystems (
     system:
@@ -201,7 +168,6 @@
       tarballs = [ self.hydraJobs.binaryTarball.${system} ];
     }
   );
->>>>>>> b3e92048
 
   # docker image with Nix inside
   dockerImage = lib.genAttrs linux64BitSystems (system: self.packages.${system}.dockerImage);
@@ -265,23 +231,7 @@
     nixpkgs = nixpkgs-regression;
   };
 
-<<<<<<< HEAD
   /*
-  installTests = forAllSystems (system:
-    let pkgs = nixpkgsFor.${system}.native; in
-    pkgs.runCommand "install-tests"
-      {
-        againstSelf = testNixVersions pkgs pkgs.nix pkgs.pkgs.nix;
-        againstCurrentLatest =
-          # FIXME: temporarily disable this on macOS because of #3605.
-          if system == "x86_64-linux"
-          then testNixVersions pkgs pkgs.nix pkgs.nixVersions.latest
-          else null;
-        # Disabled because the latest stable version doesn't handle
-        # `NIX_DAEMON_SOCKET_PATH` which is required for the tests to work
-        # againstLatestStable = testNixVersions pkgs pkgs.nix pkgs.nixStable;
-      } "touch $out");
-=======
   installTests = forAllSystems (
     system:
     let
@@ -297,7 +247,6 @@
       # againstLatestStable = testNixVersions pkgs pkgs.nixStable;
     } "touch $out"
   );
->>>>>>> b3e92048
 
   installerTests = import ../tests/installer {
     binaryTarballs = self.hydraJobs.binaryTarball;
