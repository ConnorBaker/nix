--- conflicted
+++ resolved
@@ -111,12 +111,6 @@
               ''^tests/functional/db-migration\.sh$''
               ''^tests/functional/dependencies\.builder0\.sh$''
               ''^tests/functional/dump-db\.sh$''
-<<<<<<< HEAD
-              ''^tests/functional/dyn-drv/common\.sh$''
-              ''^tests/functional/dyn-drv/dep-built-drv\.sh$''
-=======
-              ''^tests/functional/dyn-drv/build-built-drv\.sh$''
->>>>>>> bc131304
               ''^tests/functional/dyn-drv/eval-outputOf\.sh$''
               ''^tests/functional/dyn-drv/old-daemon-error-hack\.sh$''
               ''^tests/functional/dyn-drv/recursive-mod-json\.sh$''
