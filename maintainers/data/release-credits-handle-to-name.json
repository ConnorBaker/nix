{
    "fzakaria": "Farid Zakaria",
    "kognise": "Lexi Mattick",
    "L-as": "Las Safin",
    "haenoe": "HaeNoe",
    "andir": "Andreas Rammhold",
    "matthewbauer": "Matthew Bauer",
    "emilazy": "Emily",
    "pineapplehunter": "Shogo Takata",
    "RTUnreal": null,
    "jmbaur": "Jared Baur",
    "Ericson2314": "John Ericson",
    "pinotree": "Pino Toscano",
    "tie": "Ivan Trubach",
    "poweredbypie": null,
    "fricklerhandwerk": "Valentin Gagarin",
    "Mic92": "J\u00f6rg Thalheim",
    "alicebob": "Harmen",
    "elohmeier": "Enno Richter",
    "delroth": "Pierre Bourdon",
    "kirillrdy": null,
    "thufschmitt": "Th\u00e9ophane Hufschmitt",
    "detroyejr": "Jonathan De Troye",
    "klemensn": "Klemens Nanni",
    "tomberek": null,
    "rhendric": "Ryan Hendrickson",
    "philiptaron": "Philip Taron",
    "puffnfresh": "Brian McKenna",
    "lf-": "jade",
    "romain-neil": "Romain Neil",
    "hamirmahal": "Hamir Mahal",
    "edolstra": "Eelco Dolstra",
    "Artoria2e5": "Mingye Wang",
    "SkamDart": "Cameron",
    "roberth": "Robert Hensing",
    "amarshall": "Andrew Marshall",
    "trofi": "Sergei Trofimovich",
    "cole-h": "Cole Helbling",
    "infinisil": "Silvan Mosberger",
    "siddhantk232": "Siddhant Kumar",
    "winterqt": "Winter",
    "GoldsteinE": "Max \u201cGoldstein\u201d Siling",
    "pennae": null,
    "MostAwesomeDude": "Corbin Simpson",
    "VinayakKaushikDH": "Vinayak Kaushik",
    "leetemil": "Emil Petersen",
    "michaelvanstraten": "Michael",
    "parkerhoyes": "Parker Hoyes",
    "a-h": "Adrian Hesketh",
    "a-kenji": "kenji",
    "geofft": "Geoffrey Thomas",
    "bryango": null,
    "tfc": "Jacek Galowicz",
    "brianmcgee": "Brian McGee",
    "Gerg-L": null,
    "secobarbital": "Seggy Umboh",
    "bjornfor": "Bj\u00f8rn Forsman",
    "dependabot[bot]": null,
    "xokdvium": "Sergei Zimmerman",
    "kevincox": "Kevin Cox",
    "Jayman2000": "Jason Yundt",
    "Artturin": "Artturin",
    "0x5a4": "1444",
    "llakala": "Eman Resu",
    "nrabulinski": "Nikodem Rabuli\u0144ski",
    "shivaraj-bh": "Shivaraj B H",
    "yannham": "Yann Hamdaoui",
    "jkerfs": "Jeremy Kerfs",
    "drupol": "Pol Dellaiera",
    "onnimonni": "Onni Hakala",
    "joshheinrichs-shopify": "Josh Heinrichs",
    "puckipedia": null,
    "abathur": "Travis A. Everett",
    "alyssais": "Alyssa Ross",
    "noamraph": "Noam Yorav-Raphael",
    "squalus": null,
    "emhamm": null,
    "mjgallag": "Michael Gallagher",
    "jljusten": "Jordan Justen",
    "ehmry": "Emery Hemingway",
    "jhrcek": "Jan Hrcek",
    "Jaculabilis": "Tim",
    "bryanhonof": "Bryan Honof",
    "zimbatm": "Jonas Chevalier",
    "SuperSandro2000": "Sandro",
    "Aleksanaa": "Aleksana",
    "YorikSar": "Yuriy Taraday",
    "kjeremy": "Jeremy Kolb",
    "artemist": "Artemis Tosini",
    "the-sun-will-rise-tomorrow": null,
    "gcurtis": "Greg Curtis",
    "ConnorBaker": "Connor Baker",
    "abitrolly": "Anatoli Babenia",
    "allrealmsoflife": "Domagoj Mi\u0161kovi\u0107",
    "andrewhamon": "Andy Hamon",
    "picnoir": "F\u00e9lix",
    "dbdr": null,
    "suruaku": "Ilja",
    "jackwilsdon": "Jack Wilsdon",
    "mergify[bot]": null,
    "kusold": "Mike Kusold",
    "lheckemann": "Linus Heckemann",
    "h0nIg": null,
    "grahamc": "Graham Christensen",
    "not-my-profile": "Martin Fischer",
    "CyberShadow": "Vladimir Panteleev",
    "Pandapip1": "Gavin John",
    "RossComputerGuy": "Tristan Ross",
    "elikoga": null,
    "martinetd": "Dominique Martinet",
    "knotapun": "Parker Jones",
    "mightyiam": "Shahar \"Dawn\" Or",
    "siddarthkay": "Siddarth Kumar",
    "apoelstra": "Andrew Poelstra",
    "myclevorname": null,
    "CertainLach": "Yaroslav Bolyukin",
    "trueNAHO": "NAHO",
    "wh0": null,
    "mupdt": "Matej Urbas",
    "momeemt": "Mutsuha Asada",
    "dwt": "\u202erekc\u00e4H nitraM\u202e",
    "aidenfoxivey": "Aiden Fox Ivey",
    "ilya-bobyr": "Illia Bobyr",
    "B4dM4n": "Fabian M\u00f6ller",
    "silvanshade": null,
    "bcamacho2": null,
    "bmillwood": "Ben Millwood",
    "stevalkr": "Steve Walker",
    "SomeoneSerge": "Someone",
    "b-camacho": "Brian Camacho",
    "MaxHearnden": null,
    "kip93": "Leandro Emmanuel Reina Kiperman",
    "oldshensheep": "Ruby Rose",
    "KAction": "Dmitry Bogatov",
    "thomie": "Thomas Miedema",
<<<<<<< HEAD
    "Kirens": "Erik Nygren"
=======
    "Kirens": "Erik Nygren",
    "Prince213": "Sizhe Zhao",
    "anthowan": "Anthony Wang",
    "jfly": "Jeremy Fleischman",
    "VitGottwald": "Vit Gottwald",
    "bam80": "Andrey Butirsky",
    "ulucs": null,
    "P-E-Meunier": "Pierre-Etienne Meunier",
    "ysndr": "Yannik Sander",
    "TheTumultuousUnicornOfDarkness": "The Tumultuous Unicorn Of Darkness",
    "ajlekcahdp4": "Alexander Romanov",
    "Valodim": "Vincent Breitmoser",
    "rvl": "Rodney Lorrimar",
    "whatsthecraic": "Dean De Leo"
>>>>>>> 27932ae6
}<|MERGE_RESOLUTION|>--- conflicted
+++ resolved
@@ -133,9 +133,6 @@
     "oldshensheep": "Ruby Rose",
     "KAction": "Dmitry Bogatov",
     "thomie": "Thomas Miedema",
-<<<<<<< HEAD
-    "Kirens": "Erik Nygren"
-=======
     "Kirens": "Erik Nygren",
     "Prince213": "Sizhe Zhao",
     "anthowan": "Anthony Wang",
@@ -150,5 +147,4 @@
     "Valodim": "Vincent Breitmoser",
     "rvl": "Rodney Lorrimar",
     "whatsthecraic": "Dean De Leo"
->>>>>>> 27932ae6
 }